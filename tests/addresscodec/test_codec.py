import unittest
import hashlib

from xrpl import addresscodec

class TestCodec(unittest.TestCase):
    def test_encode_and_decode(self):
        base58_string = 'rJrRMgiRgrU6hDF4pgu5DXQdWyPbY35ErN'
        hex_string = 'BA8E78626EE42C41B46D46C3048DF3A1C3C87072'
        encoded_hex = bytes.fromhex(hex_string)

        encode_result = addresscodec.encode(encoded_hex, addresscodec.CLASSIC_ADDRESS_PREFIX, addresscodec.CLASSIC_ADDRESS_LENGTH)
        self.assertEqual(encode_result, base58_string)

        decode_result = addresscodec.decode(base58_string, len(addresscodec.CLASSIC_ADDRESS_PREFIX))
        self.assertEqual(decode_result, encoded_hex)

        hex_string2 = '2decab42ca805119a9ba2ff305c9afa12f0b86a1'
        base58_string2 = 'rnBFvgZphmN39GWzUJeUitaP22Fr9be75H'
        encoded_hex2 = bytes.fromhex(hex_string2)

        encode_result2 = addresscodec.encode(encoded_hex2, addresscodec.CLASSIC_ADDRESS_PREFIX, addresscodec.CLASSIC_ADDRESS_LENGTH)
        self.assertEqual(encode_result2, base58_string2)

        decode_result2 = addresscodec.decode(base58_string2, len(addresscodec.CLASSIC_ADDRESS_PREFIX))
        self.assertEqual(decode_result2, encoded_hex2)

    
    def test_encode_and_decode_longer_prefix(self):
        ed_seed = 'sEdTM1uX8pu2do5XvTnutH6HsouMaM2'
        decoded_seed = '4C3A1D213FBDFB14C7C28D609469B341'
        decoded_seed_bytes = bytes.fromhex(decoded_seed)

        encode_result = addresscodec.encode(decoded_seed_bytes, addresscodec.ED25519_SEED_PREFIX, 16)
        self.assertEqual(encode_result, ed_seed)

        decode_result2 = addresscodec.decode(ed_seed, len(addresscodec.ED25519_SEED_PREFIX))
        self.assertEqual(decode_result2, decoded_seed_bytes)
<<<<<<< HEAD
    
    # account public key encode/decode tests

    def test_encode_account_public_key(self):
        hex_string = '023693F15967AE357D0327974AD46FE3C127113B1110D6044FD41E723689F81CC6'
        encoded_string = 'aB44YfzW24VDEJQ2UuLPV2PvqcPCSoLnL7y5M1EzhdW4LnK5xMS3'
        hex_string_bytes = bytes.fromhex(hex_string)

        result = addresscodec.encode_account_public_key(hex_string_bytes)
        self.assertEqual(result, encoded_string) 
=======

    # seed tests

    def test_seed_encode_decode_secp256k1(self):
        hex_string = 'CF2DE378FBDD7E2EE87D486DFB5A7BFF'
        encoded_string = 'sn259rEFXrQrWyx3Q7XneWcwV6dfL'
        hex_string_bytes = bytes.fromhex(hex_string)

        encode_result = addresscodec.encode_seed(hex_string_bytes, addresscodec.SECP256K1)
        self.assertEqual(encode_result, encoded_string)

        decode_result = addresscodec.decode_seed(encoded_string, addresscodec.SECP256K1)
        self.assertEqual(decode_result, hex_string_bytes)

    def test_seed_encode_decode_secp256k1_low(self):
        hex_string = '00000000000000000000000000000000'
        encoded_string = 'sp6JS7f14BuwFY8Mw6bTtLKWauoUs'
        hex_string_bytes = bytes.fromhex(hex_string)

        encode_result = addresscodec.encode_seed(hex_string_bytes, addresscodec.SECP256K1)
        self.assertEqual(encode_result, encoded_string)

        decode_result = addresscodec.decode_seed(encoded_string, addresscodec.SECP256K1)
        self.assertEqual(decode_result, hex_string_bytes)

    def test_seed_encode_decode_secp256k1_high(self):
        hex_string = 'FFFFFFFFFFFFFFFFFFFFFFFFFFFFFFFF'
        encoded_string = 'saGwBRReqUNKuWNLpUAq8i8NkXEPN'
        hex_string_bytes = bytes.fromhex(hex_string)

        encode_result = addresscodec.encode_seed(hex_string_bytes, addresscodec.SECP256K1)
        self.assertEqual(encode_result, encoded_string)

        decode_result = addresscodec.decode_seed(encoded_string, addresscodec.SECP256K1)
        self.assertEqual(decode_result, hex_string_bytes)

    def test_seed_encode_decode_ed25519(self):
        hex_string = '4C3A1D213FBDFB14C7C28D609469B341'
        encoded_string = 'sEdTM1uX8pu2do5XvTnutH6HsouMaM2'
        hex_string_bytes = bytes.fromhex(hex_string)

        encode_result = addresscodec.encode_seed(hex_string_bytes, addresscodec.ED25519)
        self.assertEqual(encode_result, encoded_string)

        decode_result = addresscodec.decode_seed(encoded_string, addresscodec.ED25519)
        self.assertEqual(decode_result, hex_string_bytes)

    def test_seed_encode_decode_ed25519_low(self):
        hex_string = '00000000000000000000000000000000'
        encoded_string = 'sEdSJHS4oiAdz7w2X2ni1gFiqtbJHqE'
        hex_string_bytes = bytes.fromhex(hex_string)

        encode_result = addresscodec.encode_seed(hex_string_bytes, addresscodec.ED25519)
        self.assertEqual(encode_result, encoded_string)

        decode_result = addresscodec.decode_seed(encoded_string, addresscodec.ED25519)
        self.assertEqual(decode_result, hex_string_bytes)

    def test_seed_encode_decode_ed25519_high(self):
        hex_string = 'FFFFFFFFFFFFFFFFFFFFFFFFFFFFFFFF'
        encoded_string = 'sEdV19BLfeQeKdEXyYA4NhjPJe6XBfG'
        hex_string_bytes = bytes.fromhex(hex_string)

        encode_result = addresscodec.encode_seed(hex_string_bytes, addresscodec.ED25519)
        self.assertEqual(encode_result, encoded_string)

        decode_result = addresscodec.decode_seed(encoded_string, addresscodec.ED25519)
        self.assertEqual(decode_result, hex_string_bytes)

    def test_seed_encode_decode_too_small(self):
        hex_string = 'CF2DE378FBDD7E2EE87D486DFB5A7B'
        hex_string_bytes = bytes.fromhex(hex_string)

        self.assertRaises(addresscodec.XRPLAddressCodecException, 
            addresscodec.encode_seed, 
            hex_string_bytes, 
            addresscodec.SECP256K1
        )

    def test_seed_encode_decode_too_big(self):
        hex_string = 'CF2DE378FBDD7E2EE87D486DFB5A7BFFFF'
        hex_string_bytes = bytes.fromhex(hex_string)
        
        self.assertRaises(addresscodec.XRPLAddressCodecException, 
            addresscodec.encode_seed, 
            hex_string_bytes,
            addresscodec.SECP256K1
        )
    
    # classic_address tests

    def test_classic_address_encode_decode(self):
        hex_string = 'BA8E78626EE42C41B46D46C3048DF3A1C3C87072'
        encoded_string = 'rJrRMgiRgrU6hDF4pgu5DXQdWyPbY35ErN'
        hex_string_bytes = bytes.fromhex(hex_string)

        encode_result = addresscodec.encode_classic_address(hex_string_bytes)
        self.assertEqual(encode_result, encoded_string)

        decode_result = addresscodec.decode_classic_address(encoded_string)
        self.assertEqual(decode_result, hex_string_bytes)
    
    def test_encode_classic_address_bad_length(self):
        hex_string = 'ABCDEF'
        hex_string_bytes = bytes.fromhex(hex_string)

        self.assertRaises(addresscodec.XRPLAddressCodecException, 
            addresscodec.encode_classic_address, 
            hex_string_bytes
        )

    # node_public_key test
    
    def test_node_public_key_encode_decode(self):
        hex_string = '0388E5BA87A000CB807240DF8C848EB0B5FFA5C8E5A521BC8E105C0F0A44217828'
        encoded_string = 'n9MXXueo837zYH36DvMc13BwHcqtfAWNJY5czWVbp7uYTj7x17TH'
        hex_string_bytes = bytes.fromhex(hex_string)

        encode_result = addresscodec.encode_node_public_key(hex_string_bytes)
        self.assertEqual(encode_result, encoded_string)

        decode_result = addresscodec.decode_node_public_key(encoded_string)
        self.assertEqual(decode_result, hex_string_bytes)
>>>>>>> d53dcee7
<|MERGE_RESOLUTION|>--- conflicted
+++ resolved
@@ -36,18 +36,6 @@
 
         decode_result2 = addresscodec.decode(ed_seed, len(addresscodec.ED25519_SEED_PREFIX))
         self.assertEqual(decode_result2, decoded_seed_bytes)
-<<<<<<< HEAD
-    
-    # account public key encode/decode tests
-
-    def test_encode_account_public_key(self):
-        hex_string = '023693F15967AE357D0327974AD46FE3C127113B1110D6044FD41E723689F81CC6'
-        encoded_string = 'aB44YfzW24VDEJQ2UuLPV2PvqcPCSoLnL7y5M1EzhdW4LnK5xMS3'
-        hex_string_bytes = bytes.fromhex(hex_string)
-
-        result = addresscodec.encode_account_public_key(hex_string_bytes)
-        self.assertEqual(result, encoded_string) 
-=======
 
     # seed tests
 
@@ -171,4 +159,13 @@
 
         decode_result = addresscodec.decode_node_public_key(encoded_string)
         self.assertEqual(decode_result, hex_string_bytes)
->>>>>>> d53dcee7
+
+    # account public key test
+
+    def test_encode_account_public_key(self):
+        hex_string = '023693F15967AE357D0327974AD46FE3C127113B1110D6044FD41E723689F81CC6'
+        encoded_string = 'aB44YfzW24VDEJQ2UuLPV2PvqcPCSoLnL7y5M1EzhdW4LnK5xMS3'
+        hex_string_bytes = bytes.fromhex(hex_string)
+
+        result = addresscodec.encode_account_public_key(hex_string_bytes)
+        self.assertEqual(result, encoded_string) 