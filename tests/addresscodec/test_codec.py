--- conflicted
+++ resolved
@@ -9,41 +9,33 @@
         hex_string = 'BA8E78626EE42C41B46D46C3048DF3A1C3C87072'
         encoded_hex = bytes.fromhex(hex_string)
 
-<<<<<<< HEAD
-        result = addresscodec.encode(encoded_hex, addresscodec.ACCOUNT_ID_PREFIX, addresscodec.ACCOUNT_ID_LENGTH)
-        self.assertEqual(result, base58_string)
-=======
-        encode_result = addresscodec.encode(encoded_hex, addresscodec.ACCOUNT_ID_PREFIX, 20)
+        encode_result = addresscodec.encode(encoded_hex, addresscodec.ACCOUNT_ID_PREFIX, addresscodec.ACCOUNT_ID_LENGTH)
         self.assertEqual(encode_result, base58_string)
 
         decode_result = addresscodec.decode(base58_string, len(addresscodec.ACCOUNT_ID_PREFIX))
         self.assertEqual(decode_result, encoded_hex)
->>>>>>> 646066a6
 
         hex_string2 = '2decab42ca805119a9ba2ff305c9afa12f0b86a1'
         base58_string2 = 'rnBFvgZphmN39GWzUJeUitaP22Fr9be75H'
         encoded_hex2 = bytes.fromhex(hex_string2)
 
-<<<<<<< HEAD
-        result = addresscodec.encode(encoded_hex2, addresscodec.ACCOUNT_ID_PREFIX, addresscodec.ACCOUNT_ID_LENGTH)
-        self.assertEqual(result, base58_string2)
-=======
-        encode_result2 = addresscodec.encode(encoded_hex2, addresscodec.ACCOUNT_ID_PREFIX, 20)
+        encode_result2 = addresscodec.encode(encoded_hex2, addresscodec.ACCOUNT_ID_PREFIX, addresscodec.ACCOUNT_ID_LENGTH)
         self.assertEqual(encode_result2, base58_string2)
 
         decode_result2 = addresscodec.decode(base58_string2, len(addresscodec.ACCOUNT_ID_PREFIX))
         self.assertEqual(decode_result2, encoded_hex2)
 
->>>>>>> 646066a6
     
     def test_encode_and_decode_longer_prefix(self):
         ed_seed = 'sEdTM1uX8pu2do5XvTnutH6HsouMaM2'
         decoded_seed = '4C3A1D213FBDFB14C7C28D609469B341'
         decoded_seed_bytes = bytes.fromhex(decoded_seed)
 
-<<<<<<< HEAD
-        result = addresscodec.encode(decoded_seed_bytes, addresscodec.ED25519_SEED_PREFIX, 16)
-        self.assertEqual(result, ed_seed)
+        encode_result = addresscodec.encode(decoded_seed_bytes, addresscodec.ED25519_SEED_PREFIX, 16)
+        self.assertEqual(encode_result, ed_seed)
+
+        decode_result2 = addresscodec.decode(ed_seed, len(addresscodec.ED25519_SEED_PREFIX))
+        self.assertEqual(decode_result2, decoded_seed_bytes)
 
     # encode_account_id tests
 
@@ -62,11 +54,4 @@
         self.assertRaises(addresscodec.XRPLAddressCodecException, 
             addresscodec.encode_account_id, 
             hex_string_bytes
-        )
-=======
-        encode_result = addresscodec.encode(decoded_seed_bytes, addresscodec.ED25519_SEED_PREFIX, 16)
-        self.assertEqual(encode_result, ed_seed)
-
-        decode_result2 = addresscodec.decode(ed_seed, len(addresscodec.ED25519_SEED_PREFIX))
-        self.assertEqual(decode_result2, decoded_seed_bytes)
->>>>>>> 646066a6
+        )