--- conflicted
+++ resolved
@@ -21,13 +21,8 @@
             "domain": domain,
             "sequence": _SEQUENCE,
         }
-<<<<<<< HEAD
-        with self.assertRaises(XRPLModelValidationException):
+        with self.assertRaises(XRPLModelException):
             AccountSet(**transaction_dict)
-=======
-        with self.assertRaises(XRPLModelException):
-            AccountSet.from_dict(transaction_dict)
->>>>>>> ee6f69c1
 
     def test_uppercase_domain(self):
         clear_flag = 3
@@ -39,13 +34,8 @@
             "domain": domain,
             "sequence": _SEQUENCE,
         }
-<<<<<<< HEAD
-        with self.assertRaises(XRPLModelValidationException):
+        with self.assertRaises(XRPLModelException):
             AccountSet(**transaction_dict)
-=======
-        with self.assertRaises(XRPLModelException):
-            AccountSet.from_dict(transaction_dict)
->>>>>>> ee6f69c1
 
     def test_invalid_tick_size(self):
         clear_flag = 3
@@ -57,13 +47,8 @@
             "tick_size": tick_size,
             "sequence": _SEQUENCE,
         }
-<<<<<<< HEAD
-        with self.assertRaises(XRPLModelValidationException):
+        with self.assertRaises(XRPLModelException):
             AccountSet(**transaction_dict)
-=======
-        with self.assertRaises(XRPLModelException):
-            AccountSet.from_dict(transaction_dict)
->>>>>>> ee6f69c1
 
     def test_invalid_transfer_rate(self):
         clear_flag = 3
@@ -75,10 +60,5 @@
             "transfer_rate": transfer_rate,
             "sequence": _SEQUENCE,
         }
-<<<<<<< HEAD
-        with self.assertRaises(XRPLModelValidationException):
-            AccountSet(**transaction_dict)
-=======
         with self.assertRaises(XRPLModelException):
-            AccountSet.from_dict(transaction_dict)
->>>>>>> ee6f69c1
+            AccountSet(**transaction_dict)