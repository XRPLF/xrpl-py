--- conflicted
+++ resolved
@@ -1,10 +1,6 @@
-<<<<<<< HEAD
 import json
 import os
-import unittest
-=======
 from unittest import TestCase
->>>>>>> f50143b3
 
 from xrpl.models.amounts import IssuedCurrencyAmount
 from xrpl.models.requests.book_offers import BookOffers
@@ -113,7 +109,6 @@
         }
         self.assertEqual(expected_dict, sign.to_dict())
 
-<<<<<<< HEAD
     def test_from_xrpl(self):
         dirname = os.path.dirname(__file__)
         full_filename = "x-codec-fixtures.json"
@@ -131,7 +126,7 @@
                     tx = Transaction.from_xrpl(r_json)
                     translated_tx = transaction_json_to_binary_codec_form(tx.to_dict())
                     self.assertEqual(r_json, translated_tx)
-=======
+
     def test_is_dict_of_model_when_true(self):
         self.assertTrue(
             IssuedCurrencyAmount.is_dict_of_model(
@@ -144,5 +139,4 @@
             Sign.is_dict_of_model(
                 IssuedCurrencyAmount.from_dict(amount_dict).to_dict(),
             ),
-        )
->>>>>>> f50143b3
+        )