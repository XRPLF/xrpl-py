--- conflicted
+++ resolved
@@ -2,10 +2,7 @@
 from unittest.mock import patch
 
 from xrpl import CryptoAlgorithm, keypairs
-<<<<<<< HEAD
 from xrpl.keypairs.exceptions import KeypairException
-=======
->>>>>>> 6b7ec475
 
 DUMMY_BYTES = b"\x01\x02\x03\x04\x05\x06\x07\x08\t\n\x0b\x0c\r\x0e\x0f\x10"
 
@@ -23,17 +20,6 @@
         self.assertEqual(output, "sEdSKaCy2JT7JaM7v95H9SxkhP9wS2r")
 
     def test_generate_seed_ed25519(self):
-<<<<<<< HEAD
-        output = keypairs.generate_seed(DUMMY_BYTES, CryptoAlgorithm.ED25519)
-        self.assertEqual(output, "sEdSKaCy2JT7JaM7v95H9SxkhP9wS2r")
-
-    def test_generate_seed_secp256k1(self):
-        output = keypairs.generate_seed(DUMMY_BYTES, CryptoAlgorithm.SECP256K1)
-        self.assertEqual(output, "sp5fghtJtpUorTwvof1NpDXAzNwf5")
-
-    def test_derive_ed25519(self):
-        public, private = keypairs.derive("sEdSKaCy2JT7JaM7v95H9SxkhP9wS2r")
-=======
         output = keypairs.generate_seed(
             DUMMY_BYTES.decode("UTF-8"), CryptoAlgorithm.ED25519
         )
@@ -47,7 +33,6 @@
 
     def test_derive_ed25519(self):
         public, private = keypairs.derive_keypair("sEdSKaCy2JT7JaM7v95H9SxkhP9wS2r")
->>>>>>> 6b7ec475
         self.assertEqual(
             public,
             "ED01FA53FA5A7E77798F882ECE20B1ABC00BB358A9E55A202D0D0676BD0CE37A63",
@@ -55,15 +40,14 @@
         self.assertEqual(
             private,
             "EDB4C4E046826BD26190D09715FC31F4E6A728204EADD112905B08B14B7F15C4F3",
-<<<<<<< HEAD
         )
 
     def test_derive_ed25519_validator(self):
         with self.assertRaises(KeypairException):
-            keypairs.derive("sEdSKaCy2JT7JaM7v95H9SxkhP9wS2r", validator=True)
+            keypairs.derive_keypair("sEdSKaCy2JT7JaM7v95H9SxkhP9wS2r", validator=True)
 
     def test_derive_secp256k1(self):
-        public, private = keypairs.derive("sp5fghtJtpUorTwvof1NpDXAzNwf5")
+        public, private = keypairs.derive_keypair("sp5fghtJtpUorTwvof1NpDXAzNwf5")
         self.assertEqual(
             public,
             "030D58EB48B4420B1F7B9DF55087E0E29FEF0E8468F9A6825B01CA2C361042D435",
@@ -74,7 +58,7 @@
         )
 
     def test_derive_secp256k1_validator(self):
-        public, private = keypairs.derive(
+        public, private = keypairs.derive_keypair(
             "sp5fghtJtpUorTwvof1NpDXAzNwf5",
             validator=True,
         )
@@ -85,6 +69,4 @@
         self.assertEqual(
             private,
             "001A6B48BF0DE7C7E425B61E0444E3921182B6529867685257CEDC3E7EF13F0F18",
-=======
->>>>>>> 6b7ec475
         )