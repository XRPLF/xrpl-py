--- conflicted
+++ resolved
@@ -1,16 +1,9 @@
 from tests.integration.integration_test_case import IntegrationTestCase
 from tests.integration.it_utils import (
-<<<<<<< HEAD
     fund_wallet_sync,
     submit_transaction_async,
     test_async_and_sync,
 )
-=======
-    sign_and_reliable_submission_async,
-    test_async_and_sync,
-)
-from tests.integration.reusable_values import DESTINATION, WALLET
->>>>>>> 4055b73f
 from xrpl.models.response import ResponseStatus
 from xrpl.models.transactions import CheckCreate
 from xrpl.wallet import Wallet
@@ -38,7 +31,7 @@
             expiration=EXPIRATION,
             invoice_id=INVOICE_ID,
         )
-        response = await sign_and_reliable_submission_async(
+        response = await submit_transaction_async(
             check_create, WALLET, client
         )
         self.assertEqual(response.status, ResponseStatus.SUCCESS)
