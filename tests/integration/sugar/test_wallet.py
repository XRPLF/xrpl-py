--- conflicted
+++ resolved
@@ -7,6 +7,7 @@
 from xrpl.asyncio.clients import AsyncJsonRpcClient, AsyncWebsocketClient
 from xrpl.asyncio.wallet import generate_faucet_wallet
 from xrpl.clients import JsonRpcClient, WebsocketClient
+from xrpl.core.addresscodec.main import classic_address_to_xaddress
 from xrpl.models.requests import AccountInfo
 from xrpl.models.transactions import Payment
 from xrpl.wallet import generate_faucet_wallet as sync_generate_faucet_wallet
@@ -234,12 +235,9 @@
                 ),
             )
             new_balance = int(new_result.result["account_data"]["Balance"])
-<<<<<<< HEAD
             self.assertTrue(new_balance > balance)
-=======
-            self.assertTrue(new_balance > balance)
 
     def test_wallet_get_xaddress(self):
-        expected = classic_address_to_xaddress(WALLET.address, None, False)
-        self.assertEqual(WALLET.get_xaddress(), expected)
->>>>>>> 87bfc431
+        wallet = Wallet.create()
+        expected = classic_address_to_xaddress(wallet.address, None, False)
+        self.assertEqual(wallet.get_xaddress(), expected)