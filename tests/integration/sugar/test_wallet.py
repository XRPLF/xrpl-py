import asyncio
import time
from threading import Thread

<<<<<<< HEAD
try:
    from unittest import IsolatedAsyncioTestCase
except ImportError:
    from aiounittest import AsyncTestCase as IsolatedAsyncioTestCase  # type: ignore

=======
import httpx

from tests.integration.integration_test_case import IntegrationTestCase
>>>>>>> 5a71ffdd
from tests.integration.it_utils import submit_transaction_async
from xrpl.asyncio.clients import AsyncJsonRpcClient, AsyncWebsocketClient
from xrpl.asyncio.wallet import generate_faucet_wallet
from xrpl.clients import JsonRpcClient, WebsocketClient
from xrpl.models.requests import AccountInfo
from xrpl.models.transactions import Payment
from xrpl.wallet import generate_faucet_wallet as sync_generate_faucet_wallet

# Add retry logic for wallet funding to handle newly introduced faucet rate limiting.
MAX_RETRY_DURATION = 600  # 10 minutes
INITIAL_BACKOFF = 1  # 1 second
MAX_BACKOFF = 30  # max wait between retries


async def generate_faucet_wallet_with_retry(*args, **kwargs):
    start_time = time.monotonic()
    backoff = INITIAL_BACKOFF

    while True:
        try:
            return await generate_faucet_wallet(*args, **kwargs)
        except httpx.HTTPStatusError as e:
            if e.response.status_code not in (503, 429):
                raise
            elapsed = time.monotonic() - start_time
            if elapsed > MAX_RETRY_DURATION:
                raise TimeoutError("Faucet funding failed after 10 minutes.") from e
            await asyncio.sleep(backoff)
            backoff = min(backoff * 2, MAX_BACKOFF)


def sync_generate_faucet_wallet_with_retry(*args, **kwargs):
    start_time = time.monotonic()
    backoff = INITIAL_BACKOFF

    while True:
        try:
            return sync_generate_faucet_wallet(*args, **kwargs)
        except httpx.HTTPStatusError as e:
            if e.response.status_code not in (503, 429):
                raise
            elapsed = time.monotonic() - start_time
            if elapsed > MAX_RETRY_DURATION:
                raise TimeoutError("Faucet funding failed after 10 minutes.") from e
            time.sleep(backoff)
            backoff = min(backoff * 2, MAX_BACKOFF)


def sync_generate_faucet_wallet_and_fund_again(
    self, client, faucet_host=None, usage_context="integration_test"
):
    wallet = sync_generate_faucet_wallet_with_retry(
        client, faucet_host=faucet_host, usage_context=usage_context
    )
    result = client.request(
        AccountInfo(
            account=wallet.address,
        ),
    )
    balance = int(result.result["account_data"]["Balance"])
    self.assertTrue(balance > 0)

    new_wallet = sync_generate_faucet_wallet_with_retry(
        client, wallet, faucet_host=faucet_host, usage_context="integration_test"
    )
    new_result = client.request(
        AccountInfo(
            account=new_wallet.address,
        ),
    )
    new_balance = int(new_result.result["account_data"]["Balance"])
    self.assertTrue(new_balance > balance)


async def generate_faucet_wallet_and_fund_again(
    self, client, faucet_host=None, usage_context="integration_test"
):
    wallet = await generate_faucet_wallet_with_retry(
        client, faucet_host=faucet_host, usage_context=usage_context
    )
    result = await client.request(
        AccountInfo(
            account=wallet.address,
        ),
    )
    balance = int(result.result["account_data"]["Balance"])
    self.assertTrue(balance > 0)

    new_wallet = await generate_faucet_wallet_with_retry(
        client, wallet, faucet_host=faucet_host, usage_context=usage_context
    )
    new_result = await client.request(
        AccountInfo(
            account=new_wallet.address,
        ),
    )
    new_balance = int(new_result.result["account_data"]["Balance"])
    self.assertTrue(new_balance > balance)


class TestWallet(IsolatedAsyncioTestCase):
    async def test_run_faucet_tests(self):
        # run all the tests that start with `_test_` in parallel
        def run_test(test_name):
            with self.subTest(method=test_name):
                method = getattr(self, test_name)  # get the test with the given name
                if asyncio.iscoroutinefunction(method):  # is async
                    asyncio.run(method())
                else:  # is sync
                    method()

        # get all the test methods starting with `_parallel_test_`
        # (the ones to run in parallel)
        test_methods = [
            method for method in dir(self) if method.startswith("_parallel_test_")
        ]

        # run all the tests in parallel
        processes = []
        for method in test_methods:
            process = Thread(target=run_test, args=(method,))
            process.start()
            processes.append(process)
        for process in processes:
            process.join()

    # ensure that the wallet creation has been validated and the account actually exists
    async def _parallel_test_generate_faucet_wallet_rel_sub(self):
        client = JsonRpcClient("https://s.devnet.rippletest.net:51234")
        destination = await generate_faucet_wallet(client)
        wallet = await generate_faucet_wallet(client)
        # TODO: refactor so this actually waits for validation
        response = await submit_transaction_async(
            Payment(
                account=wallet.address,
                fee="10",
                amount="1",
                destination=destination.address,
            ),
            wallet,
            client=client,
        )
        self.assertTrue(response.is_successful())

    # Custom host tests

    async def _parallel_test_generate_faucet_wallet_custom_host_async_websockets(self):
        async with AsyncWebsocketClient(
            "wss://s.devnet.rippletest.net:51233"
        ) as client:
            await generate_faucet_wallet_and_fund_again(
                self,
                client,
                "faucet.devnet.rippletest.net",
                usage_context="integration_test",
            )

    async def _parallel_test_generate_faucet_wallet_custom_host_async_json_rpc(self):
        client = AsyncJsonRpcClient("https://s.devnet.rippletest.net:51234")
        await generate_faucet_wallet_and_fund_again(
            self,
            client,
            "faucet.devnet.rippletest.net",
            usage_context="integration_test",
        )

    def _parallel_test_generate_faucet_wallet_custom_host_sync_websockets(self):
        with WebsocketClient("wss://s.devnet.rippletest.net:51233") as client:
            sync_generate_faucet_wallet_and_fund_again(
                self, client, "faucet.devnet.rippletest.net"
            )

    def _parallel_test_generate_faucet_wallet_custom_host_sync_json_rpc(self):
        client = JsonRpcClient("https://s.devnet.rippletest.net:51234")
        sync_generate_faucet_wallet_and_fund_again(
            self, client, "faucet.devnet.rippletest.net"
        )

    # Network tests

    async def _parallel_test_generate_faucet_wallet_testnet_async_websockets(self):
        async with AsyncWebsocketClient(
            "wss://s.altnet.rippletest.net:51233"
        ) as client:
            await generate_faucet_wallet_and_fund_again(self, client)

    async def _parallel_test_generate_faucet_wallet_devnet_async_websockets(self):
        async with AsyncWebsocketClient(
            "wss://s.devnet.rippletest.net:51233"
        ) as client:
            await generate_faucet_wallet_and_fund_again(self, client)

    async def _parallel_test_generate_faucet_wallet_wasm_devnet_async_websockets(self):
        async with AsyncWebsocketClient(
            "wss://wasm.devnet.rippletest.net:51233"
        ) as client:
            await generate_faucet_wallet_and_fund_again(self, client)<|MERGE_RESOLUTION|>--- conflicted
+++ resolved
@@ -2,17 +2,13 @@
 import time
 from threading import Thread
 
-<<<<<<< HEAD
 try:
     from unittest import IsolatedAsyncioTestCase
 except ImportError:
     from aiounittest import AsyncTestCase as IsolatedAsyncioTestCase  # type: ignore
 
-=======
 import httpx
 
-from tests.integration.integration_test_case import IntegrationTestCase
->>>>>>> 5a71ffdd
 from tests.integration.it_utils import submit_transaction_async
 from xrpl.asyncio.clients import AsyncJsonRpcClient, AsyncWebsocketClient
 from xrpl.asyncio.wallet import generate_faucet_wallet
