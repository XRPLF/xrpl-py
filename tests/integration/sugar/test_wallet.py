--- conflicted
+++ resolved
@@ -68,19 +68,6 @@
 
 
 class TestWallet(IntegrationTestCase):
-<<<<<<< HEAD
-    @test_async_and_sync(
-        globals(),
-        ["xrpl.wallet.generate_faucet_wallet"],
-        num_retries=5,
-        use_testnet=True,
-    )
-    async def test_generate_faucet_wallet_rel_sub(self, client):
-        destination = await generate_faucet_wallet(
-            client, usage_context="integration_test"
-        )
-        wallet = await generate_faucet_wallet(client, usage_context="integration_test")
-=======
     async def test_run_faucet_tests(self):
         # run all the tests that start with `_test_` in parallel
         def run_test(test_name):
@@ -112,7 +99,6 @@
         destination = await generate_faucet_wallet(client)
         wallet = await generate_faucet_wallet(client)
         # TODO: refactor so this actually waits for validation
->>>>>>> 383957a2
         response = await submit_transaction_async(
             Payment(
                 account=wallet.classic_address,
@@ -125,17 +111,7 @@
         )
         self.assertTrue(response.is_successful())
 
-<<<<<<< HEAD
-    async def test_generate_faucet_wallet_testnet_async_websockets(self):
-        async with AsyncWebsocketClient(
-            "wss://s.altnet.rippletest.net:51233"
-        ) as client:
-            await generate_faucet_wallet_and_fund_again(
-                self, client, usage_context="integration_test"
-            )
-=======
     # Custom host tests
->>>>>>> 383957a2
 
     async def _parallel_test_generate_faucet_wallet_custom_host_async_websockets(self):
         async with AsyncWebsocketClient(
