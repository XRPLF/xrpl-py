--- conflicted
+++ resolved
@@ -151,16 +151,12 @@
             "wss://hooks-testnet-v3.xrpl-labs.com"
         ) as client:
             global time_of_last_hooks_faucet_call
-<<<<<<< HEAD
-            wallet = Wallet.from_seed("sEdSigMti9uJFCnrkwsB3LJRGkVZHVA")
-=======
             wallet = Wallet.create()
             time_since_last_hooks_call = time.time() - time_of_last_hooks_faucet_call
             if time_since_last_hooks_call < 10:
                 time.sleep(11 - time_since_last_hooks_call)
             time_of_last_hooks_faucet_call = time.time()
             await generate_faucet_wallet(client, wallet)
->>>>>>> c01b6e30
             result = await client.request(
                 AccountInfo(
                     account=wallet.classic_address,
