import asyncio
import time
from threading import Thread

from tests.integration.integration_test_case import IntegrationTestCase
from tests.integration.it_utils import submit_transaction_async
from xrpl.asyncio.clients import AsyncJsonRpcClient, AsyncWebsocketClient
from xrpl.asyncio.wallet import generate_faucet_wallet
from xrpl.clients import JsonRpcClient, WebsocketClient
from xrpl.models.requests import AccountInfo
from xrpl.models.transactions import Payment
from xrpl.wallet import generate_faucet_wallet as sync_generate_faucet_wallet
from xrpl.wallet.main import Wallet

time_of_last_hooks_faucet_call = 0


def sync_generate_faucet_wallet_and_fund_again(self, client, faucet_host=None):
    wallet = sync_generate_faucet_wallet(client, faucet_host=faucet_host)
    result = client.request(
        AccountInfo(
            account=wallet.classic_address,
        ),
    )
    balance = int(result.result["account_data"]["Balance"])
    self.assertTrue(balance > 0)

    new_wallet = sync_generate_faucet_wallet(client, wallet, faucet_host=faucet_host)
    new_result = client.request(
        AccountInfo(
            account=new_wallet.classic_address,
        ),
    )
    new_balance = int(new_result.result["account_data"]["Balance"])
    self.assertTrue(new_balance > balance)


async def generate_faucet_wallet_and_fund_again(self, client, faucet_host=None):
    wallet = await generate_faucet_wallet(client, faucet_host=faucet_host)
    result = await client.request(
        AccountInfo(
            account=wallet.classic_address,
        ),
    )
    balance = int(result.result["account_data"]["Balance"])
    self.assertTrue(balance > 0)

    new_wallet = await generate_faucet_wallet(client, wallet, faucet_host=faucet_host)
    new_result = await client.request(
        AccountInfo(
            account=new_wallet.classic_address,
        ),
    )
    new_balance = int(new_result.result["account_data"]["Balance"])
    self.assertTrue(new_balance > balance)


<<<<<<< HEAD
class TestProcess(Thread):
    def __init__(self, testcase, test):
        Thread.__init__(self)
        self.testcase = testcase
        self.test = test
=======
class TestWallet(IntegrationTestCase):
    @test_async_and_sync(
        globals(),
        ["xrpl.wallet.generate_faucet_wallet"],
        num_retries=5,
        use_testnet=True,
    )
    async def test_generate_faucet_wallet_rel_sub(self, client):
        destination = await generate_faucet_wallet(client)
        wallet = await generate_faucet_wallet(client)
        response = await submit_transaction_async(
            Payment(
                account=wallet.classic_address,
                fee="10",
                amount="1",
                destination=destination.classic_address,
            ),
            wallet,
            client=client,
        )
        self.assertTrue(response.is_successful())
>>>>>>> f769bcf3

    def run(self):
        with self.testcase.subTest(method=self.test):
            method = getattr(TestWallet, self.test)
            asyncio.run(method(self.testcase))


class TestWallet(IntegrationTestCase):
    async def test_run_faucet_tests(self):
        def run_test(test_name):
            with self.subTest(method=test_name):
                method = getattr(self, test_name)
                if asyncio.iscoroutinefunction(method):
                    asyncio.run(method())
                else:
                    method()

        test_methods = [method for method in dir(self) if method.startswith("_test_")]

        processes = []
        for method in test_methods:
            process = Thread(target=run_test, args=(method,))
            process.start()
            processes.append(process)
        for process in processes:
            process.join()

    async def _test_generate_faucet_wallet_rel_sub(self):
        async with AsyncWebsocketClient(
            "wss://s.altnet.rippletest.net:51233"
        ) as client:
            destination, wallet = await asyncio.gather(
                generate_faucet_wallet(client), generate_faucet_wallet(client)
            )
            response = await submit_transaction_async(
                Payment(
                    account=wallet.classic_address,
                    sequence=wallet.sequence,
                    fee="10",
                    amount="1",
                    destination=destination.classic_address,
                ),
                wallet,
                client=client,
            )
            self.assertTrue(response.is_successful())

    async def _test_generate_faucet_wallet_custom_host_async_websockets(self):
        async with AsyncWebsocketClient(
            "wss://xls20-sandbox.rippletest.net:51233"
        ) as client:
            await generate_faucet_wallet_and_fund_again(
                self, client, "faucet-nft.ripple.com"
            )

    async def _test_generate_faucet_wallet_custom_host_async_json_rpc(self):
        client = AsyncJsonRpcClient("http://xls20-sandbox.rippletest.net:51234")
        await generate_faucet_wallet_and_fund_again(
            self, client, "faucet-nft.ripple.com"
        )

    def _test_generate_faucet_wallet_custom_host_sync_websockets(self):
        with WebsocketClient("wss://xls20-sandbox.rippletest.net:51233") as client:
            sync_generate_faucet_wallet_and_fund_again(
                self, client, "faucet-nft.ripple.com"
            )

    def _test_generate_faucet_wallet_custom_host_sync_json_rpc(self):
        client = JsonRpcClient("http://xls20-sandbox.rippletest.net:51234")
        sync_generate_faucet_wallet_and_fund_again(
            self, client, "faucet-nft.ripple.com"
        )

    async def _test_generate_faucet_wallet_testnet_async_websockets(self):
        async with AsyncWebsocketClient(
            "wss://s.altnet.rippletest.net:51233"
        ) as client:
            await generate_faucet_wallet_and_fund_again(self, client)

    async def _test_generate_faucet_wallet_devnet_async_websockets(self):
        async with AsyncWebsocketClient(
            "wss://s.devnet.rippletest.net:51233"
        ) as client:
            await generate_faucet_wallet_and_fund_again(self, client)

    async def _test_generate_faucet_wallet_amm_devnet_async_websockets(self):
        async with AsyncWebsocketClient(
            "wss://amm.devnet.rippletest.net:51233"
        ) as client:
            await generate_faucet_wallet_and_fund_again(self, client)

    async def _test_generate_faucet_wallet_hooks_v2_testnet_async_websockets(self):
        async with AsyncWebsocketClient(
            "wss://hooks-testnet-v2.xrpl-labs.com"
        ) as client:
            wallet = await generate_faucet_wallet(client)
            time_of_last_hooks_faucet_call = time.time()

            result = await client.request(
                AccountInfo(
                    account=wallet.classic_address,
                ),
            )
            balance = int(result.result["account_data"]["Balance"])
            self.assertTrue(balance > 0)

            wallet = Wallet("sEdSigMti9uJFCnrkwsB3LJRGkVZHVA", 0)
            result = await client.request(
                AccountInfo(
                    account=wallet.classic_address,
                ),
            )
            balance = int(result.result["account_data"]["Balance"])

            # Wait at least 10 seconds since last call to hooks v2 testnet faucet
            time_since_last_hooks_call = time.time() - time_of_last_hooks_faucet_call
            if time_since_last_hooks_call < 10:
                await asyncio.sleep(11 - time_since_last_hooks_call)
            time_of_last_hooks_faucet_call = time.time()

            new_wallet = await generate_faucet_wallet(client, wallet)
            new_result = await client.request(
                AccountInfo(
                    account=new_wallet.classic_address,
                ),
            )
            new_balance = int(new_result.result["account_data"]["Balance"])
            self.assertTrue(new_balance > balance)<|MERGE_RESOLUTION|>--- conflicted
+++ resolved
@@ -2,8 +2,8 @@
 import time
 from threading import Thread
 
-from tests.integration.integration_test_case import IntegrationTestCase
-from tests.integration.it_utils import submit_transaction_async
+from tests.integration.integration_test_case import IsolatedAsyncioTestCase
+from tests.integration.it_utils import submit_transaction_async, test_async_and_sync
 from xrpl.asyncio.clients import AsyncJsonRpcClient, AsyncWebsocketClient
 from xrpl.asyncio.wallet import generate_faucet_wallet
 from xrpl.clients import JsonRpcClient, WebsocketClient
@@ -55,35 +55,11 @@
     self.assertTrue(new_balance > balance)
 
 
-<<<<<<< HEAD
 class TestProcess(Thread):
     def __init__(self, testcase, test):
         Thread.__init__(self)
         self.testcase = testcase
         self.test = test
-=======
-class TestWallet(IntegrationTestCase):
-    @test_async_and_sync(
-        globals(),
-        ["xrpl.wallet.generate_faucet_wallet"],
-        num_retries=5,
-        use_testnet=True,
-    )
-    async def test_generate_faucet_wallet_rel_sub(self, client):
-        destination = await generate_faucet_wallet(client)
-        wallet = await generate_faucet_wallet(client)
-        response = await submit_transaction_async(
-            Payment(
-                account=wallet.classic_address,
-                fee="10",
-                amount="1",
-                destination=destination.classic_address,
-            ),
-            wallet,
-            client=client,
-        )
-        self.assertTrue(response.is_successful())
->>>>>>> f769bcf3
 
     def run(self):
         with self.testcase.subTest(method=self.test):
@@ -91,7 +67,7 @@
             asyncio.run(method(self.testcase))
 
 
-class TestWallet(IntegrationTestCase):
+class TestWallet(IsolatedAsyncioTestCase):
     async def test_run_faucet_tests(self):
         def run_test(test_name):
             with self.subTest(method=test_name):
@@ -111,6 +87,12 @@
         for process in processes:
             process.join()
 
+    @test_async_and_sync(
+        globals(),
+        ["xrpl.wallet.generate_faucet_wallet"],
+        num_retries=5,
+        use_testnet=True,
+    )
     async def _test_generate_faucet_wallet_rel_sub(self):
         async with AsyncWebsocketClient(
             "wss://s.altnet.rippletest.net:51233"
@@ -121,8 +103,6 @@
             response = await submit_transaction_async(
                 Payment(
                     account=wallet.classic_address,
-                    sequence=wallet.sequence,
-                    fee="10",
                     amount="1",
                     destination=destination.classic_address,
                 ),
