import asyncio
import time
from threading import Thread

from tests.integration.integration_test_case import IntegrationTestCase
from tests.integration.it_utils import submit_transaction_async
from xrpl.asyncio.clients import AsyncJsonRpcClient, AsyncWebsocketClient
from xrpl.asyncio.wallet import generate_faucet_wallet
from xrpl.clients import JsonRpcClient, WebsocketClient
from xrpl.models.requests import AccountInfo
from xrpl.models.transactions import Payment
from xrpl.wallet import generate_faucet_wallet as sync_generate_faucet_wallet
from xrpl.wallet.main import Wallet

time_of_last_hooks_faucet_call = 0


def sync_generate_faucet_wallet_and_fund_again(self, client, faucet_host=None):
    wallet = sync_generate_faucet_wallet(client, faucet_host=faucet_host)
    result = client.request(
        AccountInfo(
            account=wallet.classic_address,
        ),
    )
    balance = int(result.result["account_data"]["Balance"])
    self.assertTrue(balance > 0)

    new_wallet = sync_generate_faucet_wallet(client, wallet, faucet_host=faucet_host)
    new_result = client.request(
        AccountInfo(
            account=new_wallet.classic_address,
        ),
    )
    new_balance = int(new_result.result["account_data"]["Balance"])
    self.assertTrue(new_balance > balance)


async def generate_faucet_wallet_and_fund_again(self, client, faucet_host=None):
    wallet = await generate_faucet_wallet(client, faucet_host=faucet_host)
    result = await client.request(
        AccountInfo(
            account=wallet.classic_address,
        ),
    )
    balance = int(result.result["account_data"]["Balance"])
    self.assertTrue(balance > 0)

    new_wallet = await generate_faucet_wallet(client, wallet, faucet_host=faucet_host)
    new_result = await client.request(
        AccountInfo(
            account=new_wallet.classic_address,
        ),
    )
    new_balance = int(new_result.result["account_data"]["Balance"])
    self.assertTrue(new_balance > balance)


class TestProcess(Thread):
    def __init__(self, testcase, test):
        Thread.__init__(self)
        self.testcase = testcase
        self.test = test

    def run(self):
        with self.testcase.subTest(method=self.test):
            method = getattr(TestWallet, self.test)
            asyncio.run(method(self.testcase))


class TestWallet(IntegrationTestCase):
    async def test_run_faucet_tests(self):
        def run_test(test_name):
            with self.subTest(method=test_name):
                method = getattr(self, test_name)
                if asyncio.iscoroutinefunction(method):
                    asyncio.run(method())
                else:
                    method()

        test_methods = [method for method in dir(self) if method.startswith("_test_")]

        processes = []
        for method in test_methods:
            process = Thread(target=run_test, args=(method,))
            process.start()
            processes.append(process)
        for process in processes:
            process.join()

    async def _test_generate_faucet_wallet_rel_sub(self):
        client = JsonRpcClient("https://s.devnet.rippletest.net:51234")
        destination = await generate_faucet_wallet(client)
        wallet = await generate_faucet_wallet(client)
        # TODO: refactor so this actually waits for validation
        response = await submit_transaction_async(
            Payment(
                account=wallet.classic_address,
                fee="10",
                amount="1",
                destination=destination.classic_address,
            ),
            wallet,
            client=client,
        )
        self.assertTrue(response.is_successful())

    # Custom host tests

    async def _test_generate_faucet_wallet_custom_host_async_websockets(self):
        async with AsyncWebsocketClient(
            "wss://s.devnet.rippletest.net:51233"
        ) as client:
            await generate_faucet_wallet_and_fund_again(
                self, client, "faucet.devnet.rippletest.net"
            )

    async def _test_generate_faucet_wallet_custom_host_async_json_rpc(self):
        client = AsyncJsonRpcClient("https://s.devnet.rippletest.net:51234")
        await generate_faucet_wallet_and_fund_again(
            self, client, "faucet.devnet.rippletest.net"
        )

    def _test_generate_faucet_wallet_custom_host_sync_websockets(self):
        with WebsocketClient("wss://s.devnet.rippletest.net:51233") as client:
            sync_generate_faucet_wallet_and_fund_again(
                self, client, "faucet.devnet.rippletest.net"
            )

    def _test_generate_faucet_wallet_custom_host_sync_json_rpc(self):
        client = JsonRpcClient("https://s.devnet.rippletest.net:51234")
        sync_generate_faucet_wallet_and_fund_again(
            self, client, "faucet.devnet.rippletest.net"
        )

    # Network tests

    async def _test_generate_faucet_wallet_testnet_async_websockets(self):
        async with AsyncWebsocketClient(
            "wss://s.altnet.rippletest.net:51233"
        ) as client:
            await generate_faucet_wallet_and_fund_again(self, client)

    async def _test_generate_faucet_wallet_devnet_async_websockets(self):
        async with AsyncWebsocketClient(
            "wss://s.devnet.rippletest.net:51233"
        ) as client:
            await generate_faucet_wallet_and_fund_again(self, client)

    async def _test_generate_faucet_wallet_amm_devnet_async_websockets(self):
        async with AsyncWebsocketClient(
            "wss://amm.devnet.rippletest.net:51233"
        ) as client:
            await generate_faucet_wallet_and_fund_again(self, client)

<<<<<<< HEAD
    async def _test_generate_faucet_wallet_hooks_v3_testnet_async_websockets(self):
=======
    async def test_generate_faucet_wallet_sidechain_devnet_async_websockets(self):
        async with AsyncWebsocketClient(
            "wss://sidechain-net1.devnet.rippletest.net:51233"
        ) as client:
            await generate_faucet_wallet_and_fund_again(self, client)

    async def test_generate_faucet_wallet_hooks_v3_testnet_async_websockets(self):
>>>>>>> 77a1c1be
        async with AsyncWebsocketClient(
            "wss://hooks-testnet-v3.xrpl-labs.com"
        ) as client:
            global time_of_last_hooks_faucet_call
            # Wait at least 10 seconds since last call to hooks v3 testnet faucet
            time_since_last_hooks_call = time.time() - time_of_last_hooks_faucet_call
            if time_since_last_hooks_call < 10:
                time.sleep(11 - time_since_last_hooks_call)

            wallet = await generate_faucet_wallet(client)
            time_of_last_hooks_faucet_call = time.time()

            result = await client.request(
                AccountInfo(
                    account=wallet.classic_address,
                ),
            )
            balance = int(result.result["account_data"]["Balance"])
            self.assertTrue(balance > 0)

    # Named different from test_generate_faucet_wallet_hooks_v3_testnet_async_websockets
    # so the test runs far from each other since hooks v3 testnet faucet
    # requires 10 seconds between calls
    async def test_fund_given_wallet_hooks_v3_testnet_async_websockets(self):
        async with AsyncWebsocketClient(
            "wss://hooks-testnet-v3.xrpl-labs.com"
        ) as client:
            global time_of_last_hooks_faucet_call
            wallet = Wallet.create()
            time_since_last_hooks_call = time.time() - time_of_last_hooks_faucet_call
            if time_since_last_hooks_call < 10:
                time.sleep(11 - time_since_last_hooks_call)
            time_of_last_hooks_faucet_call = time.time()
            await generate_faucet_wallet(client, wallet)
            result = await client.request(
                AccountInfo(
                    account=wallet.classic_address,
                ),
            )
            balance = int(result.result["account_data"]["Balance"])

            # Wait at least 10 seconds since last call to hooks v3 testnet faucet
            time_since_last_hooks_call = time.time() - time_of_last_hooks_faucet_call
            if time_since_last_hooks_call < 10:
                time.sleep(11 - time_since_last_hooks_call)
            time_of_last_hooks_faucet_call = time.time()

            new_wallet = await generate_faucet_wallet(client, wallet)
            new_result = await client.request(
                AccountInfo(
                    account=new_wallet.classic_address,
                ),
            )
            new_balance = int(new_result.result["account_data"]["Balance"])
            self.assertTrue(new_balance > balance)<|MERGE_RESOLUTION|>--- conflicted
+++ resolved
@@ -152,17 +152,13 @@
         ) as client:
             await generate_faucet_wallet_and_fund_again(self, client)
 
-<<<<<<< HEAD
+    async def _test_generate_faucet_wallet_sidechain_devnet_async_websockets(self):
+        async with AsyncWebsocketClient(
+            "wss://sidechain-net1.devnet.rippletest.net:51233"
+        ) as client:
+            await generate_faucet_wallet_and_fund_again(self, client)
+
     async def _test_generate_faucet_wallet_hooks_v3_testnet_async_websockets(self):
-=======
-    async def test_generate_faucet_wallet_sidechain_devnet_async_websockets(self):
-        async with AsyncWebsocketClient(
-            "wss://sidechain-net1.devnet.rippletest.net:51233"
-        ) as client:
-            await generate_faucet_wallet_and_fund_again(self, client)
-
-    async def test_generate_faucet_wallet_hooks_v3_testnet_async_websockets(self):
->>>>>>> 77a1c1be
         async with AsyncWebsocketClient(
             "wss://hooks-testnet-v3.xrpl-labs.com"
         ) as client:
