import asyncio
import time
from threading import Thread

from tests.integration.integration_test_case import IsolatedAsyncioTestCase
from tests.integration.it_utils import submit_transaction_async, test_async_and_sync
from xrpl.asyncio.clients import AsyncJsonRpcClient, AsyncWebsocketClient
from xrpl.asyncio.wallet import generate_faucet_wallet
from xrpl.clients import JsonRpcClient, WebsocketClient
from xrpl.models.requests import AccountInfo
from xrpl.models.transactions import Payment
from xrpl.wallet import generate_faucet_wallet as sync_generate_faucet_wallet
from xrpl.wallet.main import Wallet

time_of_last_hooks_faucet_call = 0


def sync_generate_faucet_wallet_and_fund_again(self, client, faucet_host=None):
    wallet = sync_generate_faucet_wallet(client, faucet_host=faucet_host)
    result = client.request(
        AccountInfo(
            account=wallet.classic_address,
        ),
    )
    balance = int(result.result["account_data"]["Balance"])
    self.assertTrue(balance > 0)

    new_wallet = sync_generate_faucet_wallet(client, wallet, faucet_host=faucet_host)
    new_result = client.request(
        AccountInfo(
            account=new_wallet.classic_address,
        ),
    )
    new_balance = int(new_result.result["account_data"]["Balance"])
    self.assertTrue(new_balance > balance)


async def generate_faucet_wallet_and_fund_again(self, client, faucet_host=None):
    wallet = await generate_faucet_wallet(client, faucet_host=faucet_host)
    result = await client.request(
        AccountInfo(
            account=wallet.classic_address,
        ),
    )
    balance = int(result.result["account_data"]["Balance"])
    self.assertTrue(balance > 0)

    new_wallet = await generate_faucet_wallet(client, wallet, faucet_host=faucet_host)
    new_result = await client.request(
        AccountInfo(
            account=new_wallet.classic_address,
        ),
    )
    new_balance = int(new_result.result["account_data"]["Balance"])
    self.assertTrue(new_balance > balance)


class TestProcess(Thread):
    def __init__(self, testcase, test):
        Thread.__init__(self)
        self.testcase = testcase
        self.test = test

    def run(self):
        with self.testcase.subTest(method=self.test):
            method = getattr(TestWallet, self.test)
            asyncio.run(method(self.testcase))


class TestWallet(IsolatedAsyncioTestCase):
    async def test_run_faucet_tests(self):
        def run_test(test_name):
            with self.subTest(method=test_name):
                method = getattr(self, test_name)
                if asyncio.iscoroutinefunction(method):
                    asyncio.run(method())
                else:
                    method()

        test_methods = [method for method in dir(self) if method.startswith("_test_")]

        processes = []
        for method in test_methods:
            process = Thread(target=run_test, args=(method,))
            process.start()
            processes.append(process)
        for process in processes:
            process.join()

    @test_async_and_sync(
        globals(),
        ["xrpl.wallet.generate_faucet_wallet"],
        num_retries=5,
        use_testnet=True,
    )
<<<<<<< HEAD
    async def _test_generate_faucet_wallet_rel_sub(self):
=======
    async def test_generate_faucet_wallet_rel_sub(self, client):
        destination = await generate_faucet_wallet(client)
        wallet = await generate_faucet_wallet(client)
        # TODO: refactor so this actually waits for validation
        response = await submit_transaction_async(
            Payment(
                account=wallet.classic_address,
                fee="10",
                amount="1",
                destination=destination.classic_address,
            ),
            wallet,
            client=client,
        )
        self.assertTrue(response.is_successful())

    async def test_generate_faucet_wallet_testnet_async_websockets(self):
>>>>>>> 621721f3
        async with AsyncWebsocketClient(
            "wss://s.altnet.rippletest.net:51233"
        ) as client:
            destination, wallet = await asyncio.gather(
                generate_faucet_wallet(client), generate_faucet_wallet(client)
            )
            response = await submit_transaction_async(
                Payment(
                    account=wallet.classic_address,
                    amount="1",
                    destination=destination.classic_address,
                ),
                wallet,
                client=client,
            )
            self.assertTrue(response.is_successful())

    async def _test_generate_faucet_wallet_custom_host_async_websockets(self):
        async with AsyncWebsocketClient(
            "wss://xls20-sandbox.rippletest.net:51233"
        ) as client:
            await generate_faucet_wallet_and_fund_again(
                self, client, "faucet-nft.ripple.com"
            )

    async def _test_generate_faucet_wallet_custom_host_async_json_rpc(self):
        client = AsyncJsonRpcClient("http://xls20-sandbox.rippletest.net:51234")
        await generate_faucet_wallet_and_fund_again(
            self, client, "faucet-nft.ripple.com"
        )

    def _test_generate_faucet_wallet_custom_host_sync_websockets(self):
        with WebsocketClient("wss://xls20-sandbox.rippletest.net:51233") as client:
            sync_generate_faucet_wallet_and_fund_again(
                self, client, "faucet-nft.ripple.com"
            )

    def _test_generate_faucet_wallet_custom_host_sync_json_rpc(self):
        client = JsonRpcClient("http://xls20-sandbox.rippletest.net:51234")
        sync_generate_faucet_wallet_and_fund_again(
            self, client, "faucet-nft.ripple.com"
        )

    async def _test_generate_faucet_wallet_testnet_async_websockets(self):
        async with AsyncWebsocketClient(
            "wss://s.altnet.rippletest.net:51233"
        ) as client:
            await generate_faucet_wallet_and_fund_again(self, client)

    async def _test_generate_faucet_wallet_devnet_async_websockets(self):
        async with AsyncWebsocketClient(
            "wss://s.devnet.rippletest.net:51233"
        ) as client:
            await generate_faucet_wallet_and_fund_again(self, client)

    async def _test_generate_faucet_wallet_amm_devnet_async_websockets(self):
        async with AsyncWebsocketClient(
            "wss://amm.devnet.rippletest.net:51233"
        ) as client:
            await generate_faucet_wallet_and_fund_again(self, client)

<<<<<<< HEAD
    async def _test_generate_faucet_wallet_hooks_v2_testnet_async_websockets(self):
=======
    async def test_generate_faucet_wallet_hooks_v3_testnet_async_websockets(self):
>>>>>>> 621721f3
        async with AsyncWebsocketClient(
            "wss://hooks-testnet-v3.xrpl-labs.com"
        ) as client:
<<<<<<< HEAD
=======
            global time_of_last_hooks_faucet_call
            # Wait at least 10 seconds since last call to hooks v3 testnet faucet
            time_since_last_hooks_call = time.time() - time_of_last_hooks_faucet_call
            if time_since_last_hooks_call < 10:
                time.sleep(11 - time_since_last_hooks_call)

>>>>>>> 621721f3
            wallet = await generate_faucet_wallet(client)
            time_of_last_hooks_faucet_call = time.time()

            result = await client.request(
                AccountInfo(
                    account=wallet.classic_address,
                ),
            )
            balance = int(result.result["account_data"]["Balance"])
            self.assertTrue(balance > 0)

<<<<<<< HEAD
            wallet = Wallet("sEdSigMti9uJFCnrkwsB3LJRGkVZHVA", 0)
=======
    # Named different from test_generate_faucet_wallet_hooks_v3_testnet_async_websockets
    # so the test runs far from each other since hooks v3 testnet faucet
    # requires 10 seconds between calls
    async def test_fund_given_wallet_hooks_v3_testnet_async_websockets(self):
        async with AsyncWebsocketClient(
            "wss://hooks-testnet-v3.xrpl-labs.com"
        ) as client:
            global time_of_last_hooks_faucet_call
            wallet = Wallet.create()
            time_since_last_hooks_call = time.time() - time_of_last_hooks_faucet_call
            if time_since_last_hooks_call < 10:
                time.sleep(11 - time_since_last_hooks_call)
            time_of_last_hooks_faucet_call = time.time()
            await generate_faucet_wallet(client, wallet)
>>>>>>> 621721f3
            result = await client.request(
                AccountInfo(
                    account=wallet.classic_address,
                ),
            )
            balance = int(result.result["account_data"]["Balance"])

            # Wait at least 10 seconds since last call to hooks v3 testnet faucet
            time_since_last_hooks_call = time.time() - time_of_last_hooks_faucet_call
            if time_since_last_hooks_call < 10:
                await asyncio.sleep(11 - time_since_last_hooks_call)
            time_of_last_hooks_faucet_call = time.time()

            new_wallet = await generate_faucet_wallet(client, wallet)
            new_result = await client.request(
                AccountInfo(
                    account=new_wallet.classic_address,
                ),
            )
            new_balance = int(new_result.result["account_data"]["Balance"])
            self.assertTrue(new_balance > balance)<|MERGE_RESOLUTION|>--- conflicted
+++ resolved
@@ -93,9 +93,6 @@
         num_retries=5,
         use_testnet=True,
     )
-<<<<<<< HEAD
-    async def _test_generate_faucet_wallet_rel_sub(self):
-=======
     async def test_generate_faucet_wallet_rel_sub(self, client):
         destination = await generate_faucet_wallet(client)
         wallet = await generate_faucet_wallet(client)
@@ -112,25 +109,6 @@
         )
         self.assertTrue(response.is_successful())
 
-    async def test_generate_faucet_wallet_testnet_async_websockets(self):
->>>>>>> 621721f3
-        async with AsyncWebsocketClient(
-            "wss://s.altnet.rippletest.net:51233"
-        ) as client:
-            destination, wallet = await asyncio.gather(
-                generate_faucet_wallet(client), generate_faucet_wallet(client)
-            )
-            response = await submit_transaction_async(
-                Payment(
-                    account=wallet.classic_address,
-                    amount="1",
-                    destination=destination.classic_address,
-                ),
-                wallet,
-                client=client,
-            )
-            self.assertTrue(response.is_successful())
-
     async def _test_generate_faucet_wallet_custom_host_async_websockets(self):
         async with AsyncWebsocketClient(
             "wss://xls20-sandbox.rippletest.net:51233"
@@ -175,23 +153,16 @@
         ) as client:
             await generate_faucet_wallet_and_fund_again(self, client)
 
-<<<<<<< HEAD
-    async def _test_generate_faucet_wallet_hooks_v2_testnet_async_websockets(self):
-=======
     async def test_generate_faucet_wallet_hooks_v3_testnet_async_websockets(self):
->>>>>>> 621721f3
         async with AsyncWebsocketClient(
             "wss://hooks-testnet-v3.xrpl-labs.com"
         ) as client:
-<<<<<<< HEAD
-=======
             global time_of_last_hooks_faucet_call
             # Wait at least 10 seconds since last call to hooks v3 testnet faucet
             time_since_last_hooks_call = time.time() - time_of_last_hooks_faucet_call
             if time_since_last_hooks_call < 10:
                 time.sleep(11 - time_since_last_hooks_call)
 
->>>>>>> 621721f3
             wallet = await generate_faucet_wallet(client)
             time_of_last_hooks_faucet_call = time.time()
 
@@ -203,9 +174,6 @@
             balance = int(result.result["account_data"]["Balance"])
             self.assertTrue(balance > 0)
 
-<<<<<<< HEAD
-            wallet = Wallet("sEdSigMti9uJFCnrkwsB3LJRGkVZHVA", 0)
-=======
     # Named different from test_generate_faucet_wallet_hooks_v3_testnet_async_websockets
     # so the test runs far from each other since hooks v3 testnet faucet
     # requires 10 seconds between calls
@@ -220,7 +188,6 @@
                 time.sleep(11 - time_since_last_hooks_call)
             time_of_last_hooks_faucet_call = time.time()
             await generate_faucet_wallet(client, wallet)
->>>>>>> 621721f3
             result = await client.request(
                 AccountInfo(
                     account=wallet.classic_address,
