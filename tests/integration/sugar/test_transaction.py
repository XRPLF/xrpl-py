from tests.integration.integration_test_case import IntegrationTestCase
from tests.integration.it_utils import (
    accept_ledger_async,
    sign_and_reliable_submission_async,
    test_async_and_sync,
)
from tests.integration.reusable_values import DESTINATION as DESTINATION_WALLET
from tests.integration.reusable_values import WALLET
from xrpl.asyncio.account.main import get_next_valid_seq_number
from xrpl.asyncio.ledger import get_fee, get_latest_validated_ledger_sequence
from xrpl.asyncio.transaction import (
    XRPLReliableSubmissionException,
    autofill,
    autofill_and_sign,
    sign,
)
from xrpl.asyncio.transaction import submit as submit_transaction_alias_async
from xrpl.asyncio.transaction import submit_and_wait
from xrpl.clients import XRPLRequestFailureException
from xrpl.core.addresscodec import classic_address_to_xaddress
from xrpl.core.binarycodec.main import encode
from xrpl.models.exceptions import XRPLException
from xrpl.models.requests import ServerState, Tx
from xrpl.models.transactions import AccountDelete, AccountSet, EscrowFinish, Payment
from xrpl.utils import xrp_to_drops

ACCOUNT = WALLET.address
DESTINATION = DESTINATION_WALLET.address

CLEAR_FLAG = 3
DOMAIN = "6578616D706C652E636F6D".lower()
EMAIL_HASH = "10000000002000000000300000000012"
MESSAGE_KEY = "03AB40A0490F9B7ED8DF29D246BF2D6269820A0EE7742ACDD457BEA7C7D0931EDB"
SET_FLAG = 8
TRANSFER_RATE = 0
TICK_SIZE = 10
FEE = xrp_to_drops(60)  # standalone has a delete fee of 50 XRP
DESTINATION_TAG = 3
OFFER_SEQUENCE = 7
CONDITION = (
    "A0258020E3B0C44298FC1C149AFBF4C8996FB92427AE41E4649B934CA495991B7852B855810100"
)
FULFILLMENT = "A0028000"
OWNER = "rf1BiGeXwwQoi8Z2ueFYTEXSwuJYfV2Jpn"


class TestTransaction(IntegrationTestCase):
    @test_async_and_sync(globals())
    async def test_none_as_destination_tag(self, client):
        # GIVEN a new transaction (payment)
        payment_transaction = Payment(
            account=WALLET.address,
            amount="100",
            destination=classic_address_to_xaddress(DESTINATION, None, False),
        )

        # WHEN we sign locally, autofill, and submit the transaction
        response = await sign_and_reliable_submission_async(
            payment_transaction, WALLET, client
        )
        payment_hash = response.result["tx_json"]["hash"]
        payment_ledger_index = response.result["validated_ledger_index"]

        # THEN we expect to retrieve this transaction from its hash with
        # min_ledger and max_ledger parameters
        payment = await client.request(
            Tx(
                transaction=payment_hash,
                min_ledger=payment_ledger_index - 5,
                max_ledger=payment_ledger_index + 5,
            )
        )

        # AND we expect the result Account to be the same as the original payment Acct
        self.assertEqual(payment.result["Account"], ACCOUNT)
        # AND we expect the response to be successful (200)
        self.assertTrue(payment.is_successful())

    @test_async_and_sync(globals())
    async def test_high_fee_account_delete_unauthorized(self, client):
        # GIVEN a new AccountDelete transaction
        account_delete = AccountDelete(
            account=ACCOUNT,
            # WITH fee higher than 2 XRP
            fee=FEE,
            destination=DESTINATION,
            destination_tag=DESTINATION_TAG,
        )
        # We expect an XRPLException to be raised
        with self.assertRaises(XRPLException):
            await sign_and_reliable_submission_async(account_delete, WALLET, client)

    @test_async_and_sync(globals())
    async def test_high_fee_account_set_unauthorized(self, client):
        # GIVEN a new AccountSet transaction
        account_set = AccountSet(
            account=ACCOUNT,
            clear_flag=CLEAR_FLAG,
            domain=DOMAIN,
            email_hash=EMAIL_HASH,
            message_key=MESSAGE_KEY,
            transfer_rate=TRANSFER_RATE,
            tick_size=TICK_SIZE,
            # WITH fee higher than 2 XRP
            fee=FEE,
        )
        # We expect an XRPLException to be raised
        with self.assertRaises(XRPLException):
            await sign_and_reliable_submission_async(account_set, WALLET, client)

    @test_async_and_sync(globals())
    async def test_payment_high_fee_authorized(self, client):
        # GIVEN a new Payment transaction
        response = await sign_and_reliable_submission_async(
            Payment(
                account=WALLET.address,
                amount="1",
                # WITH the fee higher than 2 XRP
                fee=FEE,
                destination=DESTINATION,
            ),
            WALLET,
            client,
            # WITHOUT checking the fee value
            check_fee=False,
        )
        # THEN we expect the transaction to be successful
        self.assertTrue(response.is_successful())

    @test_async_and_sync(
        globals(),
        [
            "xrpl.transaction.autofill_and_sign",
            "xrpl.transaction.submit",
        ],
    )
    async def test_payment_high_fee_authorized_with_submit_alias(self, client):
        signed_and_autofilled = await autofill_and_sign(
            Payment(
                account=WALLET.address,
                amount="1",
                fee=FEE,
                destination=DESTINATION,
            ),
            client,
            WALLET,
            check_fee=False,
        )

        response = await submit_transaction_alias_async(signed_and_autofilled, client)
        self.assertTrue(response.is_successful())

    @test_async_and_sync(globals(), ["xrpl.transaction.autofill"])
    async def test_calculate_account_delete_fee(self, client):
        # GIVEN a new AccountDelete transaction
        account_delete = AccountDelete(
            account=ACCOUNT,
            destination=DESTINATION,
            destination_tag=DESTINATION_TAG,
        )

        # AFTER autofilling the transaction fee
        account_delete_autofilled = await autofill(account_delete, client)

        # THEN we expect the calculated fee to be 50 XRP (default in standalone)
        server_state = await client.request(ServerState())
        expected_fee = str(
            server_state.result["state"]["validated_ledger"]["reserve_inc"]
        )
        self.assertEqual(account_delete_autofilled.fee, expected_fee)

    @test_async_and_sync(
        globals(),
        ["xrpl.transaction.autofill", "xrpl.ledger.get_fee"],
    )
    async def test_calculate_escrow_finish_fee(self, client):
        # GIVEN a new EscrowFinish transaction
        escrow_finish = EscrowFinish(
            account=ACCOUNT,
            owner=OWNER,
            offer_sequence=OFFER_SEQUENCE,
            condition=CONDITION,
            fulfillment=FULFILLMENT,
        )

        # AFTER autofilling the transaction fee
        escrow_finish_autofilled = await autofill(escrow_finish, client)

        # AND calculating the expected fee with the formula
        # 10 drops × (33 + (Fulfillment size in bytes ÷ 16))
        net_fee = int(await get_fee(client))
        fulfillment_in_bytes = FULFILLMENT.encode("ascii")
        expected_fee = net_fee * (33 + len(fulfillment_in_bytes) / 16)

        # THEN we expect the fee to be the calculation result above
        self.assertEqual(float(escrow_finish_autofilled.fee), float(expected_fee))

    @test_async_and_sync(
        globals(),
        ["xrpl.transaction.autofill", "xrpl.ledger.get_fee"],
    )
    async def test_calculate_payment_fee(self, client):
        # GIVEN a new Payment transaction
        payment = Payment(
            account=WALLET.address,
            amount="100",
            destination=DESTINATION,
        )

        # AFTER autofilling the transaction fee
        payment_autofilled = await autofill(payment, client)

        # THEN We expect the fee to be the default network fee (usually 10 drops)
        expected_fee = await get_fee(client)
        self.assertEqual(payment_autofilled.fee, expected_fee)


class TestSubmitAndWait(IntegrationTestCase):
    @test_async_and_sync(
        globals(),
        [
            "xrpl.transaction.submit_and_wait",
            "xrpl.ledger.get_fee",
        ],
    )
    async def test_submit_and_wait_simple(self, client):
        account_set = AccountSet(
            account=ACCOUNT,
            set_flag=SET_FLAG,
        )
        await accept_ledger_async(delay=1)
        response = await submit_and_wait(account_set, client, WALLET)
        self.assertTrue(response.result["validated"])
        self.assertEqual(response.result["meta"]["TransactionResult"], "tesSUCCESS")
        self.assertTrue(response.is_successful())
        self.assertEqual(response.result["Fee"], await get_fee(client))

    @test_async_and_sync(
        globals(),
        [
            "xrpl.transaction.submit_and_wait",
            "xrpl.ledger.get_fee",
        ],
    )
    async def test_submit_and_wait_payment(self, client):
        payment_transaction = Payment(
            account=ACCOUNT,
            amount="10",
            destination=DESTINATION,
        )
        await accept_ledger_async(delay=1)
        response = await submit_and_wait(payment_transaction, client, WALLET)
        self.assertTrue(response.result["validated"])
        self.assertEqual(response.result["meta"]["TransactionResult"], "tesSUCCESS")
        self.assertTrue(response.is_successful())
        self.assertEqual(response.result["Fee"], await get_fee(client))

    @test_async_and_sync(
        globals(),
        [
            "xrpl.transaction.autofill_and_sign",
            "xrpl.transaction.submit_and_wait",
            "xrpl.ledger.get_fee",
        ],
    )
    async def test_submit_and_wait_signed(self, client):
        payment_transaction = Payment(
            account=ACCOUNT,
            amount="10",
            destination=DESTINATION,
        )
        payment_transaction_signed = await autofill_and_sign(
            payment_transaction, client, WALLET
        )
        await accept_ledger_async(delay=1)
        response = await submit_and_wait(payment_transaction_signed, client)
        self.assertTrue(response.result["validated"])
        self.assertEqual(response.result["meta"]["TransactionResult"], "tesSUCCESS")
        self.assertTrue(response.is_successful())
        self.assertEqual(response.result["Fee"], await get_fee(client))

    @test_async_and_sync(
        globals(),
        [
            "xrpl.transaction.autofill_and_sign",
            "xrpl.transaction.submit_and_wait",
            "xrpl.ledger.get_fee",
        ],
    )
    async def test_submit_and_wait_blob(self, client):
        payment_transaction = Payment(
            account=ACCOUNT,
            amount="10",
            destination=DESTINATION,
        )
        payment_transaction_signed = await autofill_and_sign(
            payment_transaction, client, WALLET
        )
        await accept_ledger_async(delay=1)
        payment_transaction_signed_blob = encode(payment_transaction_signed.to_xrpl())
        response = await submit_and_wait(payment_transaction_signed_blob, client)
        self.assertTrue(response.result["validated"])
        self.assertEqual(response.result["meta"]["TransactionResult"], "tesSUCCESS")
        self.assertTrue(response.is_successful())
        self.assertEqual(response.result["Fee"], await get_fee(client))

    @test_async_and_sync(
        globals(),
        [
            "xrpl.transaction.submit_and_wait",
            "xrpl.ledger.get_latest_validated_ledger_sequence",
        ],
    )
    async def test_submit_and_wait_last_ledger_expiration(self, client):
        payment_transaction = Payment(
            account=ACCOUNT,
            last_ledger_sequence=await get_latest_validated_ledger_sequence(client),
            amount="100",
            destination=DESTINATION,
        )
        await accept_ledger_async(delay=1)
        with self.assertRaises(XRPLReliableSubmissionException):
            await submit_and_wait(payment_transaction, client, WALLET)

    @test_async_and_sync(
        globals(),
        [
<<<<<<< HEAD
            "xrpl.transaction.submit_and_wait",
        ],
    )
    async def test_submit_and_wait_tec_error(self, client):
        payment_transaction = Payment(
            account=ACCOUNT,
            amount=xrp_to_drops(10**10),  # tecINSUFFICIENT_FUNDS
            destination=DESTINATION,
        )
        await accept_ledger_async(delay=1)
        with self.assertRaises(XRPLReliableSubmissionException):
            await submit_and_wait(payment_transaction, client, WALLET)

    @test_async_and_sync(
        globals(),
        [
=======
>>>>>>> 87bfc431
            "xrpl.transaction.sign",
            "xrpl.transaction.submit_and_wait",
            "xrpl.ledger.get_latest_validated_ledger_sequence",
        ],
    )
    async def test_submit_and_wait_bad_transaction(self, client):
        payment_dict = {
            "account": ACCOUNT,
            "fee": "10",
            "last_ledger_sequence": await get_latest_validated_ledger_sequence(client)
            + 20,
            "amount": "100",
            "destination": DESTINATION,
        }
        payment_transaction = Payment.from_dict(payment_dict)
        signed_payment_transaction = sign(payment_transaction, WALLET)
        with self.assertRaises(XRPLRequestFailureException):
            await submit_and_wait(signed_payment_transaction, client)

    @test_async_and_sync(
        globals(),
        [
            "xrpl.transaction.sign",
            "xrpl.transaction.submit_and_wait",
            "xrpl.account.get_next_valid_seq_number",
        ],
    )
    async def test_submit_and_wait_no_last_ledger_sequence(self, client):
        payment_dict = {
            "account": ACCOUNT,
            "fee": "10",
            "sequence": await get_next_valid_seq_number(ACCOUNT, client),
            "amount": "100",
            "destination": DESTINATION,
        }
        payment_transaction = Payment.from_dict(payment_dict)
        signed_payment_transaction = sign(payment_transaction, WALLET)
        with self.assertRaises(XRPLReliableSubmissionException):
            await submit_and_wait(signed_payment_transaction, client)<|MERGE_RESOLUTION|>--- conflicted
+++ resolved
@@ -325,7 +325,6 @@
     @test_async_and_sync(
         globals(),
         [
-<<<<<<< HEAD
             "xrpl.transaction.submit_and_wait",
         ],
     )
@@ -342,8 +341,6 @@
     @test_async_and_sync(
         globals(),
         [
-=======
->>>>>>> 87bfc431
             "xrpl.transaction.sign",
             "xrpl.transaction.submit_and_wait",
             "xrpl.ledger.get_latest_validated_ledger_sequence",
