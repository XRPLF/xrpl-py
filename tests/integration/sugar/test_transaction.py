from tests.integration.integration_test_case import IntegrationTestCase
from tests.integration.it_utils import (
    accept_ledger_async,
    sign_and_reliable_submission_async,
    submit_transaction_async,
    test_async_and_sync,
)
from tests.integration.reusable_values import DESTINATION as DESTINATION_WALLET
from tests.integration.reusable_values import WALLET
from xrpl.asyncio.account import get_next_valid_seq_number
from xrpl.asyncio.ledger import get_fee, get_latest_validated_ledger_sequence
from xrpl.asyncio.transaction import (
    XRPLReliableSubmissionException,
    autofill,
    get_transaction_from_hash,
    safe_sign_and_autofill_transaction,
    send_reliable_submission,
    sign,
)
from xrpl.asyncio.transaction import (
    submit_transaction as submit_transaction_alias_async,
)
from xrpl.clients import XRPLRequestFailureException
from xrpl.core.addresscodec import classic_address_to_xaddress
from xrpl.models.exceptions import XRPLException
from xrpl.models.requests import Tx
from xrpl.models.transactions import AccountDelete, AccountSet, EscrowFinish, Payment
from xrpl.utils import xrp_to_drops

ACCOUNT = WALLET.classic_address
DESTINATION = DESTINATION_WALLET.classic_address

CLEAR_FLAG = 3
DOMAIN = "6578616D706C652E636F6D".lower()
EMAIL_HASH = "10000000002000000000300000000012"
MESSAGE_KEY = "03AB40A0490F9B7ED8DF29D246BF2D6269820A0EE7742ACDD457BEA7C7D0931EDB"
SET_FLAG = 8
TRANSFER_RATE = 0
TICK_SIZE = 10
FEE = xrp_to_drops(60)  # standalone has a delete fee of 50 XRP
DESTINATION_TAG = 3
OFFER_SEQUENCE = 7
CONDITION = (
    "A0258020E3B0C44298FC1C149AFBF4C8996FB92427AE41E4649B934CA495991B7852B855810100"
)
FULFILLMENT = "A0028000"
OWNER = "rf1BiGeXwwQoi8Z2ueFYTEXSwuJYfV2Jpn"


class TestTransaction(IntegrationTestCase):
    @test_async_and_sync(
        globals(),
        [
            "xrpl.transaction.safe_sign_and_autofill_transaction",
            "xrpl.transaction.send_reliable_submission",
            "xrpl.account.get_next_valid_seq_number",
            "xrpl.transaction.get_transaction_from_hash",
        ],
    )
    async def test_get_transaction_from_hash(self, client):
        # GIVEN a new transaction (payment)
        payment_transaction = Payment(
            account=WALLET.classic_address,
            amount="100",
            destination=DESTINATION,
            sequence=await get_next_valid_seq_number(WALLET.classic_address, client),
        )

        # WHEN we sign locally, autofill, and submit the transaction
        response = await sign_and_reliable_submission_async(payment_transaction, WALLET)

        # THEN we expect to retrieve this transaction from its hash
        payment = await get_transaction_from_hash(
            response.result["tx_json"]["hash"], client
        )

        # AND we expect the result Account to be the same as the original payment Acct
        self.assertEqual(payment.result["Account"], ACCOUNT)
        # AND we expect the response to be successful (200)
        self.assertTrue(payment.is_successful())

    @test_async_and_sync(
        globals(),
        [
            "xrpl.transaction.safe_sign_and_autofill_transaction",
            "xrpl.transaction.send_reliable_submission",
            "xrpl.transaction.get_transaction_from_hash",
            "xrpl.account.get_next_valid_seq_number",
        ],
    )
    async def test_get_transaction_from_hash_with_binary(self, client):
        # GIVEN a new transaction (payment)
        payment_transaction = Payment(
            account=WALLET.classic_address,
            amount="100",
            destination=DESTINATION,
            sequence=await get_next_valid_seq_number(WALLET.classic_address, client),
        )

        # WHEN we sign locally, autofill, and submit the transaction
        response = await sign_and_reliable_submission_async(payment_transaction, WALLET)
        payment_hash = response.result["tx_json"]["hash"]

        # THEN we expect to retrieve this transaction from its hash with the
        # binary parameter set to true
        payment = await get_transaction_from_hash(payment_hash, client, True)

        # AND we expect the result hash to be the same as the original payment hash
        self.assertEqual(payment.result["hash"], payment_hash)
        # AND we expect the response to be successful (200)
        self.assertTrue(payment.is_successful())

    @test_async_and_sync(
        globals(),
        [
            "xrpl.transaction.safe_sign_and_autofill_transaction",
            "xrpl.transaction.send_reliable_submission",
            "xrpl.transaction.get_transaction_from_hash",
            "xrpl.account.get_next_valid_seq_number",
        ],
    )
    async def test_get_transaction_from_hash_with_min_max_ledgers(self, client):
        # GIVEN a new transaction (payment)
        payment_transaction = Payment(
            account=WALLET.classic_address,
            amount="100",
            destination=DESTINATION,
            sequence=await get_next_valid_seq_number(WALLET.classic_address, client),
        )

        # WHEN we sign locally, autofill, and submit the transaction
        response = await sign_and_reliable_submission_async(payment_transaction, WALLET)
        payment_hash = response.result["tx_json"]["hash"]
        payment_ledger_index = response.result["validated_ledger_index"]

        # THEN we expect to retrieve this transaction from its hash with
        # min_ledger and max_ledger parameters
        payment = await get_transaction_from_hash(
            payment_hash,
            client,
            False,
            payment_ledger_index - 5,
            payment_ledger_index + 5,
        )

        # AND we expect the result Account to be the same as the original payment Acct
        self.assertEqual(payment.result["Account"], ACCOUNT)
        # AND we expect the response to be successful (200)
        self.assertTrue(payment.is_successful())

    @test_async_and_sync(
        globals(),
        ["xrpl.account.get_next_valid_seq_number"],
    )
    async def test_none_as_destination_tag(self, client):
        # GIVEN a new transaction (payment)
        payment_transaction = Payment(
            account=WALLET.classic_address,
            amount="100",
            destination=classic_address_to_xaddress(DESTINATION, None, False),
            sequence=await get_next_valid_seq_number(WALLET.classic_address, client),
        )

        # WHEN we sign locally, autofill, and submit the transaction
        response = await sign_and_reliable_submission_async(payment_transaction, WALLET)
        payment_hash = response.result["tx_json"]["hash"]
        payment_ledger_index = response.result["validated_ledger_index"]

        # THEN we expect to retrieve this transaction from its hash with
        # min_ledger and max_ledger parameters
        payment = await client.request(
            Tx(
                transaction=payment_hash,
                min_ledger=payment_ledger_index - 5,
                max_ledger=payment_ledger_index + 5,
            )
        )

        # AND we expect the result Account to be the same as the original payment Acct
        self.assertEqual(payment.result["Account"], ACCOUNT)
        # AND we expect the response to be successful (200)
        self.assertTrue(payment.is_successful())

    @test_async_and_sync(globals(), ["xrpl.account.get_next_valid_seq_number"])
    async def test_high_fee_account_delete_unauthorized(self, client):
        # GIVEN a new AccountDelete transaction
        account_delete = AccountDelete(
            account=ACCOUNT,
            # WITH fee higher than 2 XRP
            fee=FEE,
            sequence=await get_next_valid_seq_number(WALLET.classic_address, client),
            destination=DESTINATION,
            destination_tag=DESTINATION_TAG,
        )
        # We expect an XRPLException to be raised
        with self.assertRaises(XRPLException):
            await submit_transaction_async(account_delete, WALLET)

    @test_async_and_sync(globals(), ["xrpl.account.get_next_valid_seq_number"])
    async def test_high_fee_account_set_unauthorized(self, client):
        # GIVEN a new AccountSet transaction
        account_set = AccountSet(
            account=ACCOUNT,
            sequence=await get_next_valid_seq_number(WALLET.classic_address, client),
            clear_flag=CLEAR_FLAG,
            domain=DOMAIN,
            email_hash=EMAIL_HASH,
            message_key=MESSAGE_KEY,
            transfer_rate=TRANSFER_RATE,
            tick_size=TICK_SIZE,
            # WITH fee higher than 2 XRP
            fee=FEE,
        )
        # We expect an XRPLException to be raised
        with self.assertRaises(XRPLException):
            await submit_transaction_async(account_set, WALLET)

    @test_async_and_sync(globals(), ["xrpl.account.get_next_valid_seq_number"])
    async def test_payment_high_fee_authorized(self, client):
        # GIVEN a new Payment transaction
        response = await submit_transaction_async(
            Payment(
                account=WALLET.classic_address,
                sequence=await get_next_valid_seq_number(
                    WALLET.classic_address, client
                ),
                amount="1",
                # WITH the fee higher than 2 XRP
                fee=FEE,
                destination=DESTINATION,
            ),
            WALLET,
            # WITHOUT checking the fee value
            check_fee=False,
        )
        # THEN we expect the transaction to be successful
        self.assertTrue(response.is_successful())

    @test_async_and_sync(
        globals(),
<<<<<<< HEAD
        ["xrpl.transaction.autofill", "xrpl.account.get_next_valid_seq_number"],
    )
=======
        [
            "xrpl.transaction.safe_sign_and_autofill_transaction",
            "xrpl.transaction.submit_transaction",
        ],
    )
    async def test_payment_high_fee_authorized_with_submit_alias(self, client):
        signed_and_autofilled = await safe_sign_and_autofill_transaction(
            Payment(
                account=WALLET.classic_address,
                sequence=WALLET.sequence,
                amount="1",
                fee=FEE,
                destination=DESTINATION,
            ),
            WALLET,
            client,
            check_fee=False,
        )

        response = await submit_transaction_alias_async(signed_and_autofilled, client)
        self.assertTrue(response.is_successful())
        WALLET.sequence += 1

    @test_async_and_sync(globals(), ["xrpl.transaction.autofill"])
>>>>>>> e49bbf2d
    async def test_calculate_account_delete_fee(self, client):
        # GIVEN a new AccountDelete transaction
        account_delete = AccountDelete(
            account=ACCOUNT,
            sequence=await get_next_valid_seq_number(WALLET.classic_address, client),
            destination=DESTINATION,
            destination_tag=DESTINATION_TAG,
        )

        # AFTER autofilling the transaction fee
        account_delete_autofilled = await autofill(account_delete, client)

        # THEN we expect the calculated fee to be 50 XRP (default in standalone)
        expected_fee = xrp_to_drops(50)
        self.assertEqual(account_delete_autofilled.fee, expected_fee)

    @test_async_and_sync(
        globals(),
        [
            "xrpl.transaction.autofill",
            "xrpl.ledger.get_fee",
            "xrpl.account.get_next_valid_seq_number",
        ],
    )
    async def test_calculate_escrow_finish_fee(self, client):
        # GIVEN a new EscrowFinish transaction
        escrow_finish = EscrowFinish(
            account=ACCOUNT,
            sequence=await get_next_valid_seq_number(WALLET.classic_address, client),
            owner=OWNER,
            offer_sequence=OFFER_SEQUENCE,
            condition=CONDITION,
            fulfillment=FULFILLMENT,
        )

        # AFTER autofilling the transaction fee
        escrow_finish_autofilled = await autofill(escrow_finish, client)

        # AND calculating the expected fee with the formula
        # 10 drops × (33 + (Fulfillment size in bytes ÷ 16))
        net_fee = int(await get_fee(client))
        fulfillment_in_bytes = FULFILLMENT.encode("ascii")
        expected_fee = net_fee * (33 + len(fulfillment_in_bytes) / 16)

        # THEN we expect the fee to be the calculation result above
        self.assertEqual(float(escrow_finish_autofilled.fee), float(expected_fee))

    @test_async_and_sync(
        globals(),
        [
            "xrpl.transaction.autofill",
            "xrpl.ledger.get_fee",
            "xrpl.account.get_next_valid_seq_number",
        ],
    )
    async def test_calculate_payment_fee(self, client):
        # GIVEN a new Payment transaction
        payment = Payment(
            account=WALLET.classic_address,
            amount="100",
            destination=DESTINATION,
            sequence=await get_next_valid_seq_number(WALLET.classic_address, client),
        )

        # AFTER autofilling the transaction fee
        payment_autofilled = await autofill(payment, client)

        # THEN We expect the fee to be the default network fee (usually 10 drops)
        expected_fee = await get_fee(client)
        self.assertEqual(payment_autofilled.fee, expected_fee)


class TestReliableSubmission(IntegrationTestCase):
    @test_async_and_sync(
        globals(),
        [
            "xrpl.transaction.safe_sign_and_autofill_transaction",
            "xrpl.transaction.send_reliable_submission",
            "xrpl.account.get_next_valid_seq_number",
            "xrpl.ledger.get_fee",
        ],
    )
    async def test_reliable_submission_simple(self, client):
        account_set = AccountSet(
            account=ACCOUNT,
            sequence=await get_next_valid_seq_number(ACCOUNT, client),
            set_flag=SET_FLAG,
        )
        signed_account_set = await safe_sign_and_autofill_transaction(
            account_set, WALLET, client
        )
        await accept_ledger_async()
        response = await send_reliable_submission(signed_account_set, client)
        self.assertTrue(response.result["validated"])
        self.assertEqual(response.result["meta"]["TransactionResult"], "tesSUCCESS")
        self.assertTrue(response.is_successful())
        self.assertEqual(response.result["Fee"], await get_fee(client))

    @test_async_and_sync(
        globals(),
        [
            "xrpl.transaction.safe_sign_and_autofill_transaction",
            "xrpl.transaction.send_reliable_submission",
            "xrpl.account.get_next_valid_seq_number",
            "xrpl.ledger.get_fee",
        ],
    )
    async def test_reliable_submission_payment(self, client):
        payment_dict = {
            "account": ACCOUNT,
            "sequence": await get_next_valid_seq_number(ACCOUNT, client),
            "amount": "10",
            "destination": DESTINATION,
        }
        payment_transaction = Payment.from_dict(payment_dict)
        signed_payment_transaction = await safe_sign_and_autofill_transaction(
            payment_transaction, WALLET, client
        )
        await accept_ledger_async()
        response = await send_reliable_submission(signed_payment_transaction, client)
        self.assertTrue(response.result["validated"])
        self.assertEqual(response.result["meta"]["TransactionResult"], "tesSUCCESS")
        self.assertTrue(response.is_successful())
        self.assertEqual(response.result["Fee"], await get_fee(client))

    @test_async_and_sync(
        globals(),
        [
            "xrpl.transaction.safe_sign_and_autofill_transaction",
            "xrpl.transaction.send_reliable_submission",
            "xrpl.account.get_next_valid_seq_number",
            "xrpl.ledger.get_latest_validated_ledger_sequence",
        ],
    )
    async def test_reliable_submission_last_ledger_expiration(self, client):
        payment_dict = {
            "account": ACCOUNT,
            "sequence": await get_next_valid_seq_number(ACCOUNT, client),
            "last_ledger_sequence": await get_latest_validated_ledger_sequence(client),
            "fee": "10",
            "amount": "100",
            "destination": DESTINATION,
        }
        payment_transaction = Payment.from_dict(payment_dict)
        signed_payment_transaction = await safe_sign_and_autofill_transaction(
            payment_transaction, WALLET, client
        )
        with self.assertRaises(XRPLReliableSubmissionException):
            await send_reliable_submission(signed_payment_transaction, client)

    @test_async_and_sync(
        globals(),
        [
            "xrpl.transaction.sign",
            "xrpl.transaction.send_reliable_submission",
            "xrpl.account.get_next_valid_seq_number",
            "xrpl.ledger.get_fee",
        ],
    )
    async def test_reliable_submission_bad_transaction(self, client):
        payment_dict = {
            "account": ACCOUNT,
            "last_ledger_sequence": await get_next_valid_seq_number(ACCOUNT, client)
            + 20,
            "fee": "10",
            "amount": "100",
            "destination": DESTINATION,
        }
        payment_transaction = Payment.from_dict(payment_dict)
        signed_payment_transaction = await sign(payment_transaction, WALLET)
        with self.assertRaises(XRPLRequestFailureException):
            await send_reliable_submission(signed_payment_transaction, client)

    @test_async_and_sync(
        globals(),
        [
            "xrpl.transaction.sign",
            "xrpl.transaction.send_reliable_submission",
            "xrpl.account.get_next_valid_seq_number",
            "xrpl.ledger.get_fee",
        ],
    )
    async def test_reliable_submission_no_last_ledger_sequence(self, client):
        payment_dict = {
            "account": ACCOUNT,
            "sequence": await get_next_valid_seq_number(ACCOUNT, client),
            "fee": "10",
            "amount": "100",
            "destination": DESTINATION,
        }
        payment_transaction = Payment.from_dict(payment_dict)
        signed_payment_transaction = await sign(payment_transaction, WALLET)
        with self.assertRaises(XRPLReliableSubmissionException):
            await send_reliable_submission(signed_payment_transaction, client)<|MERGE_RESOLUTION|>--- conflicted
+++ resolved
@@ -238,10 +238,6 @@
 
     @test_async_and_sync(
         globals(),
-<<<<<<< HEAD
-        ["xrpl.transaction.autofill", "xrpl.account.get_next_valid_seq_number"],
-    )
-=======
         [
             "xrpl.transaction.safe_sign_and_autofill_transaction",
             "xrpl.transaction.submit_transaction",
@@ -251,7 +247,9 @@
         signed_and_autofilled = await safe_sign_and_autofill_transaction(
             Payment(
                 account=WALLET.classic_address,
-                sequence=WALLET.sequence,
+                sequence=await get_next_valid_seq_number(
+                    WALLET.classic_address, client
+                ),
                 amount="1",
                 fee=FEE,
                 destination=DESTINATION,
@@ -263,10 +261,8 @@
 
         response = await submit_transaction_alias_async(signed_and_autofilled, client)
         self.assertTrue(response.is_successful())
-        WALLET.sequence += 1
 
     @test_async_and_sync(globals(), ["xrpl.transaction.autofill"])
->>>>>>> e49bbf2d
     async def test_calculate_account_delete_fee(self, client):
         # GIVEN a new AccountDelete transaction
         account_delete = AccountDelete(
