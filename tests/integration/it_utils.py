"""Utility functions and variables for integration tests."""

from xrpl.clients import Client, JsonRpcClient
from xrpl.models.response import Response
from xrpl.models.transactions.transaction import Transaction
from xrpl.transaction import (
    safe_sign_and_autofill_transaction,
    safe_sign_and_submit_transaction,
    send_reliable_submission,
)
from xrpl.wallet import Wallet

JSON_RPC_URL = "https://s.altnet.rippletest.net:51234"
JSON_RPC_CLIENT = JsonRpcClient(JSON_RPC_URL)


def submit_transaction(
    transaction: Transaction, wallet: Wallet, client: Client = JSON_RPC_CLIENT
) -> Response:
    """Signs and submits a transaction to the XRPL."""
<<<<<<< HEAD
    return safe_sign_and_submit_transaction(transaction, wallet, JSON_RPC_CLIENT)


def sign_and_reliable_submission(transaction: Transaction, wallet: Wallet) -> Response:
    signed_tx = safe_sign_and_autofill_transaction(transaction, wallet, JSON_RPC_CLIENT)
    return send_reliable_submission(signed_tx, JSON_RPC_CLIENT)
=======
    return safe_sign_and_submit_transaction(transaction, wallet, client)
>>>>>>> 1a282ec4
<|MERGE_RESOLUTION|>--- conflicted
+++ resolved
@@ -18,13 +18,11 @@
     transaction: Transaction, wallet: Wallet, client: Client = JSON_RPC_CLIENT
 ) -> Response:
     """Signs and submits a transaction to the XRPL."""
-<<<<<<< HEAD
-    return safe_sign_and_submit_transaction(transaction, wallet, JSON_RPC_CLIENT)
+    return safe_sign_and_submit_transaction(transaction, wallet, client)
 
 
-def sign_and_reliable_submission(transaction: Transaction, wallet: Wallet) -> Response:
-    signed_tx = safe_sign_and_autofill_transaction(transaction, wallet, JSON_RPC_CLIENT)
-    return send_reliable_submission(signed_tx, JSON_RPC_CLIENT)
-=======
-    return safe_sign_and_submit_transaction(transaction, wallet, client)
->>>>>>> 1a282ec4
+def sign_and_reliable_submission(
+    transaction: Transaction, wallet: Wallet, client=JSON_RPC_CLIENT
+) -> Response:
+    signed_tx = safe_sign_and_autofill_transaction(transaction, wallet, client)
+    return send_reliable_submission(signed_tx, client)