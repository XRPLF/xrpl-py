--- conflicted
+++ resolved
@@ -1,20 +1,16 @@
 import asyncio
 
 from tests.integration.it_utils import fund_wallet, sign_and_reliable_submission_async
-<<<<<<< HEAD
-from xrpl.models.amounts import IssuedCurrencyAmount
-from xrpl.models.transactions import (
+from xrpl.models import (
     AccountSet,
     AccountSetFlag,
+    IssuedCurrencyAmount,
     OfferCreate,
     Payment,
     PaymentChannelCreate,
     TrustSet,
     TrustSetFlag,
 )
-=======
-from xrpl.models import IssuedCurrencyAmount, OfferCreate, PaymentChannelCreate
->>>>>>> 4fc8c36e
 from xrpl.wallet import Wallet
 
 
