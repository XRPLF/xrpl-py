import asyncio

from tests.integration.it_utils import fund_wallet, sign_and_reliable_submission_async
from xrpl.models.amounts import IssuedCurrencyAmount
from xrpl.models.transactions import (
    OfferCreate,
    Payment,
    PaymentChannelCreate,
    TrustSet
)
from xrpl.wallet import Wallet


# TODO: use `asyncio.gather` for these, to parallelize
# TODO: set up wallet for each test instead of using one for all tests (now that it's
# faster)
async def _set_up_reusable_values():
    WALLET = Wallet.create()
    await fund_wallet(WALLET)
    DESTINATION = Wallet.create()
    await fund_wallet(DESTINATION)
    GATEWAY = Wallet.create()
    await fund_wallet(GATEWAY)
<<<<<<< HEAD

    WALLET_TL = await sign_and_reliable_submission_async(
        TrustSet(
            account=WALLET.classic_address,
            sequence=WALLET.sequence,
            limit_amount=IssuedCurrencyAmount(
                currency="USD",
                issuer=GATEWAY.classic_address,
                value="10000",
            ),
        ),
        WALLET,
    )
    WALLET.sequence += 1

    DESTINATION_TL = await sign_and_reliable_submission_async(
        TrustSet(
            account=WALLET.classic_address,
            sequence=WALLET.sequence,
            limit_amount=IssuedCurrencyAmount(
                currency="USD",
                issuer=GATEWAY.classic_address,
                value="10000",
            ),
        ),
        WALLET,
    )
    WALLET.sequence += 1

    WALLET_PAYMENT = await sign_and_reliable_submission_async(
        Payment(
            account=GATEWAY.classic_address,
            sequence=GATEWAY.sequence,
            destination=WALLET.classic_address,
            amount=IssuedCurrencyAmount(
                currency="USD",
                issuer=GATEWAY.classic_address,
                value="10000",
            ),
        ),
        GATEWAY,
    )
    GATEWAY.sequence += 1

    DESTINATION_WALLET = await sign_and_reliable_submission_async(
        Payment(
            account=GATEWAY.classic_address,
            sequence=GATEWAY.sequence,
            destination=DESTINATION.classic_address,
            amount=IssuedCurrencyAmount(
                currency="USD",
                issuer=GATEWAY.classic_address,
                value="10000",
            ),
        ),
        GATEWAY,
    )
    GATEWAY.sequence += 1
=======
>>>>>>> f9d65170

    WALLET_TL = await sign_and_reliable_submission_async(
        TrustSet(
            account=WALLET.classic_address,
            sequence=WALLET.sequence,
            limit_amount=IssuedCurrencyAmount(
                currency="USD",
                issuer=GATEWAY.classic_address,
                value="10000",
            ),
        ),
        WALLET,
    )
    WALLET.sequence += 1

    DESTINATION_TL = await sign_and_reliable_submission_async(
        TrustSet(
            account=WALLET.classic_address,
            sequence=WALLET.sequence,
            limit_amount=IssuedCurrencyAmount(
                currency="USD",
                issuer=GATEWAY.classic_address,
                value="10000",
            ),
        ),
        WALLET,
    )
    WALLET.sequence += 1

    WALLET_PAYMENT = await sign_and_reliable_submission_async(
        Payment(
            account=GATEWAY.classic_address,
            sequence=GATEWAY.sequence,
            destination=WALLET.classic_address,
            amount=IssuedCurrencyAmount(
                currency="USD",
                issuer=GATEWAY.classic_address,
                value="10000",
            ),
        ),
        GATEWAY,
    )
    GATEWAY.sequence += 1

    DESTINATION_WALLET = await sign_and_reliable_submission_async(
        Payment(
            account=GATEWAY.classic_address,
            sequence=GATEWAY.sequence,
            destination=DESTINATION.classic_address,
            amount=IssuedCurrencyAmount(
                currency="USD",
                issuer=GATEWAY.classic_address,
                value="10000",
            ),
        ),
        GATEWAY,
    )
    GATEWAY.sequence += 1

    OFFER = await sign_and_reliable_submission_async(
        OfferCreate(
            account=WALLET.classic_address,
            sequence=WALLET.sequence,
            taker_gets="13100000",
            taker_pays=IssuedCurrencyAmount(
                currency="USD",
                issuer=WALLET.classic_address,
                value="10",
            ),
        ),
        WALLET,
    )
    WALLET.sequence += 1

    return (
        WALLET,
        DESTINATION,
        GATEWAY,
        WALLET_TL,
        DESTINATION_TL,
        WALLET_PAYMENT,
        DESTINATION_WALLET,
        OFFER,
    )


(
    WALLET,
    DESTINATION,
    GATEWAY,
    WALLET_TL,
    DESTINATION_TL,
    WALLET_PAYMENT,
    DESTINATION_WALLET,
    OFFER,
) = asyncio.run(_set_up_reusable_values())<|MERGE_RESOLUTION|>--- conflicted
+++ resolved
@@ -21,67 +21,6 @@
     await fund_wallet(DESTINATION)
     GATEWAY = Wallet.create()
     await fund_wallet(GATEWAY)
-<<<<<<< HEAD
-
-    WALLET_TL = await sign_and_reliable_submission_async(
-        TrustSet(
-            account=WALLET.classic_address,
-            sequence=WALLET.sequence,
-            limit_amount=IssuedCurrencyAmount(
-                currency="USD",
-                issuer=GATEWAY.classic_address,
-                value="10000",
-            ),
-        ),
-        WALLET,
-    )
-    WALLET.sequence += 1
-
-    DESTINATION_TL = await sign_and_reliable_submission_async(
-        TrustSet(
-            account=WALLET.classic_address,
-            sequence=WALLET.sequence,
-            limit_amount=IssuedCurrencyAmount(
-                currency="USD",
-                issuer=GATEWAY.classic_address,
-                value="10000",
-            ),
-        ),
-        WALLET,
-    )
-    WALLET.sequence += 1
-
-    WALLET_PAYMENT = await sign_and_reliable_submission_async(
-        Payment(
-            account=GATEWAY.classic_address,
-            sequence=GATEWAY.sequence,
-            destination=WALLET.classic_address,
-            amount=IssuedCurrencyAmount(
-                currency="USD",
-                issuer=GATEWAY.classic_address,
-                value="10000",
-            ),
-        ),
-        GATEWAY,
-    )
-    GATEWAY.sequence += 1
-
-    DESTINATION_WALLET = await sign_and_reliable_submission_async(
-        Payment(
-            account=GATEWAY.classic_address,
-            sequence=GATEWAY.sequence,
-            destination=DESTINATION.classic_address,
-            amount=IssuedCurrencyAmount(
-                currency="USD",
-                issuer=GATEWAY.classic_address,
-                value="10000",
-            ),
-        ),
-        GATEWAY,
-    )
-    GATEWAY.sequence += 1
-=======
->>>>>>> f9d65170
 
     WALLET_TL = await sign_and_reliable_submission_async(
         TrustSet(
