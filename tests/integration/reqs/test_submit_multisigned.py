--- conflicted
+++ resolved
@@ -1,34 +1,29 @@
 from tests.integration.integration_test_case import IntegrationTestCase
-from tests.integration.it_utils import sign_and_reliable_submission, test_async_and_sync
+from tests.integration.it_utils import (
+    JSON_RPC_CLIENT,
+    sign_and_reliable_submission,
+    test_async_and_sync,
+)
 from tests.integration.reusable_values import WALLET
-<<<<<<< HEAD
 from xrpl.asyncio.account import get_next_valid_seq_number
+from xrpl.asyncio.transaction.main import autofill, sign
 from xrpl.core.binarycodec import encode_for_multisigning
-from xrpl.core.keypairs import sign
+from xrpl.core.keypairs import sign as byte_sign
 from xrpl.ledger import get_fee
 from xrpl.models.amounts import IssuedCurrencyAmount
-=======
-from xrpl.asyncio.transaction.main import autofill, sign
->>>>>>> f769bcf3
 from xrpl.models.requests import SubmitMultisigned
 from xrpl.models.transactions import AccountSet, SignerEntry, SignerListSet
+from xrpl.models.transactions.transaction import Signer
+from xrpl.models.transactions.trust_set import TrustSet, TrustSetFlag
 from xrpl.transaction.multisign import multisign
 from xrpl.utils.str_conversions import str_to_hex
 from xrpl.wallet import Wallet
 
-<<<<<<< HEAD
 FEE = get_fee(JSON_RPC_CLIENT)
 
 # Set up signer list
 FIRST_SIGNER = Wallet.create()
 SECOND_SIGNER = Wallet.create()
-LIST_SET_TX = sign_and_reliable_submission(
-    SignerListSet(
-        account=WALLET.classic_address,
-        fee=FEE,
-=======
-FIRST_SIGNER = Wallet("sEdTLQkHAWpdS7FDk7EvuS7Mz8aSMRh", 0)
-SECOND_SIGNER = Wallet("sEd7DXaHkGQD8mz8xcRLDxfMLqCurif", 0)
 SIGNER_ENTRIES = [
     SignerEntry(
         account=FIRST_SIGNER.classic_address,
@@ -42,7 +37,6 @@
 LIST_SET_TX = sign_and_reliable_submission(
     SignerListSet(
         account=WALLET.classic_address,
->>>>>>> f769bcf3
         signer_quorum=2,
         signer_entries=SIGNER_ENTRIES,
     ),
@@ -53,7 +47,6 @@
 
 
 class TestSubmitMultisigned(IntegrationTestCase):
-<<<<<<< HEAD
     @test_async_and_sync(globals(), ["xrpl.account.get_next_valid_seq_number"])
     async def test_basic_functionality(self, client):
         #
@@ -75,7 +68,7 @@
             ),
         )
         tx_json = tx.to_xrpl()
-        first_sig = sign(
+        first_sig = byte_sign(
             bytes.fromhex(
                 encode_for_multisigning(
                     tx_json,
@@ -84,7 +77,7 @@
             ),
             FIRST_SIGNER.private_key,
         )
-        second_sig = sign(
+        second_sig = byte_sign(
             bytes.fromhex(
                 encode_for_multisigning(
                     tx_json,
@@ -116,7 +109,15 @@
                 ),
             ],
         )
-=======
+
+        # submit tx
+        response = await client.request(
+            SubmitMultisigned(
+                tx_json=multisigned_tx,
+            )
+        )
+        self.assertTrue(response.is_successful())
+
     @test_async_and_sync(
         globals(),
         [
@@ -124,7 +125,7 @@
             "xrpl.transaction.autofill",
         ],
     )
-    async def test_basic_functionality(self, client):
+    async def test_multisign_helper_functionality(self, client):
         tx = AccountSet(account=WALLET.classic_address, domain=EXAMPLE_DOMAIN)
 
         autofilled_tx = await autofill(tx, client, len(SIGNER_ENTRIES))
@@ -133,7 +134,6 @@
         tx_2 = await sign(autofilled_tx, SECOND_SIGNER, multisign=True)
 
         multisigned_tx = multisign(autofilled_tx, [tx_1, tx_2])
->>>>>>> f769bcf3
 
         # submit tx
         response = await client.request(
