--- conflicted
+++ resolved
@@ -48,19 +48,11 @@
         self.assertRaises(XRPLBinaryCodecException, Issue.from_value, test_input)
 
     def test_binary_representation_of_mpt_issuance_id(self):
-<<<<<<< HEAD
-        # The Sequence number (of the MPTokenIssuanceCreate transaction) is represented
-        # by `B` and issuer_account is represented by `A`.
-        mpt_issuance_id_in_hex = "B" * 8 + "A" * 40
-=======
         mpt_issuance_id_in_hex = "00001266F19FE2057AE426F72E923CAB3EC8E5BDB3341D9E"
->>>>>>> fe2cf3ab
         test_input = {
             "mpt_issuance_id": mpt_issuance_id_in_hex,
         }
         issue_obj = Issue.from_value(test_input)
-<<<<<<< HEAD
-=======
         sequenceBE = (
             int.from_bytes(
                 bytes.fromhex(mpt_issuance_id_in_hex[:8]),
@@ -72,7 +64,6 @@
             .upper()
         )
 
->>>>>>> fe2cf3ab
         self.assertEqual(
             issue_obj.to_hex(),
             # issuer_account's hex representation
@@ -81,11 +72,7 @@
             # black-hole-account-id (ACCOUNT_ONE)
             + "0000000000000000000000000000000000000001"
             # sequence number's hex representation
-<<<<<<< HEAD
-            + mpt_issuance_id_in_hex[:8],
-=======
             + sequenceBE,
->>>>>>> fe2cf3ab
         )
         self.assertEqual(issue_obj.to_json(), test_input)
 
@@ -131,10 +118,6 @@
         # Use the hex representation
         parser = BinaryParser(issue_obj.to_hex())
         issue_from_parser = Issue.from_parser(parser)
-<<<<<<< HEAD
-        expected = {
-            "mpt_issuance_id": "00001266F19FE2057AE426F72E923CAB3EC8E5BDB3341D9E"
-=======
         expected = {
             "mpt_issuance_id": "00001266F19FE2057AE426F72E923CAB3EC8E5BDB3341D9E"
         }
@@ -163,7 +146,6 @@
 
         expected = {
             "mpt_issuance_id": sequence_in_hex + issuer_account_in_hex,
->>>>>>> fe2cf3ab
         }
         self.assertEqual(issue_from_parser.to_json(), expected)
 
