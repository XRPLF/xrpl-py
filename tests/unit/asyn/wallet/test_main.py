from unittest import TestCase

from xrpl.constants import CryptoAlgorithm
from xrpl.wallet.main import Wallet

<<<<<<< HEAD
classic_address_prefix = "r"
ed25519_key_prefix = "ED"
secp256k1_private_key_prefix = "00"

secret_numbers_constants = {
    "secret_numbers_string": "399150 474506 009147 088773 432160 282843 253738 605430",
    "secret_numbers_array": [
        "399150",
        "474506",
        "009147",
        "088773",
        "432160",
        "282843",
        "253738",
        "605430",
    ],
    "ed25519_public_key": "ED8079E575450E256C496578480020A33E19B579D58A2DB8FF13FC6B05B9229DE3",  # noqa:E501
    "ed25519_private_key": "EDD2AF6288A903DED9860FC62E778600A985BDF804E40BD8266505553E3222C3DA",  # noqa:E501
    "ed25519_classic_address": "rHnnXF4oYodLonx7P7MV4WaqPUvBWzskEw",
    "secp256k1_public_key": "03BFC2F7AE242C3493187FA0B72BE97B2DF71194FB772E507FF9DEA0AD13CA1625",  # noqa:E501
    "secp256k1_private_key": "00B6FE8507D977E46E988A8A94DB3B8B35E404B60F8B11AC5213FA8B5ABC8A8D19",  # noqa:E501
    "secp256k1_classic_address": "rQKQsPeE3iTRyfUypLhuq74gZdcRdwWqDp",
}

regular_key_pair_constants = {
    "master_address": "rUAi7pipxGpYfPNg3LtPcf2ApiS8aw9A93",
    "seed": "sh8i92YRnEjJy3fpFkL8txQSCVo79",
    "ed25519_public_key": "ED848AB5972C2D7885DBF188EAF1DC24C3EE8064E41C13AAFF3B731494B9C81990",  # noqa:E501
    "ed25519_private_key": "ED14CAA44B431CEE77F13139BFDE59F63CBEBCFF37C6F0F4AC6F05620A5EDBE33C",  # noqa:E501
    "secp256k1_public_key": "03AEEFE1E8ED4BBC009DE996AC03A8C6B5713B1554794056C66E5B8D1753C7DD0E",  # noqa:E501
    "secp256k1_private_key": "004265A28F3E18340A490421D47B2EB8DBC2C0BF2C24CEFEA971B61CED2CABD233",  # noqa:E501
=======
constants = {
    "regular_key_pair": {
        "master_address": "rUAi7pipxGpYfPNg3LtPcf2ApiS8aw9A93",
        "seed": "sh8i92YRnEjJy3fpFkL8txQSCVo79",
        "ed25519": {
            "public_key": "ED848AB5972C2D7885DBF188EAF1DC24C3EE8064E41C13AAFF3B731494B9C81990",  # noqa:E501
            "private_key": "ED14CAA44B431CEE77F13139BFDE59F63CBEBCFF37C6F0F4AC6F05620A5EDBE33C",  # noqa:E501
        },
        "secp256k1": {
            "public_key": "03AEEFE1E8ED4BBC009DE996AC03A8C6B5713B1554794056C66E5B8D1753C7DD0E",  # noqa:E501
            "private_key": "004265A28F3E18340A490421D47B2EB8DBC2C0BF2C24CEFEA971B61CED2CABD233",  # noqa:E501
        },
    },
    "seed": {
        "seed": "ssL9dv2W5RK8L3tuzQxYY6EaZhSxW",
        "ed25519": {
            "public_key": "ED16FD02F7A7E52B6ACB35F8A4D7013DC94755951629DB6611483590AC0E9FC6D5",  # noqa:E501
            "private_key": "ED713A8C3171A3D8F69FE9526D9243834B3A30BF893B1EBC1824B1D96F18B44DCF",  # noqa:E501
            "classic_address": "rPxLJ2GumwfLk3z9njmmpo8nAX7sfZYptV",
        },
        "secp256k1": {
            "public_key": "030E58CDD076E798C84755590AAF6237CA8FAE821070A59F648B517A30DC6F589D",  # noqa:E501
            "private_key": "00141BA006D3363D2FB2785E8DF4E44D3A49908780CB4FB51F6D217C08C021429F",  # noqa:E501
            "classic_address": "rhvh5SrgBL5V8oeV9EpDuVszeJSSCEkbPc",
        },
    },
    "entropy": {
        "entropy": "00000000000000000000000000000000",
        "ed25519": {
            "seed": "sEdSJHS4oiAdz7w2X2ni1gFiqtbJHqE",
            "public_key": "ED1A7C082846CFF58FF9A892BA4BA2593151CCF1DBA59F37714CC9ED39824AF85F",  # noqa:E501
            "private_key": "ED0B6CBAC838DFE7F47EA1BD0DF00EC282FDF45510C92161072CCFB84035390C4D",  # noqa:E501
            "classic_address": "r9zRhGr7b6xPekLvT6wP4qNdWMryaumZS7",
        },
        "secp256k1": {
            "seed": "sp6JS7f14BuwFY8Mw6bTtLKWauoUs",
            "public_key": "0390A196799EE412284A5D80BF78C3E84CBB80E1437A0AECD9ADF94D7FEAAFA284",  # noqa:E501
            "private_key": "002512BBDFDBB77510883B7DCCBEF270B86DEAC8B64AC762873D75A1BEE6298665",  # noqa:E501
            "classic_address": "rGCkuB7PBr5tNy68tPEABEtcdno4hE6Y7f",
        },
    },
    "prefix": {
        "classic_address": "r",
        "ed25519_key": "ED",
        "secp256k1_private_key": "00",
    },
    "xaddress": {
        "tag": 1337,
        "mainnet_xaddress": "X7gJ5YK8abHf2eTPWPFHAAot8Knck11QGqmQ7a6a3Z8PJvk",
        "testnet_xaddress": "T7bq3e7kxYq9pwDz8UZhqAZoEkcRGTXSNr5immvcj3DYRaV",
        "wallet": Wallet(
            "030E58CDD076E798C84755590AAF6237CA8FAE821070A59F648B517A30DC6F589D",
            "00141BA006D3363D2FB2785E8DF4E44D3A49908780CB4FB51F6D217C08C021429F",
        ),
    },
>>>>>>> f0115f59
}


def _test_wallet_fields(
    self, wallet, method, algorithm, *, is_entropy_with_regular_key_pair=False
):
    method_constants = constants[method]
    algorithm_constants = method_constants[algorithm]

    self.assertEqual(wallet.public_key, algorithm_constants["public_key"])
    self.assertEqual(wallet.private_key, algorithm_constants["private_key"])

    if method == "entropy":
        self.assertEqual(wallet.seed, algorithm_constants["seed"])
    else:
        self.assertEqual(wallet.seed, method_constants["seed"])

    if method == "regular_key_pair" or is_entropy_with_regular_key_pair:
        self.assertEqual(
            wallet.classic_address, constants["regular_key_pair"]["master_address"]
        )
    else:
        self.assertEqual(wallet.classic_address, algorithm_constants["classic_address"])


def _test_wallet_types(self, wallet, algorithm):
    self.assertIsInstance(wallet.public_key, str)
    self.assertIsInstance(wallet.private_key, str)
    self.assertIsInstance(wallet.classic_address, str)
    self.assertIsInstance(wallet.address, str)
    self.assertIsInstance(wallet.seed, str)
    self.assertTrue(
        wallet.classic_address.startswith(constants["prefix"]["classic_address"])
    )

    if algorithm == "ed25519":
        self.assertTrue(
            wallet.public_key.startswith(constants["prefix"]["ed25519_key"])
        )
        self.assertTrue(
            wallet.private_key.startswith(constants["prefix"]["ed25519_key"])
        )
    else:
        self.assertTrue(
            wallet.private_key.startswith(constants["prefix"]["secp256k1_private_key"])
        )


class TestWalletMain(TestCase):
    def test_constructor(self):
        wallet = Wallet(
            constants["seed"]["secp256k1"]["public_key"],
            constants["seed"]["secp256k1"]["private_key"],
            seed=constants["seed"]["seed"],
        )

        _test_wallet_fields(self, wallet, "seed", "secp256k1")

    def test_constructor_using_regular_key_pair(self):
        wallet = Wallet(
            constants["regular_key_pair"]["secp256k1"]["public_key"],
            constants["regular_key_pair"]["secp256k1"]["private_key"],
            master_address=constants["regular_key_pair"]["master_address"],
            seed=constants["regular_key_pair"]["seed"],
        )

        _test_wallet_fields(self, wallet, "regular_key_pair", "secp256k1")

    def test_create_using_default_algorithm(self):
        wallet = Wallet.create()

        _test_wallet_types(self, wallet, "ed25519")

    def test_create_using_algorithm_ed25519(self):
        wallet = Wallet.create(CryptoAlgorithm.ED25519)

        _test_wallet_types(self, wallet, "ed25519")

    def test_create_using_algorithm_ecdsa_secp256k1(self):
        wallet = Wallet.create(CryptoAlgorithm.SECP256K1)

        _test_wallet_types(self, wallet, "secp256k1")

    def test_from_seed_using_default_algorithm(self):
        wallet = Wallet.from_seed(constants["seed"]["seed"])

        _test_wallet_fields(self, wallet, "seed", "ed25519")

    def test_from_seed_using_algorithm_ecdsa_secp256k1(self):
        wallet = Wallet.from_seed(
            constants["seed"]["seed"], algorithm=CryptoAlgorithm.SECP256K1
        )

        _test_wallet_fields(self, wallet, "seed", "secp256k1")

    def test_from_seed_using_algorithm_ed25519(self):
        wallet = Wallet.from_seed(
            constants["seed"]["seed"], algorithm=CryptoAlgorithm.ED25519
        )

        _test_wallet_fields(self, wallet, "seed", "ed25519")

    def test_from_seed_using_regular_key_pair_using_default_algorithm(self):
        wallet = Wallet.from_seed(
            constants["regular_key_pair"]["seed"],
            master_address=constants["regular_key_pair"]["master_address"],
        )

        _test_wallet_fields(self, wallet, "regular_key_pair", "ed25519")

    def test_from_seed_using_regular_key_pair_using_algorithm_ed25519(self):
        wallet = Wallet.from_seed(
            constants["regular_key_pair"]["seed"],
            master_address=constants["regular_key_pair"]["master_address"],
            algorithm=CryptoAlgorithm.ED25519,
        )

        _test_wallet_fields(self, wallet, "regular_key_pair", "ed25519")

    def test_from_seed_using_regular_key_pair_using_algorithm_edcsa_secp256k1(self):
        wallet = Wallet.from_seed(
            constants["regular_key_pair"]["seed"],
            master_address=constants["regular_key_pair"]["master_address"],
            algorithm=CryptoAlgorithm.SECP256K1,
        )

        _test_wallet_fields(self, wallet, "regular_key_pair", "secp256k1")

    def test_from_secret_using_default_algorithm(self):
        wallet = Wallet.from_secret(constants["seed"]["seed"])

        _test_wallet_fields(self, wallet, "seed", "ed25519")

    def test_from_secret_using_algorithm_ecdsa_secp256k1(self):
        wallet = Wallet.from_secret(
            constants["seed"]["seed"], algorithm=CryptoAlgorithm.SECP256K1
        )

        _test_wallet_fields(self, wallet, "seed", "secp256k1")

    def test_from_secret_using_algorithm_ed25519(self):
        wallet = Wallet.from_secret(
            constants["seed"]["seed"], algorithm=CryptoAlgorithm.ED25519
        )

        _test_wallet_fields(self, wallet, "seed", "ed25519")

    def test_from_secret_using_regular_key_pair_using_default_algorithm(self):
        wallet = Wallet.from_secret(
            constants["regular_key_pair"]["seed"],
            master_address=constants["regular_key_pair"]["master_address"],
        )

        _test_wallet_fields(self, wallet, "regular_key_pair", "ed25519")

    def test_from_secret_using_regular_key_pair_using_algorithm_ed25519(self):
        wallet = Wallet.from_secret(
            constants["regular_key_pair"]["seed"],
            master_address=constants["regular_key_pair"]["master_address"],
            algorithm=CryptoAlgorithm.ED25519,
        )

        _test_wallet_fields(self, wallet, "regular_key_pair", "ed25519")

    def test_from_secret_using_regular_key_pair_using_algorithm_edcsa_secp256k1(self):
        wallet = Wallet.from_secret(
            constants["regular_key_pair"]["seed"],
            master_address=constants["regular_key_pair"]["master_address"],
            algorithm=CryptoAlgorithm.SECP256K1,
        )

        _test_wallet_fields(self, wallet, "regular_key_pair", "secp256k1")

    def test_from_entropy_using_default_algorithm(self):
        wallet = Wallet.from_entropy(constants["entropy"]["entropy"])

        _test_wallet_fields(self, wallet, "entropy", "ed25519")

    def test_from_entropy_using_algorithm_ecdsa_secp256k1(self):
        wallet = Wallet.from_entropy(
            constants["entropy"]["entropy"], algorithm=CryptoAlgorithm.SECP256K1
        )

        _test_wallet_fields(self, wallet, "entropy", "secp256k1")

    def test_from_entropy_using_algorithm_ed25519(self):
        wallet = Wallet.from_entropy(
            constants["entropy"]["entropy"], algorithm=CryptoAlgorithm.ED25519
        )

        _test_wallet_fields(self, wallet, "entropy", "ed25519")

    def test_from_entropy_using_regular_key_pair_using_default_algorithm(self):
        wallet = Wallet.from_entropy(
            constants["entropy"]["entropy"],
            master_address=constants["regular_key_pair"]["master_address"],
        )

        _test_wallet_fields(
            self, wallet, "entropy", "ed25519", is_entropy_with_regular_key_pair=True
        )

    def test_from_entropy_using_regular_key_pair_using_algorithm_ecdsa_secp256k1(self):
        wallet = Wallet.from_entropy(
            constants["entropy"]["entropy"],
            master_address=constants["regular_key_pair"]["master_address"],
            algorithm=CryptoAlgorithm.SECP256K1,
        )

        _test_wallet_fields(
            self, wallet, "entropy", "secp256k1", is_entropy_with_regular_key_pair=True
        )

    def test_from_entropy_using_regular_key_pair_using_algorithm_ed25519(self):
        wallet = Wallet.from_entropy(
            constants["entropy"]["entropy"],
            master_address=constants["regular_key_pair"]["master_address"],
            algorithm=CryptoAlgorithm.ED25519,
        )

        _test_wallet_fields(
            self, wallet, "entropy", "ed25519", is_entropy_with_regular_key_pair=True
        )

    def test_from_secret_numbers_string_using_default_algorithm(self):
        wallet = Wallet.from_secret_numbers(
            secret_numbers_constants["secret_numbers_string"]
        )

        self.assertEqual(
            wallet.classic_address,
            secret_numbers_constants["secp256k1_classic_address"],
        )
        self.assertEqual(
            wallet.public_key, secret_numbers_constants["secp256k1_public_key"]
        )
        self.assertEqual(
            wallet.private_key, secret_numbers_constants["secp256k1_private_key"]
        )

    def test_from_secret_numbers_array_using_default_algorithm(self):
        wallet = Wallet.from_secret_numbers(
            secret_numbers_constants["secret_numbers_array"]
        )

        self.assertEqual(
            wallet.classic_address,
            secret_numbers_constants["secp256k1_classic_address"],
        )
        self.assertEqual(
            wallet.public_key, secret_numbers_constants["secp256k1_public_key"]
        )
        self.assertEqual(
            wallet.private_key, secret_numbers_constants["secp256k1_private_key"]
        )

    def test_from_secret_numbers_string_using_algorithm_ecdsa_secp256k1(self):
        wallet = Wallet.from_secret_numbers(
            secret_numbers_constants["secret_numbers_string"],
            algorithm=CryptoAlgorithm.SECP256K1,
        )

        self.assertEqual(
            wallet.classic_address,
            secret_numbers_constants["secp256k1_classic_address"],
        )
        self.assertEqual(
            wallet.public_key, secret_numbers_constants["secp256k1_public_key"]
        )
        self.assertEqual(
            wallet.private_key, secret_numbers_constants["secp256k1_private_key"]
        )

    def test_from_secret_numbers_array_using_algorithm_ecdsa_secp256k1(self):
        wallet = Wallet.from_secret_numbers(
            secret_numbers_constants["secret_numbers_array"],
            algorithm=CryptoAlgorithm.SECP256K1,
        )

        self.assertEqual(
            wallet.classic_address,
            secret_numbers_constants["secp256k1_classic_address"],
        )
        self.assertEqual(
            wallet.public_key, secret_numbers_constants["secp256k1_public_key"]
        )
        self.assertEqual(
            wallet.private_key, secret_numbers_constants["secp256k1_private_key"]
        )

    def test_from_secret_numbers_string_using_algorithm_ed25519(self):
        wallet = Wallet.from_secret_numbers(
            secret_numbers_constants["secret_numbers_string"],
            algorithm=CryptoAlgorithm.ED25519,
        )

        self.assertEqual(
            wallet.classic_address, secret_numbers_constants["ed25519_classic_address"]
        )
        self.assertEqual(
            wallet.public_key, secret_numbers_constants["ed25519_public_key"]
        )
        self.assertEqual(
            wallet.private_key, secret_numbers_constants["ed25519_private_key"]
        )

    def test_from_secret_numbers_array_using_algorithm_ed25519(self):
        wallet = Wallet.from_secret_numbers(
            secret_numbers_constants["secret_numbers_array"],
            algorithm=CryptoAlgorithm.ED25519,
        )

        self.assertEqual(
            wallet.classic_address, secret_numbers_constants["ed25519_classic_address"]
        )
        self.assertEqual(
            wallet.public_key, secret_numbers_constants["ed25519_public_key"]
        )
        self.assertEqual(
            wallet.private_key, secret_numbers_constants["ed25519_private_key"]
        )

    def test_get_xaddress_when_test_is_true(self):
        self.assertEqual(
            constants["xaddress"]["wallet"].get_xaddress(
                tag=constants["xaddress"]["tag"], is_test=True
            ),
            constants["xaddress"]["testnet_xaddress"],
        )

    def test_get_xaddress_when_test_is_false(self):
        self.assertEqual(
            constants["xaddress"]["wallet"].get_xaddress(
                tag=constants["xaddress"]["tag"], is_test=False
            ),
            constants["xaddress"]["mainnet_xaddress"],
        )

    def test_get_xaddress_when_test_is_not_provided(self):
        self.assertEqual(
            constants["xaddress"]["wallet"].get_xaddress(
                tag=constants["xaddress"]["tag"]
            ),
            constants["xaddress"]["mainnet_xaddress"],
        )

    def test_address_alias(self):
        wallet = Wallet.create()
        self.assertEqual(wallet.address, wallet.classic_address)

    def test_get_only_address(self):
        wallet = Wallet.create()

        with self.assertRaises(AttributeError):
            wallet.address = "rhvh5SrgBL5V8oeV9EpDuVszeJSSCEkbPc"

        with self.assertRaises(AttributeError):
            wallet.classic_address = "rhvh5SrgBL5V8oeV9EpDuVszeJSSCEkbPc"<|MERGE_RESOLUTION|>--- conflicted
+++ resolved
@@ -3,39 +3,6 @@
 from xrpl.constants import CryptoAlgorithm
 from xrpl.wallet.main import Wallet
 
-<<<<<<< HEAD
-classic_address_prefix = "r"
-ed25519_key_prefix = "ED"
-secp256k1_private_key_prefix = "00"
-
-secret_numbers_constants = {
-    "secret_numbers_string": "399150 474506 009147 088773 432160 282843 253738 605430",
-    "secret_numbers_array": [
-        "399150",
-        "474506",
-        "009147",
-        "088773",
-        "432160",
-        "282843",
-        "253738",
-        "605430",
-    ],
-    "ed25519_public_key": "ED8079E575450E256C496578480020A33E19B579D58A2DB8FF13FC6B05B9229DE3",  # noqa:E501
-    "ed25519_private_key": "EDD2AF6288A903DED9860FC62E778600A985BDF804E40BD8266505553E3222C3DA",  # noqa:E501
-    "ed25519_classic_address": "rHnnXF4oYodLonx7P7MV4WaqPUvBWzskEw",
-    "secp256k1_public_key": "03BFC2F7AE242C3493187FA0B72BE97B2DF71194FB772E507FF9DEA0AD13CA1625",  # noqa:E501
-    "secp256k1_private_key": "00B6FE8507D977E46E988A8A94DB3B8B35E404B60F8B11AC5213FA8B5ABC8A8D19",  # noqa:E501
-    "secp256k1_classic_address": "rQKQsPeE3iTRyfUypLhuq74gZdcRdwWqDp",
-}
-
-regular_key_pair_constants = {
-    "master_address": "rUAi7pipxGpYfPNg3LtPcf2ApiS8aw9A93",
-    "seed": "sh8i92YRnEjJy3fpFkL8txQSCVo79",
-    "ed25519_public_key": "ED848AB5972C2D7885DBF188EAF1DC24C3EE8064E41C13AAFF3B731494B9C81990",  # noqa:E501
-    "ed25519_private_key": "ED14CAA44B431CEE77F13139BFDE59F63CBEBCFF37C6F0F4AC6F05620A5EDBE33C",  # noqa:E501
-    "secp256k1_public_key": "03AEEFE1E8ED4BBC009DE996AC03A8C6B5713B1554794056C66E5B8D1753C7DD0E",  # noqa:E501
-    "secp256k1_private_key": "004265A28F3E18340A490421D47B2EB8DBC2C0BF2C24CEFEA971B61CED2CABD233",  # noqa:E501
-=======
 constants = {
     "regular_key_pair": {
         "master_address": "rUAi7pipxGpYfPNg3LtPcf2ApiS8aw9A93",
@@ -75,6 +42,31 @@
             "public_key": "0390A196799EE412284A5D80BF78C3E84CBB80E1437A0AECD9ADF94D7FEAAFA284",  # noqa:E501
             "private_key": "002512BBDFDBB77510883B7DCCBEF270B86DEAC8B64AC762873D75A1BEE6298665",  # noqa:E501
             "classic_address": "rGCkuB7PBr5tNy68tPEABEtcdno4hE6Y7f",
+        },
+    },
+    "secret_numbers": {
+        "string": "399150 474506 009147 088773 432160 282843 253738 605430",
+        "array": [
+            "399150",
+            "474506",
+            "009147",
+            "088773",
+            "432160",
+            "282843",
+            "253738",
+            "605430",
+        ],
+        "ed25519": {
+            "seed": "",
+            "public_key": "ED8079E575450E256C496578480020A33E19B579D58A2DB8FF13FC6B05B9229DE3",  # noqa:E501
+            "private_key": "EDD2AF6288A903DED9860FC62E778600A985BDF804E40BD8266505553E3222C3DA",  # noqa:E501
+            "classic_address": "rHnnXF4oYodLonx7P7MV4WaqPUvBWzskEw",
+        },
+        "secp256k1": {
+            "seed": "",
+            "public_key": "03BFC2F7AE242C3493187FA0B72BE97B2DF71194FB772E507FF9DEA0AD13CA1625",  # noqa:E501
+            "private_key": "00B6FE8507D977E46E988A8A94DB3B8B35E404B60F8B11AC5213FA8B5ABC8A8D19",  # noqa:E501
+            "classic_address": "rQKQsPeE3iTRyfUypLhuq74gZdcRdwWqDp",
         },
     },
     "prefix": {
@@ -91,7 +83,6 @@
             "00141BA006D3363D2FB2785E8DF4E44D3A49908780CB4FB51F6D217C08C021429F",
         ),
     },
->>>>>>> f0115f59
 }
 
 
@@ -317,102 +308,46 @@
         )
 
     def test_from_secret_numbers_string_using_default_algorithm(self):
-        wallet = Wallet.from_secret_numbers(
-            secret_numbers_constants["secret_numbers_string"]
-        )
-
-        self.assertEqual(
-            wallet.classic_address,
-            secret_numbers_constants["secp256k1_classic_address"],
-        )
-        self.assertEqual(
-            wallet.public_key, secret_numbers_constants["secp256k1_public_key"]
-        )
-        self.assertEqual(
-            wallet.private_key, secret_numbers_constants["secp256k1_private_key"]
-        )
+        wallet = Wallet.from_secret_numbers(constants["secret_numbers"]["string"])
+
+        _test_wallet_fields(self, wallet, "secret_numbers", "ed25519")
 
     def test_from_secret_numbers_array_using_default_algorithm(self):
-        wallet = Wallet.from_secret_numbers(
-            secret_numbers_constants["secret_numbers_array"]
-        )
-
-        self.assertEqual(
-            wallet.classic_address,
-            secret_numbers_constants["secp256k1_classic_address"],
-        )
-        self.assertEqual(
-            wallet.public_key, secret_numbers_constants["secp256k1_public_key"]
-        )
-        self.assertEqual(
-            wallet.private_key, secret_numbers_constants["secp256k1_private_key"]
-        )
+        wallet = Wallet.from_secret_numbers(constants["secret_numbers"]["array"])
+
+        _test_wallet_fields(self, wallet, "secret_numbers", "ed25519")
 
     def test_from_secret_numbers_string_using_algorithm_ecdsa_secp256k1(self):
         wallet = Wallet.from_secret_numbers(
-            secret_numbers_constants["secret_numbers_string"],
-            algorithm=CryptoAlgorithm.SECP256K1,
-        )
-
-        self.assertEqual(
-            wallet.classic_address,
-            secret_numbers_constants["secp256k1_classic_address"],
-        )
-        self.assertEqual(
-            wallet.public_key, secret_numbers_constants["secp256k1_public_key"]
-        )
-        self.assertEqual(
-            wallet.private_key, secret_numbers_constants["secp256k1_private_key"]
-        )
+            constants["secret_numbers"]["string"],
+            algorithm=CryptoAlgorithm.SECP256K1,
+        )
+
+        _test_wallet_fields(self, wallet, "secret_numbers", "sec256k1")
 
     def test_from_secret_numbers_array_using_algorithm_ecdsa_secp256k1(self):
         wallet = Wallet.from_secret_numbers(
-            secret_numbers_constants["secret_numbers_array"],
-            algorithm=CryptoAlgorithm.SECP256K1,
-        )
-
-        self.assertEqual(
-            wallet.classic_address,
-            secret_numbers_constants["secp256k1_classic_address"],
-        )
-        self.assertEqual(
-            wallet.public_key, secret_numbers_constants["secp256k1_public_key"]
-        )
-        self.assertEqual(
-            wallet.private_key, secret_numbers_constants["secp256k1_private_key"]
-        )
+            constants["secret_numbers"]["array"],
+            algorithm=CryptoAlgorithm.SECP256K1,
+        )
+
+        _test_wallet_fields(self, wallet, "secret_numbers", "sec256k1")
 
     def test_from_secret_numbers_string_using_algorithm_ed25519(self):
         wallet = Wallet.from_secret_numbers(
-            secret_numbers_constants["secret_numbers_string"],
-            algorithm=CryptoAlgorithm.ED25519,
-        )
-
-        self.assertEqual(
-            wallet.classic_address, secret_numbers_constants["ed25519_classic_address"]
-        )
-        self.assertEqual(
-            wallet.public_key, secret_numbers_constants["ed25519_public_key"]
-        )
-        self.assertEqual(
-            wallet.private_key, secret_numbers_constants["ed25519_private_key"]
-        )
+            constants["secret_numbers"]["string"],
+            algorithm=CryptoAlgorithm.ED25519,
+        )
+
+        _test_wallet_fields(self, wallet, "secret_numbers", "ed25519")
 
     def test_from_secret_numbers_array_using_algorithm_ed25519(self):
         wallet = Wallet.from_secret_numbers(
-            secret_numbers_constants["secret_numbers_array"],
-            algorithm=CryptoAlgorithm.ED25519,
-        )
-
-        self.assertEqual(
-            wallet.classic_address, secret_numbers_constants["ed25519_classic_address"]
-        )
-        self.assertEqual(
-            wallet.public_key, secret_numbers_constants["ed25519_public_key"]
-        )
-        self.assertEqual(
-            wallet.private_key, secret_numbers_constants["ed25519_private_key"]
-        )
+            constants["secret_numbers"]["array"],
+            algorithm=CryptoAlgorithm.ED25519,
+        )
+
+        _test_wallet_fields(self, wallet, "secret_numbers", "ed25519")
 
     def test_get_xaddress_when_test_is_true(self):
         self.assertEqual(
