import json
import os
from unittest import TestCase

from xrpl.models import XRPLModelException
from xrpl.models.amounts import IssuedCurrencyAmount
from xrpl.models.requests import (
    AccountChannels,
    BookOffers,
    PathFind,
    PathFindSubcommand,
    PathStep,
    Request,
    Sign,
    SubmitMultisigned,
    SubmitOnly,
)
from xrpl.models.transactions import (
    AMMBid,
    AMMDeposit,
    AMMInstanceCreate,
    AMMVote,
    AMMWithdraw,
    AuthAccount,
    CheckCreate,
    Memo,
    Payment,
    Signer,
    SignerEntry,
    SignerListSet,
    TrustSet,
    TrustSetFlag,
    XChainClaim,
)
from xrpl.models.transactions.transaction import Transaction
from xrpl.models.xchain_bridge import XChainBridge

currency = "BTC"
value = "100"
issuer = "r9LqNeG6qHxjeUocjvVki2XR35weJ9mZgQ"
amount_dict = {
    "currency": currency,
    "issuer": issuer,
    "value": value,
}

account = issuer
destination = issuer
send_max = amount_dict
check_create_dict = {
    "account": account,
    "destination": destination,
    "send_max": send_max,
}

secret = "topsecretpassword"


class TestBaseModel(TestCase):
    maxDiff = 1000

    def test_eq(self):
        amount = IssuedCurrencyAmount(**amount_dict)
        self.assertEqual(amount, IssuedCurrencyAmount(**amount_dict))

    def test_repr(self):
        amount = IssuedCurrencyAmount(**amount_dict)
        expected_repr = (
            f"IssuedCurrencyAmount(currency='{currency}', "
            f"issuer='{issuer}', value='{value}')"
        )
        self.assertEqual(repr(amount), expected_repr)

    def test_is_dict_of_model_when_true(self):
        self.assertTrue(
            IssuedCurrencyAmount.is_dict_of_model(
                IssuedCurrencyAmount.from_dict(amount_dict).to_dict(),
            ),
        )

    def test_is_dict_of_model_when_not_true(self):
        self.assertFalse(
            Sign.is_dict_of_model(
                IssuedCurrencyAmount.from_dict(amount_dict).to_dict(),
            ),
        )


class TestFromDict(TestCase):
    maxDiff = 2000

    def test_from_dict_basic(self):
        amount = IssuedCurrencyAmount.from_dict(amount_dict)
        self.assertEqual(amount, IssuedCurrencyAmount(**amount_dict))

    def test_from_dict_recursive_amount(self):
        check_create = CheckCreate.from_dict(check_create_dict)

        expected_dict = {
            **check_create_dict,
            "transaction_type": "CheckCreate",
            "flags": 0,
            "signing_pub_key": "",
        }
        self.assertEqual(expected_dict, check_create.to_dict())

    def test_from_dict_recursive_currency(self):
        xrp = {"currency": "XRP"}
        issued_currency = {
            "currency": currency,
            "issuer": issuer,
        }
        book_offers_dict = {
            "taker_gets": xrp,
            "taker_pays": issued_currency,
        }
        book_offers = BookOffers.from_dict(book_offers_dict)

        expected_dict = {
            **book_offers_dict,
            "method": "book_offers",
            "taker_gets": {"currency": "XRP"},
        }
        self.assertEqual(expected_dict, book_offers.to_dict())

    def test_from_dict_recursive_transaction(self):
        transaction = CheckCreate.from_dict(check_create_dict)
        sign_dict = {"secret": secret, "transaction": transaction.to_dict()}
        sign = Sign.from_dict(sign_dict)

        expected_dict = {
            **sign_dict,
            "tx_json": transaction.to_xrpl(),
            "method": "sign",
            "fee_mult_max": 10,
            "fee_div_max": 1,
            "offline": False,
        }
        del expected_dict["transaction"]
        self.assertEqual(expected_dict, sign.to_dict())

    def test_from_dict_recursive_transaction_tx_json(self):
        transaction = CheckCreate.from_dict(check_create_dict)
        sign_dict = {"secret": secret, "tx_json": transaction.to_dict()}
        sign = Sign.from_dict(sign_dict)

        expected_dict = {
            **sign_dict,
            "tx_json": transaction.to_xrpl(),
            "method": "sign",
            "fee_mult_max": 10,
            "fee_div_max": 1,
            "offline": False,
        }
        self.assertEqual(expected_dict, sign.to_dict())

    def test_from_dict_signer(self):
        dictionary = {
            "account": "rpqBNcDpWaqZC2Rksayf8UyG66Fyv2JTQy",
            "fee": "10",
            "sequence": 16175710,
            "flags": 0,
            "signer_quorum": 1,
            "signer_entries": [
                {
                    "signer_entry": {
                        "account": "rJjusz1VauNA9XaHxJoiwHe38bmQFz1sUV",
                        "signer_weight": 1,
                    }
                }
            ],
        }
        expected = SignerListSet(
            account="rpqBNcDpWaqZC2Rksayf8UyG66Fyv2JTQy",
            fee="10",
            sequence=16175710,
            flags=0,
            signer_quorum=1,
            signer_entries=[
                SignerEntry(
                    account="rJjusz1VauNA9XaHxJoiwHe38bmQFz1sUV", signer_weight=1
                )
            ],
        )
        actual = SignerListSet.from_dict(dictionary)
        self.assertEqual(actual, expected)

    def test_from_dict_trust_set(self):
        dictionary = {
            "account": "rH6ZiHU1PGamME2LvVTxrgvfjQpppWKGmr",
            "fee": "10",
            "sequence": 16178313,
            "flags": TrustSetFlag.TF_SET_NO_RIPPLE,
            "limit_amount": {
                "currency": "USD",
                "issuer": "raoV5dkC66XvGWjSzUhCUuuGM3YFTitMxT",
                "value": "100",
            },
        }
        expected = TrustSet(
            account="rH6ZiHU1PGamME2LvVTxrgvfjQpppWKGmr",
            fee="10",
            sequence=16178313,
            flags=TrustSetFlag.TF_SET_NO_RIPPLE.value,
            limit_amount=IssuedCurrencyAmount(
                currency="USD", issuer="raoV5dkC66XvGWjSzUhCUuuGM3YFTitMxT", value="100"
            ),
        )
        actual = TrustSet.from_dict(dictionary)
        self.assertEqual(actual, expected)

    def test_from_dict_list_of_lists(self):
        path_step_dict = {"account": "rH6ZiHU1PGamME2LvVTxrgvfjQpppWKGmr"}
        path_find_dict = {
            "subcommand": PathFindSubcommand.CREATE,
            "source_account": "raoV5dkC66XvGWjSzUhCUuuGM3YFTitMxT",
            "destination_account": "rJjusz1VauNA9XaHxJoiwHe38bmQFz1sUV",
            "destination_amount": "100",
            "paths": [[path_step_dict]],
        }
        path_step = PathStep.from_dict(path_step_dict)
        expected = PathFind(
            subcommand=PathFindSubcommand.CREATE,
            source_account="raoV5dkC66XvGWjSzUhCUuuGM3YFTitMxT",
            destination_account="rJjusz1VauNA9XaHxJoiwHe38bmQFz1sUV",
            destination_amount="100",
            paths=[[path_step]],
        )
        actual = PathFind.from_dict(path_find_dict)
        self.assertEqual(actual, expected)

    def test_from_dict_any(self):
        account_channels_dict = {
            "account": "rH6ZiHU1PGamME2LvVTxrgvfjQpppWKGmr",
            "marker": "something",
        }
        expected = AccountChannels(**account_channels_dict)
        actual = AccountChannels.from_dict(account_channels_dict)
        self.assertEqual(actual, expected)

    def test_from_dict_bad_str(self):
        dictionary = {
            "account": "rH6ZiHU1PGamME2LvVTxrgvfjQpppWKGmr",
            "fee": 10,  # this should be a str instead ("10")
            "sequence": 16178313,
            "flags": 131072,
            "limit_amount": {
                "currency": "USD",
                "issuer": "raoV5dkC66XvGWjSzUhCUuuGM3YFTitMxT",
                "value": "100",
            },
        }
        with self.assertRaises(XRPLModelException):
            TrustSet.from_dict(dictionary)

    def test_from_dict_explicit_none(self):
        dictionary = {
            "account": "rH6ZiHU1PGamME2LvVTxrgvfjQpppWKGmr",
            "fee": "10",
            "sequence": None,
            "flags": TrustSetFlag.TF_SET_NO_RIPPLE,
            "limit_amount": {
                "currency": "USD",
                "issuer": "raoV5dkC66XvGWjSzUhCUuuGM3YFTitMxT",
                "value": "100",
            },
        }
        expected = TrustSet(
            account="rH6ZiHU1PGamME2LvVTxrgvfjQpppWKGmr",
            fee="10",
            flags=TrustSetFlag.TF_SET_NO_RIPPLE.value,
            limit_amount=IssuedCurrencyAmount(
                currency="USD", issuer="raoV5dkC66XvGWjSzUhCUuuGM3YFTitMxT", value="100"
            ),
        )
        actual = TrustSet.from_dict(dictionary)
        self.assertEqual(actual, expected)

    def test_from_dict_with_str_enum_value(self):
        dictionary = {
            "method": "account_channels",
            "account": "rH6ZiHU1PGamME2LvVTxrgvfjQpppWKGmr",
            "limit": 100,
        }
        expected = AccountChannels(
            account="rH6ZiHU1PGamME2LvVTxrgvfjQpppWKGmr",
            limit=100,
        )
        actual = AccountChannels.from_dict(dictionary)
        self.assertEqual(actual, expected)

    def test_from_dict_bad_list(self):
        dictionary = {
            "account": "rpqBNcDpWaqZC2Rksayf8UyG66Fyv2JTQy",
            "fee": "10",
            "sequence": 16175710,
            "flags": 0,
            "signer_quorum": 1,
            "signer_entries": {
                "signer_entry": {
                    "account": "rJjusz1VauNA9XaHxJoiwHe38bmQFz1sUV",
                    "signer_weight": 1,
                }
            },  # this should be a List of signer entries instead
        }
        with self.assertRaises(XRPLModelException):
            SignerListSet.from_dict(dictionary)

    def test_from_dict_multisign(self):
        txn_sig1 = (
            "F80E201FE295AA08678F8542D8FC18EA18D582A0BD19BE77B9A24479418ADBCF4CAD28E7BD"
            "96137F88DE7736827C7AC6204FBA8DDADB7394E6D704CD1F4CD609"
        )
        txn_sig2 = (
            "036E95B8100EBA2A4A447A3AF24500261BF480A0E8D62EE15D03A697C85E73237A5202BD9A"
            "F2D9C68B8E8A5FA8B8DA4F8DABABE95E8401C5E57EC783291EF80C"
        )
        pubkey1 = "ED621D6D4FF54E809397195C4E24EF05E8500A7CE45CDD211F523A892CDBCDCDB2"
        pubkey2 = "EDD3ABCFF008ECE9ED3073B41913619341519BFF01F07331B56E5D6D2EC4A94A57"
        request = {
            "method": "submit_multisigned",
            "tx_json": {
                "Account": "rnD6t3JF9RTG4VgNLoc4i44bsQLgJUSi6h",
                "TransactionType": "TrustSet",
                "Fee": "10",
                "Sequence": 17896798,
                "Flags": 131072,
                "Signers": [
                    {
                        "Signer": {
                            "Account": "rGoKUCwJ2C4oHUsqnd8PVxZhFiBMV2T42G",
                            "TxnSignature": txn_sig1,
                            "SigningPubKey": pubkey1,
                        }
                    },
                    {
                        "Signer": {
                            "Account": "rsi3GL27pstEYUJ28ZM3q155rmFCCTBCZ1",
                            "TxnSignature": txn_sig2,
                            "SigningPubKey": pubkey2,
                        }
                    },
                ],
                "SigningPubKey": "",
                "LimitAmount": {
                    "currency": "USD",
                    "issuer": "rH5gvkKxGHrFAMAACeu9CB3FMu7pQ9jfZm",
                    "value": "10",
                },
            },
            "fail_hard": False,
        }
        expected = SubmitMultisigned(
            tx_json=TrustSet(
                account="rnD6t3JF9RTG4VgNLoc4i44bsQLgJUSi6h",
                fee="10",
                sequence=17896798,
                flags=131072,
                signers=[
                    Signer(
                        account="rGoKUCwJ2C4oHUsqnd8PVxZhFiBMV2T42G",
                        txn_signature=txn_sig1,
                        signing_pub_key=pubkey1,
                    ),
                    Signer(
                        account="rsi3GL27pstEYUJ28ZM3q155rmFCCTBCZ1",
                        txn_signature=txn_sig2,
                        signing_pub_key=pubkey2,
                    ),
                ],
                limit_amount=IssuedCurrencyAmount(
                    currency="USD",
                    issuer="rH5gvkKxGHrFAMAACeu9CB3FMu7pQ9jfZm",
                    value="10",
                ),
            ),
        )
        actual = Request.from_dict(request)
        self.assertEqual(actual, expected)

    def test_from_dict_submit(self):
        blob = "SOISUSF9SD0839W8U98J98SF"
        id_val = "submit_786514"
        request = {
            "method": "submit",
            "tx_blob": blob,
            "fail_hard": False,
            "id": id_val,
        }
        expected = SubmitOnly(tx_blob=blob, id=id_val)
        actual = Request.from_dict(request)
        self.assertEqual(actual, expected)

    def test_from_xrpl(self):
        dirname = os.path.dirname(__file__)
        full_filename = "x-codec-fixtures.json"
        absolute_path = os.path.join(dirname, full_filename)
        with open(absolute_path) as fixtures_file:
            fixtures_json = json.load(fixtures_file)
            for test in fixtures_json["transactions"]:
                x_json = test["xjson"]
                r_json = test["rjson"]
                with self.subTest(json=x_json):
                    tx = Transaction.from_xrpl(x_json)
                    translated_tx = tx.to_xrpl()
                    self.assertEqual(x_json, translated_tx)
                with self.subTest(json=r_json):
                    tx = Transaction.from_xrpl(r_json)
                    translated_tx = tx.to_xrpl()
                    self.assertEqual(r_json, translated_tx)

    def test_from_xrpl_signers(self):
        txn_sig1 = (
            "F80E201FE295AA08678F8542D8FC18EA18D582A0BD19BE77B9A24479418ADBCF4CAD28E7BD"
            "96137F88DE7736827C7AC6204FBA8DDADB7394E6D704CD1F4CD609"
        )
        txn_sig2 = (
            "036E95B8100EBA2A4A447A3AF24500261BF480A0E8D62EE15D03A697C85E73237A5202BD9A"
            "F2D9C68B8E8A5FA8B8DA4F8DABABE95E8401C5E57EC783291EF80C"
        )
        pubkey1 = "ED621D6D4FF54E809397195C4E24EF05E8500A7CE45CDD211F523A892CDBCDCDB2"
        pubkey2 = "EDD3ABCFF008ECE9ED3073B41913619341519BFF01F07331B56E5D6D2EC4A94A57"
        tx = {
            "Account": "rnoGkgSpt6AX1nQxZ2qVGx7Fgw6JEcoQas",
            "TransactionType": "TrustSet",
            "Fee": "10",
            "Sequence": 17892983,
            "Flags": 131072,
            "Signers": [
                {
                    "Signer": {
                        "Account": "rGVXgBz4NraZcwi5vqpmwPW6P4y74A4YvX",
                        "TxnSignature": txn_sig1,
                        "SigningPubKey": pubkey1,
                    }
                },
                {
                    "Signer": {
                        "Account": "rB5q2wsHeXdQeh2KFzBb1CujNAfSKys6GN",
                        "TxnSignature": txn_sig2,
                        "SigningPubKey": pubkey2,
                    }
                },
            ],
            "SigningPubKey": "",
            "LimitAmount": {
                "currency": "USD",
                "issuer": "rBPvTKisx7UCGLDtiUZ6mDssXNREuVuL8Y",
                "value": "10",
            },
        }
        expected = TrustSet(
            account="rnoGkgSpt6AX1nQxZ2qVGx7Fgw6JEcoQas",
            fee="10",
            sequence=17892983,
            flags=131072,
            signers=[
                Signer(
                    account="rGVXgBz4NraZcwi5vqpmwPW6P4y74A4YvX",
                    txn_signature=txn_sig1,
                    signing_pub_key=pubkey1,
                ),
                Signer(
                    account="rB5q2wsHeXdQeh2KFzBb1CujNAfSKys6GN",
                    txn_signature=txn_sig2,
                    signing_pub_key=pubkey2,
                ),
            ],
            limit_amount=IssuedCurrencyAmount(
                currency="USD", issuer="rBPvTKisx7UCGLDtiUZ6mDssXNREuVuL8Y", value="10"
            ),
        )
        self.assertEqual(Transaction.from_xrpl(tx), expected)

    def test_from_xrpl_memos(self):
        memo_type = "687474703a2f2f6578616d706c652e636f6d2f6d656d6f2f67656e65726963"
        tx = {
            "Account": "rnoGkgSpt6AX1nQxZ2qVGx7Fgw6JEcoQas",
            "TransactionType": "TrustSet",
            "Fee": "10",
            "Sequence": 17892983,
            "Flags": 131072,
            "Memos": [
                {
                    "Memo": {
                        "MemoType": memo_type,
                        "MemoData": "72656e74",
                    }
                }
            ],
            "SigningPubKey": "",
            "LimitAmount": {
                "currency": "USD",
                "issuer": "rBPvTKisx7UCGLDtiUZ6mDssXNREuVuL8Y",
                "value": "10",
            },
        }
        expected = TrustSet(
            account="rnoGkgSpt6AX1nQxZ2qVGx7Fgw6JEcoQas",
            fee="10",
            sequence=17892983,
            flags=131072,
            memos=[
                Memo(
                    memo_type=memo_type,
                    memo_data="72656e74",
                )
            ],
            limit_amount=IssuedCurrencyAmount(
                currency="USD", issuer="rBPvTKisx7UCGLDtiUZ6mDssXNREuVuL8Y", value="10"
            ),
        )
        self.assertEqual(Transaction.from_xrpl(tx), expected)

    def test_to_xrpl_paths(self):
        paths_json = [
            [
                {"account": "rvYAfWj5gh67oV6fW32ZzP3Aw4Eubs59B", "type": 1},
                {
                    "currency": "USD",
                    "issuer": "rMwjYedjc7qqtKYVLiAccJSmCwih4LnE2q",
                    "type": 48,
                },
                {"account": "rMwjYedjc7qqtKYVLiAccJSmCwih4LnE2q", "type": 1},
                {"account": "rf1BiGeXwwQoi8Z2ueFYTEXSwuJYfV2Jpn", "type": 1},
            ],
        ]

        p = Payment(
            account="rweYz56rfmQ98cAdRaeTxQS9wVMGnrdsFp",
            amount=IssuedCurrencyAmount(
                currency="USD",
                issuer="rweYz56rfmQ98cAdRaeTxQS9wVMGnrdsFp",
                value="0.0001",
            ),
            destination="rweYz56rfmQ98cAdRaeTxQS9wVMGnrdsFp",
            send_max=IssuedCurrencyAmount(
                currency="BTC",
                issuer="rweYz56rfmQ98cAdRaeTxQS9wVMGnrdsFp",
                value="0.0000002831214446",
            ),
            paths=paths_json,
            sequence=290,
        )
        tx_json = p.to_xrpl()

        expected = {
            "Account": "rweYz56rfmQ98cAdRaeTxQS9wVMGnrdsFp",
            "TransactionType": "Payment",
            "Sequence": 290,
            "Flags": 0,
            "SigningPubKey": "",
            "Amount": {
                "currency": "USD",
                "issuer": "rweYz56rfmQ98cAdRaeTxQS9wVMGnrdsFp",
                "value": "0.0001",
            },
            "Destination": "rweYz56rfmQ98cAdRaeTxQS9wVMGnrdsFp",
            "Paths": [
                [
                    {"account": "rvYAfWj5gh67oV6fW32ZzP3Aw4Eubs59B", "type": 1},
                    {
                        "currency": "USD",
                        "issuer": "rMwjYedjc7qqtKYVLiAccJSmCwih4LnE2q",
                        "type": 48,
                    },
                    {"account": "rMwjYedjc7qqtKYVLiAccJSmCwih4LnE2q", "type": 1},
                    {"account": "rf1BiGeXwwQoi8Z2ueFYTEXSwuJYfV2Jpn", "type": 1},
                ]
            ],
            "SendMax": {
                "currency": "BTC",
                "issuer": "rweYz56rfmQ98cAdRaeTxQS9wVMGnrdsFp",
                "value": "0.0000002831214446",
            },
        }
        self.assertEqual(tx_json, expected)

    def test_to_xrpl_signer(self):
        tx = SignerListSet(
            account="rweYz56rfmQ98cAdRaeTxQS9wVMGnrdsFp",
            sequence=290,
            signer_quorum=1,
            signer_entries=[
                SignerEntry(
                    account="rMwjYedjc7qqtKYVLiAccJSmCwih4LnE2q",
                    signer_weight=1,
                ),
            ],
        )
        expected = {
            "Account": "rweYz56rfmQ98cAdRaeTxQS9wVMGnrdsFp",
            "TransactionType": "SignerListSet",
            "Sequence": 290,
            "Flags": 0,
            "SigningPubKey": "",
            "SignerQuorum": 1,
            "SignerEntries": [
                {
                    "SignerEntry": {
                        "Account": "rMwjYedjc7qqtKYVLiAccJSmCwih4LnE2q",
                        "SignerWeight": 1,
                    }
                }
            ],
        }
        self.assertEqual(tx.to_xrpl(), expected)

    def test_to_from_xrpl_xchain(self):
        tx_json = {
            "Account": account,
            "Amount": value,
            "XChainBridge": {
                "LockingChainDoor": "rGzx83BVoqTYbGn7tiVAnFw7cbxjin13jL",
                "LockingChainIssue": "XRP",
                "IssuingChainDoor": "r3kmLJN5D28dHuH8vZNUZpMC43pEHpaocV",
                "IssuingChainIssue": "XRP",
            },
            "Destination": destination,
            "TransactionType": "XChainClaim",
            "Flags": 0,
            "SigningPubKey": "",
<<<<<<< HEAD
            "XChainClaimID": "0000000000000001",
=======
            "XChainClaimID": 1,
>>>>>>> 463b7d95
        }
        tx_obj = XChainClaim(
            account=account,
            amount=value,
            xchain_bridge=XChainBridge(
                locking_chain_door="rGzx83BVoqTYbGn7tiVAnFw7cbxjin13jL",
                locking_chain_issue="XRP",
                issuing_chain_door="r3kmLJN5D28dHuH8vZNUZpMC43pEHpaocV",
                issuing_chain_issue="XRP",
            ),
            destination=destination,
<<<<<<< HEAD
            xchain_claim_id="0000000000000001",
        )
        self.assertEqual(tx_obj.to_xrpl(), tx_json)
        self.assertEqual(Transaction.from_xrpl(tx_json), tx_obj)

    def test_to_xrpl_amm_instance_create(self):
        tx = AMMInstanceCreate(
            account="r9LqNeG6qHxjeUocjvVki2XR35weJ9mZgQ",
            asset1="1000",
            asset2=IssuedCurrencyAmount(
                currency="USD",
                issuer="rPyfep3gcLzkosKC9XiE77Y8DZWG6iWDT9",
                value="1000",
            ),
            trading_fee=12,
        )
        expected = {
            "Account": "r9LqNeG6qHxjeUocjvVki2XR35weJ9mZgQ",
            "Asset1": "1000",
            "Asset2": {
                "currency": "USD",
                "issuer": "rPyfep3gcLzkosKC9XiE77Y8DZWG6iWDT9",
                "value": "1000",
            },
            "TransactionType": "AMMInstanceCreate",
            "SigningPubKey": "",
            "TradingFee": 12,
            "Flags": 0,
        }
        self.assertEqual(tx.to_xrpl(), expected)

    def test_to_xrpl_amm_deposit_lptoken(self):
        tx = AMMDeposit(
            account="r9LqNeG6qHxjeUocjvVki2XR35weJ9mZgQ",
            sequence=1337,
            amm_id="24BA86F99302CF124AB27311C831F5BFAA72C4625DDA65B7EDF346A60CC19883",
            lp_token=IssuedCurrencyAmount(
                currency="B3813FCAB4EE68B3D0D735D6849465A9113EE048",
                issuer="rH438jEAzTs5PYtV6CHZqpDpwCKQmPW9Cg",
                value="1000",
            ),
        )
        expected = {
            "AMMID": "24BA86F99302CF124AB27311C831F5BFAA72C4625DDA65B7EDF346A60CC19883",
            "Account": "r9LqNeG6qHxjeUocjvVki2XR35weJ9mZgQ",
            "LPToken": {
                "currency": "B3813FCAB4EE68B3D0D735D6849465A9113EE048",
                "issuer": "rH438jEAzTs5PYtV6CHZqpDpwCKQmPW9Cg",
                "value": "1000",
            },
            "TransactionType": "AMMDeposit",
            "Sequence": 1337,
            "SigningPubKey": "",
            "Flags": 0,
        }
        self.assertEqual(tx.to_xrpl(), expected)

    def test_to_xrpl_amm_deposit_asset1in(self):
        tx = AMMDeposit(
            account="r9LqNeG6qHxjeUocjvVki2XR35weJ9mZgQ",
            sequence=1337,
            amm_id="24BA86F99302CF124AB27311C831F5BFAA72C4625DDA65B7EDF346A60CC19883",
            asset1_in="1000",
        )
        expected = {
            "AMMID": "24BA86F99302CF124AB27311C831F5BFAA72C4625DDA65B7EDF346A60CC19883",
            "Account": "r9LqNeG6qHxjeUocjvVki2XR35weJ9mZgQ",
            "Asset1In": "1000",
            "TransactionType": "AMMDeposit",
            "Sequence": 1337,
            "SigningPubKey": "",
            "Flags": 0,
        }
        self.assertEqual(tx.to_xrpl(), expected)

    def test_to_xrpl_amm_deposit_asset1in_asset2in(self):
        tx = AMMDeposit(
            account="r9LqNeG6qHxjeUocjvVki2XR35weJ9mZgQ",
            sequence=1337,
            amm_id="24BA86F99302CF124AB27311C831F5BFAA72C4625DDA65B7EDF346A60CC19883",
            asset1_in="1000",
            asset2_in="500",
        )
        expected = {
            "AMMID": "24BA86F99302CF124AB27311C831F5BFAA72C4625DDA65B7EDF346A60CC19883",
            "Account": "r9LqNeG6qHxjeUocjvVki2XR35weJ9mZgQ",
            "Asset1In": "1000",
            "Asset2In": "500",
            "TransactionType": "AMMDeposit",
            "Sequence": 1337,
            "SigningPubKey": "",
            "Flags": 0,
        }
        self.assertEqual(tx.to_xrpl(), expected)

    def test_to_xrpl_amm_deposit_asset1in_lptoken(self):
        tx = AMMDeposit(
            account="r9LqNeG6qHxjeUocjvVki2XR35weJ9mZgQ",
            sequence=1337,
            amm_id="24BA86F99302CF124AB27311C831F5BFAA72C4625DDA65B7EDF346A60CC19883",
            asset1_in="1000",
            lp_token=IssuedCurrencyAmount(
                currency="B3813FCAB4EE68B3D0D735D6849465A9113EE048",
                issuer="rH438jEAzTs5PYtV6CHZqpDpwCKQmPW9Cg",
                value="500",
            ),
        )
        expected = {
            "AMMID": "24BA86F99302CF124AB27311C831F5BFAA72C4625DDA65B7EDF346A60CC19883",
            "Account": "r9LqNeG6qHxjeUocjvVki2XR35weJ9mZgQ",
            "Asset1In": "1000",
            "LPToken": {
                "currency": "B3813FCAB4EE68B3D0D735D6849465A9113EE048",
                "issuer": "rH438jEAzTs5PYtV6CHZqpDpwCKQmPW9Cg",
                "value": "500",
            },
            "TransactionType": "AMMDeposit",
            "Sequence": 1337,
            "SigningPubKey": "",
            "Flags": 0,
        }
        self.assertEqual(tx.to_xrpl(), expected)

    def test_to_xrpl_amm_deposit_asset1in_eprice(self):
        tx = AMMDeposit(
            account="r9LqNeG6qHxjeUocjvVki2XR35weJ9mZgQ",
            sequence=1337,
            amm_id="24BA86F99302CF124AB27311C831F5BFAA72C4625DDA65B7EDF346A60CC19883",
            asset1_in="1000",
            e_price="25",
        )
        expected = {
            "AMMID": "24BA86F99302CF124AB27311C831F5BFAA72C4625DDA65B7EDF346A60CC19883",
            "Account": "r9LqNeG6qHxjeUocjvVki2XR35weJ9mZgQ",
            "Asset1In": "1000",
            "EPrice": "25",
            "TransactionType": "AMMDeposit",
            "Sequence": 1337,
            "SigningPubKey": "",
            "Flags": 0,
        }
        self.assertEqual(tx.to_xrpl(), expected)

    def test_to_xrpl_amm_withdraw_lptoken(self):
        tx = AMMWithdraw(
            account="r9LqNeG6qHxjeUocjvVki2XR35weJ9mZgQ",
            sequence=1337,
            amm_id="24BA86F99302CF124AB27311C831F5BFAA72C4625DDA65B7EDF346A60CC19883",
            lp_token=IssuedCurrencyAmount(
                currency="B3813FCAB4EE68B3D0D735D6849465A9113EE048",
                issuer="rH438jEAzTs5PYtV6CHZqpDpwCKQmPW9Cg",
                value="1000",
            ),
        )
        expected = {
            "AMMID": "24BA86F99302CF124AB27311C831F5BFAA72C4625DDA65B7EDF346A60CC19883",
            "Account": "r9LqNeG6qHxjeUocjvVki2XR35weJ9mZgQ",
            "LPToken": {
                "currency": "B3813FCAB4EE68B3D0D735D6849465A9113EE048",
                "issuer": "rH438jEAzTs5PYtV6CHZqpDpwCKQmPW9Cg",
                "value": "1000",
            },
            "TransactionType": "AMMWithdraw",
            "Sequence": 1337,
            "SigningPubKey": "",
            "Flags": 0,
        }
        self.assertEqual(tx.to_xrpl(), expected)

    def test_to_xrpl_amm_withdraw_asset1out(self):
        tx = AMMWithdraw(
            account="r9LqNeG6qHxjeUocjvVki2XR35weJ9mZgQ",
            sequence=1337,
            amm_id="24BA86F99302CF124AB27311C831F5BFAA72C4625DDA65B7EDF346A60CC19883",
            asset1_out="1000",
        )
        expected = {
            "AMMID": "24BA86F99302CF124AB27311C831F5BFAA72C4625DDA65B7EDF346A60CC19883",
            "Account": "r9LqNeG6qHxjeUocjvVki2XR35weJ9mZgQ",
            "Asset1Out": "1000",
            "TransactionType": "AMMWithdraw",
            "Sequence": 1337,
            "SigningPubKey": "",
            "Flags": 0,
        }
        self.assertEqual(tx.to_xrpl(), expected)

    def test_to_xrpl_amm_withdraw_asset1out_asset2out(self):
        tx = AMMWithdraw(
            account="r9LqNeG6qHxjeUocjvVki2XR35weJ9mZgQ",
            sequence=1337,
            amm_id="24BA86F99302CF124AB27311C831F5BFAA72C4625DDA65B7EDF346A60CC19883",
            asset1_out="1000",
            asset2_out="500",
        )
        expected = {
            "AMMID": "24BA86F99302CF124AB27311C831F5BFAA72C4625DDA65B7EDF346A60CC19883",
            "Account": "r9LqNeG6qHxjeUocjvVki2XR35weJ9mZgQ",
            "Asset1Out": "1000",
            "Asset2Out": "500",
            "TransactionType": "AMMWithdraw",
            "Sequence": 1337,
            "SigningPubKey": "",
            "Flags": 0,
        }
        self.assertEqual(tx.to_xrpl(), expected)

    def test_to_xrpl_amm_withdraw_asset1out_lptoken(self):
        tx = AMMWithdraw(
            account="r9LqNeG6qHxjeUocjvVki2XR35weJ9mZgQ",
            sequence=1337,
            amm_id="24BA86F99302CF124AB27311C831F5BFAA72C4625DDA65B7EDF346A60CC19883",
            asset1_out="1000",
            lp_token=IssuedCurrencyAmount(
                currency="B3813FCAB4EE68B3D0D735D6849465A9113EE048",
                issuer="rH438jEAzTs5PYtV6CHZqpDpwCKQmPW9Cg",
                value="500",
            ),
        )
        expected = {
            "AMMID": "24BA86F99302CF124AB27311C831F5BFAA72C4625DDA65B7EDF346A60CC19883",
            "Account": "r9LqNeG6qHxjeUocjvVki2XR35weJ9mZgQ",
            "Asset1Out": "1000",
            "LPToken": {
                "currency": "B3813FCAB4EE68B3D0D735D6849465A9113EE048",
                "issuer": "rH438jEAzTs5PYtV6CHZqpDpwCKQmPW9Cg",
                "value": "500",
            },
            "TransactionType": "AMMWithdraw",
            "Sequence": 1337,
            "SigningPubKey": "",
            "Flags": 0,
        }
        self.assertEqual(tx.to_xrpl(), expected)

    def test_to_xrpl_amm_withdraw_asset1out_eprice(self):
        tx = AMMWithdraw(
            account="r9LqNeG6qHxjeUocjvVki2XR35weJ9mZgQ",
            sequence=1337,
            amm_id="24BA86F99302CF124AB27311C831F5BFAA72C4625DDA65B7EDF346A60CC19883",
            asset1_out="1000",
            e_price="25",
        )
        expected = {
            "AMMID": "24BA86F99302CF124AB27311C831F5BFAA72C4625DDA65B7EDF346A60CC19883",
            "Account": "r9LqNeG6qHxjeUocjvVki2XR35weJ9mZgQ",
            "Asset1Out": "1000",
            "EPrice": "25",
            "TransactionType": "AMMWithdraw",
            "Sequence": 1337,
            "SigningPubKey": "",
            "Flags": 0,
        }
        self.assertEqual(tx.to_xrpl(), expected)

    def test_to_xrpl_amm_vote(self):
        tx = AMMVote(
            account="r9LqNeG6qHxjeUocjvVki2XR35weJ9mZgQ",
            amm_id="24BA86F99302CF124AB27311C831F5BFAA72C4625DDA65B7EDF346A60CC19883",
            fee_val=1234,
        )
        expected = {
            "Account": "r9LqNeG6qHxjeUocjvVki2XR35weJ9mZgQ",
            "AMMID": "24BA86F99302CF124AB27311C831F5BFAA72C4625DDA65B7EDF346A60CC19883",
            "FeeVal": 1234,
            "TransactionType": "AMMVote",
            "SigningPubKey": "",
            "Flags": 0,
        }
        self.assertEqual(tx.to_xrpl(), expected)

    def test_to_xrpl_amm_bid(self):
        tx = AMMBid(
            account="r9LqNeG6qHxjeUocjvVki2XR35weJ9mZgQ",
            amm_id="24BA86F99302CF124AB27311C831F5BFAA72C4625DDA65B7EDF346A60CC19883",
            min_slot_price=IssuedCurrencyAmount(
                currency="5475B6C930B7BDD81CDA8FBA5CED962B11218E5A",
                issuer="r3628pXjRqfw5zfwGfhSusjZTvE3BoxEBw",
                value="25",
            ),
            max_slot_price=IssuedCurrencyAmount(
                currency="5475B6C930B7BDD81CDA8FBA5CED962B11218E5A",
                issuer="r3628pXjRqfw5zfwGfhSusjZTvE3BoxEBw",
                value="35",
            ),
            auth_accounts=[
                AuthAccount(account="rNZdsTBP5tH1M6GHC6bTreHAp6ouP8iZSh"),
                AuthAccount(account="rfpFv97Dwu89FTyUwPjtpZBbuZxTqqgTmH"),
                AuthAccount(account="rzzYHPGb8Pa64oqxCzmuffm122bitq3Vb"),
                AuthAccount(account="rhwxHxaHok86fe4LykBom1jSJ3RYQJs1h4"),
            ],
        )
        expected = {
            "Account": "r9LqNeG6qHxjeUocjvVki2XR35weJ9mZgQ",
            "AMMID": "24BA86F99302CF124AB27311C831F5BFAA72C4625DDA65B7EDF346A60CC19883",
            "MinSlotPrice": {
                "currency": "5475B6C930B7BDD81CDA8FBA5CED962B11218E5A",
                "issuer": "r3628pXjRqfw5zfwGfhSusjZTvE3BoxEBw",
                "value": "25",
            },
            "MaxSlotPrice": {
                "currency": "5475B6C930B7BDD81CDA8FBA5CED962B11218E5A",
                "issuer": "r3628pXjRqfw5zfwGfhSusjZTvE3BoxEBw",
                "value": "35",
            },
            "AuthAccounts": [
                {
                    "AuthAccount": {
                        "Account": "rNZdsTBP5tH1M6GHC6bTreHAp6ouP8iZSh",
                    }
                },
                {
                    "AuthAccount": {
                        "Account": "rfpFv97Dwu89FTyUwPjtpZBbuZxTqqgTmH",
                    }
                },
                {
                    "AuthAccount": {
                        "Account": "rzzYHPGb8Pa64oqxCzmuffm122bitq3Vb",
                    }
                },
                {
                    "AuthAccount": {
                        "Account": "rhwxHxaHok86fe4LykBom1jSJ3RYQJs1h4",
                    }
                },
            ],
            "TransactionType": "AMMBid",
            "SigningPubKey": "",
            "Flags": 0,
        }
        self.assertEqual(tx.to_xrpl(), expected)
=======
            xchain_claim_id=1,
        )
        self.assertEqual(tx_obj.to_xrpl(), tx_json)
        self.assertEqual(Transaction.from_xrpl(tx_json), tx_obj)
>>>>>>> 463b7d95
<|MERGE_RESOLUTION|>--- conflicted
+++ resolved
@@ -620,11 +620,7 @@
             "TransactionType": "XChainClaim",
             "Flags": 0,
             "SigningPubKey": "",
-<<<<<<< HEAD
-            "XChainClaimID": "0000000000000001",
-=======
             "XChainClaimID": 1,
->>>>>>> 463b7d95
         }
         tx_obj = XChainClaim(
             account=account,
@@ -636,8 +632,7 @@
                 issuing_chain_issue="XRP",
             ),
             destination=destination,
-<<<<<<< HEAD
-            xchain_claim_id="0000000000000001",
+            xchain_claim_id=1,
         )
         self.assertEqual(tx_obj.to_xrpl(), tx_json)
         self.assertEqual(Transaction.from_xrpl(tx_json), tx_obj)
@@ -968,10 +963,4 @@
             "SigningPubKey": "",
             "Flags": 0,
         }
-        self.assertEqual(tx.to_xrpl(), expected)
-=======
-            xchain_claim_id=1,
-        )
-        self.assertEqual(tx_obj.to_xrpl(), tx_json)
-        self.assertEqual(Transaction.from_xrpl(tx_json), tx_obj)
->>>>>>> 463b7d95
+        self.assertEqual(tx.to_xrpl(), expected)