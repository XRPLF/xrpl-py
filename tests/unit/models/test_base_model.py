--- conflicted
+++ resolved
@@ -613,15 +613,9 @@
             "Amount": value,
             "XChainBridge": {
                 "LockingChainDoor": "rGzx83BVoqTYbGn7tiVAnFw7cbxjin13jL",
-<<<<<<< HEAD
-                "LockingChainIssue": "XRP",
-                "IssuingChainDoor": "r3kmLJN5D28dHuH8vZNUZpMC43pEHpaocV",
-                "IssuingChainIssue": "XRP",
-=======
                 "LockingChainIssue": {"currency": "XRP"},
                 "IssuingChainDoor": "r3kmLJN5D28dHuH8vZNUZpMC43pEHpaocV",
                 "IssuingChainIssue": {"currency": "XRP"},
->>>>>>> 7390e4a9
             },
             "Destination": destination,
             "TransactionType": "XChainClaim",
@@ -634,21 +628,14 @@
             amount=value,
             xchain_bridge=XChainBridge(
                 locking_chain_door="rGzx83BVoqTYbGn7tiVAnFw7cbxjin13jL",
-<<<<<<< HEAD
-                locking_chain_issue="XRP",
-                issuing_chain_door="r3kmLJN5D28dHuH8vZNUZpMC43pEHpaocV",
-                issuing_chain_issue="XRP",
-=======
                 locking_chain_issue=XRP(),
                 issuing_chain_door="r3kmLJN5D28dHuH8vZNUZpMC43pEHpaocV",
                 issuing_chain_issue=XRP(),
->>>>>>> 7390e4a9
             ),
             destination=destination,
             xchain_claim_id=1,
         )
         self.assertEqual(tx_obj.to_xrpl(), tx_json)
-<<<<<<< HEAD
         self.assertEqual(Transaction.from_xrpl(tx_json), tx_obj)
 
     def test_to_xrpl_amm_instance_create(self):
@@ -977,7 +964,4 @@
             "SigningPubKey": "",
             "Flags": 0,
         }
-        self.assertEqual(tx.to_xrpl(), expected)
-=======
-        self.assertEqual(Transaction.from_xrpl(tx_json), tx_obj)
->>>>>>> 7390e4a9
+        self.assertEqual(tx.to_xrpl(), expected)