--- conflicted
+++ resolved
@@ -4,11 +4,7 @@
 
 from xrpl.models import XRPLModelException
 from xrpl.models.amounts import IssuedCurrencyAmount
-<<<<<<< HEAD
-from xrpl.models.currencies import XRP, Issue
-=======
 from xrpl.models.currencies import XRP, IssuedCurrency
->>>>>>> ac83c65d
 from xrpl.models.requests import (
     AccountChannels,
     BookOffers,
@@ -611,7 +607,6 @@
         }
         self.assertEqual(tx.to_xrpl(), expected)
 
-<<<<<<< HEAD
     def test_to_from_xrpl_xchain(self):
         tx_json = {
             "Account": account,
@@ -643,8 +638,6 @@
         self.assertEqual(tx_obj.to_xrpl(), tx_json)
         self.assertEqual(Transaction.from_xrpl(tx_json), tx_obj)
 
-=======
->>>>>>> ac83c65d
     def test_to_xrpl_amm_create(self):
         tx = AMMCreate(
             account="r9LqNeG6qHxjeUocjvVki2XR35weJ9mZgQ",
@@ -675,15 +668,10 @@
         tx = AMMDeposit(
             account="r9LqNeG6qHxjeUocjvVki2XR35weJ9mZgQ",
             sequence=1337,
-<<<<<<< HEAD
-            asset=Issue(currency="XRP"),
-            asset2=Issue(currency="ETH", issuer="rpGtkFRXhgVaBzC5XCR7gyE2AZN5SN3SEW"),
-=======
-            asset=XRP(),
-            asset2=IssuedCurrency(
-                currency="ETH", issuer="rpGtkFRXhgVaBzC5XCR7gyE2AZN5SN3SEW"
-            ),
->>>>>>> ac83c65d
+            asset=XRP(),
+            asset2=IssuedCurrency(
+                currency="ETH", issuer="rpGtkFRXhgVaBzC5XCR7gyE2AZN5SN3SEW"
+            ),
             lp_token_out=IssuedCurrencyAmount(
                 currency="B3813FCAB4EE68B3D0D735D6849465A9113EE048",
                 issuer="rH438jEAzTs5PYtV6CHZqpDpwCKQmPW9Cg",
@@ -713,15 +701,10 @@
         tx = AMMDeposit(
             account="r9LqNeG6qHxjeUocjvVki2XR35weJ9mZgQ",
             sequence=1337,
-<<<<<<< HEAD
-            asset=Issue(currency="XRP"),
-            asset2=Issue(currency="ETH", issuer="rpGtkFRXhgVaBzC5XCR7gyE2AZN5SN3SEW"),
-=======
-            asset=XRP(),
-            asset2=IssuedCurrency(
-                currency="ETH", issuer="rpGtkFRXhgVaBzC5XCR7gyE2AZN5SN3SEW"
-            ),
->>>>>>> ac83c65d
+            asset=XRP(),
+            asset2=IssuedCurrency(
+                currency="ETH", issuer="rpGtkFRXhgVaBzC5XCR7gyE2AZN5SN3SEW"
+            ),
             amount="1000",
         )
         expected = {
@@ -743,15 +726,10 @@
         tx = AMMDeposit(
             account="r9LqNeG6qHxjeUocjvVki2XR35weJ9mZgQ",
             sequence=1337,
-<<<<<<< HEAD
-            asset=Issue(currency="XRP"),
-            asset2=Issue(currency="ETH", issuer="rpGtkFRXhgVaBzC5XCR7gyE2AZN5SN3SEW"),
-=======
-            asset=XRP(),
-            asset2=IssuedCurrency(
-                currency="ETH", issuer="rpGtkFRXhgVaBzC5XCR7gyE2AZN5SN3SEW"
-            ),
->>>>>>> ac83c65d
+            asset=XRP(),
+            asset2=IssuedCurrency(
+                currency="ETH", issuer="rpGtkFRXhgVaBzC5XCR7gyE2AZN5SN3SEW"
+            ),
             amount="1000",
             amount2="500",
         )
@@ -775,15 +753,10 @@
         tx = AMMDeposit(
             account="r9LqNeG6qHxjeUocjvVki2XR35weJ9mZgQ",
             sequence=1337,
-<<<<<<< HEAD
-            asset=Issue(currency="XRP"),
-            asset2=Issue(currency="ETH", issuer="rpGtkFRXhgVaBzC5XCR7gyE2AZN5SN3SEW"),
-=======
-            asset=XRP(),
-            asset2=IssuedCurrency(
-                currency="ETH", issuer="rpGtkFRXhgVaBzC5XCR7gyE2AZN5SN3SEW"
-            ),
->>>>>>> ac83c65d
+            asset=XRP(),
+            asset2=IssuedCurrency(
+                currency="ETH", issuer="rpGtkFRXhgVaBzC5XCR7gyE2AZN5SN3SEW"
+            ),
             amount="1000",
             lp_token_out=IssuedCurrencyAmount(
                 currency="B3813FCAB4EE68B3D0D735D6849465A9113EE048",
@@ -815,15 +788,10 @@
         tx = AMMDeposit(
             account="r9LqNeG6qHxjeUocjvVki2XR35weJ9mZgQ",
             sequence=1337,
-<<<<<<< HEAD
-            asset=Issue(currency="XRP"),
-            asset2=Issue(currency="ETH", issuer="rpGtkFRXhgVaBzC5XCR7gyE2AZN5SN3SEW"),
-=======
-            asset=XRP(),
-            asset2=IssuedCurrency(
-                currency="ETH", issuer="rpGtkFRXhgVaBzC5XCR7gyE2AZN5SN3SEW"
-            ),
->>>>>>> ac83c65d
+            asset=XRP(),
+            asset2=IssuedCurrency(
+                currency="ETH", issuer="rpGtkFRXhgVaBzC5XCR7gyE2AZN5SN3SEW"
+            ),
             amount="1000",
             e_price="25",
         )
@@ -847,15 +815,10 @@
         tx = AMMWithdraw(
             account="r9LqNeG6qHxjeUocjvVki2XR35weJ9mZgQ",
             sequence=1337,
-<<<<<<< HEAD
-            asset=Issue(currency="XRP"),
-            asset2=Issue(currency="ETH", issuer="rpGtkFRXhgVaBzC5XCR7gyE2AZN5SN3SEW"),
-=======
-            asset=XRP(),
-            asset2=IssuedCurrency(
-                currency="ETH", issuer="rpGtkFRXhgVaBzC5XCR7gyE2AZN5SN3SEW"
-            ),
->>>>>>> ac83c65d
+            asset=XRP(),
+            asset2=IssuedCurrency(
+                currency="ETH", issuer="rpGtkFRXhgVaBzC5XCR7gyE2AZN5SN3SEW"
+            ),
             lp_token_in=IssuedCurrencyAmount(
                 currency="B3813FCAB4EE68B3D0D735D6849465A9113EE048",
                 issuer="rH438jEAzTs5PYtV6CHZqpDpwCKQmPW9Cg",
@@ -885,15 +848,10 @@
         tx = AMMWithdraw(
             account="r9LqNeG6qHxjeUocjvVki2XR35weJ9mZgQ",
             sequence=1337,
-<<<<<<< HEAD
-            asset=Issue(currency="XRP"),
-            asset2=Issue(currency="ETH", issuer="rpGtkFRXhgVaBzC5XCR7gyE2AZN5SN3SEW"),
-=======
-            asset=XRP(),
-            asset2=IssuedCurrency(
-                currency="ETH", issuer="rpGtkFRXhgVaBzC5XCR7gyE2AZN5SN3SEW"
-            ),
->>>>>>> ac83c65d
+            asset=XRP(),
+            asset2=IssuedCurrency(
+                currency="ETH", issuer="rpGtkFRXhgVaBzC5XCR7gyE2AZN5SN3SEW"
+            ),
             amount="1000",
         )
         expected = {
@@ -915,15 +873,10 @@
         tx = AMMWithdraw(
             account="r9LqNeG6qHxjeUocjvVki2XR35weJ9mZgQ",
             sequence=1337,
-<<<<<<< HEAD
-            asset=Issue(currency="XRP"),
-            asset2=Issue(currency="ETH", issuer="rpGtkFRXhgVaBzC5XCR7gyE2AZN5SN3SEW"),
-=======
-            asset=XRP(),
-            asset2=IssuedCurrency(
-                currency="ETH", issuer="rpGtkFRXhgVaBzC5XCR7gyE2AZN5SN3SEW"
-            ),
->>>>>>> ac83c65d
+            asset=XRP(),
+            asset2=IssuedCurrency(
+                currency="ETH", issuer="rpGtkFRXhgVaBzC5XCR7gyE2AZN5SN3SEW"
+            ),
             amount="1000",
             amount2="500",
         )
@@ -947,15 +900,10 @@
         tx = AMMWithdraw(
             account="r9LqNeG6qHxjeUocjvVki2XR35weJ9mZgQ",
             sequence=1337,
-<<<<<<< HEAD
-            asset=Issue(currency="XRP"),
-            asset2=Issue(currency="ETH", issuer="rpGtkFRXhgVaBzC5XCR7gyE2AZN5SN3SEW"),
-=======
-            asset=XRP(),
-            asset2=IssuedCurrency(
-                currency="ETH", issuer="rpGtkFRXhgVaBzC5XCR7gyE2AZN5SN3SEW"
-            ),
->>>>>>> ac83c65d
+            asset=XRP(),
+            asset2=IssuedCurrency(
+                currency="ETH", issuer="rpGtkFRXhgVaBzC5XCR7gyE2AZN5SN3SEW"
+            ),
             amount="1000",
             lp_token_in=IssuedCurrencyAmount(
                 currency="B3813FCAB4EE68B3D0D735D6849465A9113EE048",
@@ -987,15 +935,10 @@
         tx = AMMWithdraw(
             account="r9LqNeG6qHxjeUocjvVki2XR35weJ9mZgQ",
             sequence=1337,
-<<<<<<< HEAD
-            asset=Issue(currency="XRP"),
-            asset2=Issue(currency="ETH", issuer="rpGtkFRXhgVaBzC5XCR7gyE2AZN5SN3SEW"),
-=======
-            asset=XRP(),
-            asset2=IssuedCurrency(
-                currency="ETH", issuer="rpGtkFRXhgVaBzC5XCR7gyE2AZN5SN3SEW"
-            ),
->>>>>>> ac83c65d
+            asset=XRP(),
+            asset2=IssuedCurrency(
+                currency="ETH", issuer="rpGtkFRXhgVaBzC5XCR7gyE2AZN5SN3SEW"
+            ),
             amount="1000",
             e_price="25",
         )
@@ -1018,15 +961,10 @@
     def test_to_xrpl_amm_vote(self):
         tx = AMMVote(
             account="r9LqNeG6qHxjeUocjvVki2XR35weJ9mZgQ",
-<<<<<<< HEAD
-            asset=Issue(currency="XRP"),
-            asset2=Issue(currency="ETH", issuer="rpGtkFRXhgVaBzC5XCR7gyE2AZN5SN3SEW"),
-=======
-            asset=XRP(),
-            asset2=IssuedCurrency(
-                currency="ETH", issuer="rpGtkFRXhgVaBzC5XCR7gyE2AZN5SN3SEW"
-            ),
->>>>>>> ac83c65d
+            asset=XRP(),
+            asset2=IssuedCurrency(
+                currency="ETH", issuer="rpGtkFRXhgVaBzC5XCR7gyE2AZN5SN3SEW"
+            ),
             trading_fee=234,
         )
         expected = {
@@ -1046,15 +984,10 @@
     def test_to_xrpl_amm_bid(self):
         tx = AMMBid(
             account="r9LqNeG6qHxjeUocjvVki2XR35weJ9mZgQ",
-<<<<<<< HEAD
-            asset=Issue(currency="XRP"),
-            asset2=Issue(currency="ETH", issuer="rpGtkFRXhgVaBzC5XCR7gyE2AZN5SN3SEW"),
-=======
-            asset=XRP(),
-            asset2=IssuedCurrency(
-                currency="ETH", issuer="rpGtkFRXhgVaBzC5XCR7gyE2AZN5SN3SEW"
-            ),
->>>>>>> ac83c65d
+            asset=XRP(),
+            asset2=IssuedCurrency(
+                currency="ETH", issuer="rpGtkFRXhgVaBzC5XCR7gyE2AZN5SN3SEW"
+            ),
             bid_min=IssuedCurrencyAmount(
                 currency="5475B6C930B7BDD81CDA8FBA5CED962B11218E5A",
                 issuer="r3628pXjRqfw5zfwGfhSusjZTvE3BoxEBw",
