import json
import os
from unittest import TestCase

from xrpl.models import XRPLModelException
from xrpl.models.amounts import IssuedCurrencyAmount
<<<<<<< HEAD
from xrpl.models.currencies import XRP
=======
from xrpl.models.currencies.issue import Issue
>>>>>>> d2339add
from xrpl.models.requests import (
    AccountChannels,
    BookOffers,
    PathFind,
    PathFindSubcommand,
    PathStep,
    Request,
    Sign,
    SubmitMultisigned,
    SubmitOnly,
)
from xrpl.models.transactions import (
    AMMBid,
<<<<<<< HEAD
    AMMDeposit,
    AMMInstanceCreate,
=======
    AMMCreate,
    AMMDeposit,
>>>>>>> d2339add
    AMMVote,
    AMMWithdraw,
    AuthAccount,
    CheckCreate,
    Memo,
    Payment,
    Signer,
    SignerEntry,
    SignerListSet,
    TrustSet,
    TrustSetFlag,
    XChainClaim,
)
from xrpl.models.transactions.transaction import Transaction
from xrpl.models.xchain_bridge import XChainBridge

currency = "BTC"
value = "100"
issuer = "r9LqNeG6qHxjeUocjvVki2XR35weJ9mZgQ"
amount_dict = {
    "currency": currency,
    "issuer": issuer,
    "value": value,
}

account = issuer
destination = issuer
send_max = amount_dict
check_create_dict = {
    "account": account,
    "destination": destination,
    "send_max": send_max,
}

secret = "topsecretpassword"


class TestBaseModel(TestCase):
    maxDiff = 1000

    def test_eq(self):
        amount = IssuedCurrencyAmount(**amount_dict)
        self.assertEqual(amount, IssuedCurrencyAmount(**amount_dict))

    def test_repr(self):
        amount = IssuedCurrencyAmount(**amount_dict)
        expected_repr = (
            f"IssuedCurrencyAmount(currency='{currency}', "
            f"issuer='{issuer}', value='{value}')"
        )
        self.assertEqual(repr(amount), expected_repr)

    def test_is_dict_of_model_when_true(self):
        self.assertTrue(
            IssuedCurrencyAmount.is_dict_of_model(
                IssuedCurrencyAmount.from_dict(amount_dict).to_dict(),
            ),
        )

    def test_is_dict_of_model_when_not_true(self):
        self.assertFalse(
            Sign.is_dict_of_model(
                IssuedCurrencyAmount.from_dict(amount_dict).to_dict(),
            ),
        )


class TestFromDict(TestCase):
    maxDiff = 2000

    def test_from_dict_basic(self):
        amount = IssuedCurrencyAmount.from_dict(amount_dict)
        self.assertEqual(amount, IssuedCurrencyAmount(**amount_dict))

    def test_from_dict_recursive_amount(self):
        check_create = CheckCreate.from_dict(check_create_dict)

        expected_dict = {
            **check_create_dict,
            "transaction_type": "CheckCreate",
            "flags": 0,
            "signing_pub_key": "",
        }
        self.assertEqual(expected_dict, check_create.to_dict())

    def test_from_dict_recursive_currency(self):
        xrp = {"currency": "XRP"}
        issued_currency = {
            "currency": currency,
            "issuer": issuer,
        }
        book_offers_dict = {
            "taker_gets": xrp,
            "taker_pays": issued_currency,
        }
        book_offers = BookOffers.from_dict(book_offers_dict)

        expected_dict = {
            **book_offers_dict,
            "method": "book_offers",
            "taker_gets": {"currency": "XRP"},
        }
        self.assertEqual(expected_dict, book_offers.to_dict())

    def test_from_dict_recursive_transaction(self):
        transaction = CheckCreate.from_dict(check_create_dict)
        sign_dict = {"secret": secret, "transaction": transaction.to_dict()}
        sign = Sign.from_dict(sign_dict)

        expected_dict = {
            **sign_dict,
            "tx_json": transaction.to_xrpl(),
            "method": "sign",
            "fee_mult_max": 10,
            "fee_div_max": 1,
            "offline": False,
        }
        del expected_dict["transaction"]
        self.assertEqual(expected_dict, sign.to_dict())

    def test_from_dict_recursive_transaction_tx_json(self):
        transaction = CheckCreate.from_dict(check_create_dict)
        sign_dict = {"secret": secret, "tx_json": transaction.to_dict()}
        sign = Sign.from_dict(sign_dict)

        expected_dict = {
            **sign_dict,
            "tx_json": transaction.to_xrpl(),
            "method": "sign",
            "fee_mult_max": 10,
            "fee_div_max": 1,
            "offline": False,
        }
        self.assertEqual(expected_dict, sign.to_dict())

    def test_from_dict_signer(self):
        dictionary = {
            "account": "rpqBNcDpWaqZC2Rksayf8UyG66Fyv2JTQy",
            "fee": "10",
            "sequence": 16175710,
            "flags": 0,
            "signer_quorum": 1,
            "signer_entries": [
                {
                    "signer_entry": {
                        "account": "rJjusz1VauNA9XaHxJoiwHe38bmQFz1sUV",
                        "signer_weight": 1,
                    }
                }
            ],
        }
        expected = SignerListSet(
            account="rpqBNcDpWaqZC2Rksayf8UyG66Fyv2JTQy",
            fee="10",
            sequence=16175710,
            flags=0,
            signer_quorum=1,
            signer_entries=[
                SignerEntry(
                    account="rJjusz1VauNA9XaHxJoiwHe38bmQFz1sUV", signer_weight=1
                )
            ],
        )
        actual = SignerListSet.from_dict(dictionary)
        self.assertEqual(actual, expected)

    def test_from_dict_trust_set(self):
        dictionary = {
            "account": "rH6ZiHU1PGamME2LvVTxrgvfjQpppWKGmr",
            "fee": "10",
            "sequence": 16178313,
            "flags": TrustSetFlag.TF_SET_NO_RIPPLE,
            "limit_amount": {
                "currency": "USD",
                "issuer": "raoV5dkC66XvGWjSzUhCUuuGM3YFTitMxT",
                "value": "100",
            },
        }
        expected = TrustSet(
            account="rH6ZiHU1PGamME2LvVTxrgvfjQpppWKGmr",
            fee="10",
            sequence=16178313,
            flags=TrustSetFlag.TF_SET_NO_RIPPLE.value,
            limit_amount=IssuedCurrencyAmount(
                currency="USD", issuer="raoV5dkC66XvGWjSzUhCUuuGM3YFTitMxT", value="100"
            ),
        )
        actual = TrustSet.from_dict(dictionary)
        self.assertEqual(actual, expected)

    def test_from_dict_list_of_lists(self):
        path_step_dict = {"account": "rH6ZiHU1PGamME2LvVTxrgvfjQpppWKGmr"}
        path_find_dict = {
            "subcommand": PathFindSubcommand.CREATE,
            "source_account": "raoV5dkC66XvGWjSzUhCUuuGM3YFTitMxT",
            "destination_account": "rJjusz1VauNA9XaHxJoiwHe38bmQFz1sUV",
            "destination_amount": "100",
            "paths": [[path_step_dict]],
        }
        path_step = PathStep.from_dict(path_step_dict)
        expected = PathFind(
            subcommand=PathFindSubcommand.CREATE,
            source_account="raoV5dkC66XvGWjSzUhCUuuGM3YFTitMxT",
            destination_account="rJjusz1VauNA9XaHxJoiwHe38bmQFz1sUV",
            destination_amount="100",
            paths=[[path_step]],
        )
        actual = PathFind.from_dict(path_find_dict)
        self.assertEqual(actual, expected)

    def test_from_dict_any(self):
        account_channels_dict = {
            "account": "rH6ZiHU1PGamME2LvVTxrgvfjQpppWKGmr",
            "marker": "something",
        }
        expected = AccountChannels(**account_channels_dict)
        actual = AccountChannels.from_dict(account_channels_dict)
        self.assertEqual(actual, expected)

    def test_from_dict_bad_str(self):
        dictionary = {
            "account": "rH6ZiHU1PGamME2LvVTxrgvfjQpppWKGmr",
            "fee": 10,  # this should be a str instead ("10")
            "sequence": 16178313,
            "flags": 131072,
            "limit_amount": {
                "currency": "USD",
                "issuer": "raoV5dkC66XvGWjSzUhCUuuGM3YFTitMxT",
                "value": "100",
            },
        }
        with self.assertRaises(XRPLModelException):
            TrustSet.from_dict(dictionary)

    def test_from_dict_explicit_none(self):
        dictionary = {
            "account": "rH6ZiHU1PGamME2LvVTxrgvfjQpppWKGmr",
            "fee": "10",
            "sequence": None,
            "flags": TrustSetFlag.TF_SET_NO_RIPPLE,
            "limit_amount": {
                "currency": "USD",
                "issuer": "raoV5dkC66XvGWjSzUhCUuuGM3YFTitMxT",
                "value": "100",
            },
        }
        expected = TrustSet(
            account="rH6ZiHU1PGamME2LvVTxrgvfjQpppWKGmr",
            fee="10",
            flags=TrustSetFlag.TF_SET_NO_RIPPLE.value,
            limit_amount=IssuedCurrencyAmount(
                currency="USD", issuer="raoV5dkC66XvGWjSzUhCUuuGM3YFTitMxT", value="100"
            ),
        )
        actual = TrustSet.from_dict(dictionary)
        self.assertEqual(actual, expected)

    def test_from_dict_with_str_enum_value(self):
        dictionary = {
            "method": "account_channels",
            "account": "rH6ZiHU1PGamME2LvVTxrgvfjQpppWKGmr",
            "limit": 100,
        }
        expected = AccountChannels(
            account="rH6ZiHU1PGamME2LvVTxrgvfjQpppWKGmr",
            limit=100,
        )
        actual = AccountChannels.from_dict(dictionary)
        self.assertEqual(actual, expected)

    def test_from_dict_bad_list(self):
        dictionary = {
            "account": "rpqBNcDpWaqZC2Rksayf8UyG66Fyv2JTQy",
            "fee": "10",
            "sequence": 16175710,
            "flags": 0,
            "signer_quorum": 1,
            "signer_entries": {
                "signer_entry": {
                    "account": "rJjusz1VauNA9XaHxJoiwHe38bmQFz1sUV",
                    "signer_weight": 1,
                }
            },  # this should be a List of signer entries instead
        }
        with self.assertRaises(XRPLModelException):
            SignerListSet.from_dict(dictionary)

    def test_from_dict_multisign(self):
        txn_sig1 = (
            "F80E201FE295AA08678F8542D8FC18EA18D582A0BD19BE77B9A24479418ADBCF4CAD28E7BD"
            "96137F88DE7736827C7AC6204FBA8DDADB7394E6D704CD1F4CD609"
        )
        txn_sig2 = (
            "036E95B8100EBA2A4A447A3AF24500261BF480A0E8D62EE15D03A697C85E73237A5202BD9A"
            "F2D9C68B8E8A5FA8B8DA4F8DABABE95E8401C5E57EC783291EF80C"
        )
        pubkey1 = "ED621D6D4FF54E809397195C4E24EF05E8500A7CE45CDD211F523A892CDBCDCDB2"
        pubkey2 = "EDD3ABCFF008ECE9ED3073B41913619341519BFF01F07331B56E5D6D2EC4A94A57"
        request = {
            "method": "submit_multisigned",
            "tx_json": {
                "Account": "rnD6t3JF9RTG4VgNLoc4i44bsQLgJUSi6h",
                "TransactionType": "TrustSet",
                "Fee": "10",
                "Sequence": 17896798,
                "Flags": 131072,
                "Signers": [
                    {
                        "Signer": {
                            "Account": "rGoKUCwJ2C4oHUsqnd8PVxZhFiBMV2T42G",
                            "TxnSignature": txn_sig1,
                            "SigningPubKey": pubkey1,
                        }
                    },
                    {
                        "Signer": {
                            "Account": "rsi3GL27pstEYUJ28ZM3q155rmFCCTBCZ1",
                            "TxnSignature": txn_sig2,
                            "SigningPubKey": pubkey2,
                        }
                    },
                ],
                "SigningPubKey": "",
                "LimitAmount": {
                    "currency": "USD",
                    "issuer": "rH5gvkKxGHrFAMAACeu9CB3FMu7pQ9jfZm",
                    "value": "10",
                },
            },
            "fail_hard": False,
        }
        expected = SubmitMultisigned(
            tx_json=TrustSet(
                account="rnD6t3JF9RTG4VgNLoc4i44bsQLgJUSi6h",
                fee="10",
                sequence=17896798,
                flags=131072,
                signers=[
                    Signer(
                        account="rGoKUCwJ2C4oHUsqnd8PVxZhFiBMV2T42G",
                        txn_signature=txn_sig1,
                        signing_pub_key=pubkey1,
                    ),
                    Signer(
                        account="rsi3GL27pstEYUJ28ZM3q155rmFCCTBCZ1",
                        txn_signature=txn_sig2,
                        signing_pub_key=pubkey2,
                    ),
                ],
                limit_amount=IssuedCurrencyAmount(
                    currency="USD",
                    issuer="rH5gvkKxGHrFAMAACeu9CB3FMu7pQ9jfZm",
                    value="10",
                ),
            ),
        )
        actual = Request.from_dict(request)
        self.assertEqual(actual, expected)

    def test_from_dict_submit(self):
        blob = "SOISUSF9SD0839W8U98J98SF"
        id_val = "submit_786514"
        request = {
            "method": "submit",
            "tx_blob": blob,
            "fail_hard": False,
            "id": id_val,
        }
        expected = SubmitOnly(tx_blob=blob, id=id_val)
        actual = Request.from_dict(request)
        self.assertEqual(actual, expected)

    def test_from_xrpl(self):
        dirname = os.path.dirname(__file__)
        full_filename = "x-codec-fixtures.json"
        absolute_path = os.path.join(dirname, full_filename)
        with open(absolute_path) as fixtures_file:
            fixtures_json = json.load(fixtures_file)
            for test in fixtures_json["transactions"]:
                x_json = test["xjson"]
                r_json = test["rjson"]
                with self.subTest(json=x_json):
                    tx = Transaction.from_xrpl(x_json)
                    translated_tx = tx.to_xrpl()
                    self.assertEqual(x_json, translated_tx)
                with self.subTest(json=r_json):
                    tx = Transaction.from_xrpl(r_json)
                    translated_tx = tx.to_xrpl()
                    self.assertEqual(r_json, translated_tx)

    def test_from_xrpl_signers(self):
        txn_sig1 = (
            "F80E201FE295AA08678F8542D8FC18EA18D582A0BD19BE77B9A24479418ADBCF4CAD28E7BD"
            "96137F88DE7736827C7AC6204FBA8DDADB7394E6D704CD1F4CD609"
        )
        txn_sig2 = (
            "036E95B8100EBA2A4A447A3AF24500261BF480A0E8D62EE15D03A697C85E73237A5202BD9A"
            "F2D9C68B8E8A5FA8B8DA4F8DABABE95E8401C5E57EC783291EF80C"
        )
        pubkey1 = "ED621D6D4FF54E809397195C4E24EF05E8500A7CE45CDD211F523A892CDBCDCDB2"
        pubkey2 = "EDD3ABCFF008ECE9ED3073B41913619341519BFF01F07331B56E5D6D2EC4A94A57"
        tx = {
            "Account": "rnoGkgSpt6AX1nQxZ2qVGx7Fgw6JEcoQas",
            "TransactionType": "TrustSet",
            "Fee": "10",
            "Sequence": 17892983,
            "Flags": 131072,
            "Signers": [
                {
                    "Signer": {
                        "Account": "rGVXgBz4NraZcwi5vqpmwPW6P4y74A4YvX",
                        "TxnSignature": txn_sig1,
                        "SigningPubKey": pubkey1,
                    }
                },
                {
                    "Signer": {
                        "Account": "rB5q2wsHeXdQeh2KFzBb1CujNAfSKys6GN",
                        "TxnSignature": txn_sig2,
                        "SigningPubKey": pubkey2,
                    }
                },
            ],
            "SigningPubKey": "",
            "LimitAmount": {
                "currency": "USD",
                "issuer": "rBPvTKisx7UCGLDtiUZ6mDssXNREuVuL8Y",
                "value": "10",
            },
        }
        expected = TrustSet(
            account="rnoGkgSpt6AX1nQxZ2qVGx7Fgw6JEcoQas",
            fee="10",
            sequence=17892983,
            flags=131072,
            signers=[
                Signer(
                    account="rGVXgBz4NraZcwi5vqpmwPW6P4y74A4YvX",
                    txn_signature=txn_sig1,
                    signing_pub_key=pubkey1,
                ),
                Signer(
                    account="rB5q2wsHeXdQeh2KFzBb1CujNAfSKys6GN",
                    txn_signature=txn_sig2,
                    signing_pub_key=pubkey2,
                ),
            ],
            limit_amount=IssuedCurrencyAmount(
                currency="USD", issuer="rBPvTKisx7UCGLDtiUZ6mDssXNREuVuL8Y", value="10"
            ),
        )
        self.assertEqual(Transaction.from_xrpl(tx), expected)

    def test_from_xrpl_memos(self):
        memo_type = "687474703a2f2f6578616d706c652e636f6d2f6d656d6f2f67656e65726963"
        tx = {
            "Account": "rnoGkgSpt6AX1nQxZ2qVGx7Fgw6JEcoQas",
            "TransactionType": "TrustSet",
            "Fee": "10",
            "Sequence": 17892983,
            "Flags": 131072,
            "Memos": [
                {
                    "Memo": {
                        "MemoType": memo_type,
                        "MemoData": "72656e74",
                    }
                }
            ],
            "SigningPubKey": "",
            "LimitAmount": {
                "currency": "USD",
                "issuer": "rBPvTKisx7UCGLDtiUZ6mDssXNREuVuL8Y",
                "value": "10",
            },
        }
        expected = TrustSet(
            account="rnoGkgSpt6AX1nQxZ2qVGx7Fgw6JEcoQas",
            fee="10",
            sequence=17892983,
            flags=131072,
            memos=[
                Memo(
                    memo_type=memo_type,
                    memo_data="72656e74",
                )
            ],
            limit_amount=IssuedCurrencyAmount(
                currency="USD", issuer="rBPvTKisx7UCGLDtiUZ6mDssXNREuVuL8Y", value="10"
            ),
        )
        self.assertEqual(Transaction.from_xrpl(tx), expected)

    def test_to_xrpl_paths(self):
        paths_json = [
            [
                {"account": "rvYAfWj5gh67oV6fW32ZzP3Aw4Eubs59B", "type": 1},
                {
                    "currency": "USD",
                    "issuer": "rMwjYedjc7qqtKYVLiAccJSmCwih4LnE2q",
                    "type": 48,
                },
                {"account": "rMwjYedjc7qqtKYVLiAccJSmCwih4LnE2q", "type": 1},
                {"account": "rf1BiGeXwwQoi8Z2ueFYTEXSwuJYfV2Jpn", "type": 1},
            ],
        ]

        p = Payment(
            account="rweYz56rfmQ98cAdRaeTxQS9wVMGnrdsFp",
            amount=IssuedCurrencyAmount(
                currency="USD",
                issuer="rweYz56rfmQ98cAdRaeTxQS9wVMGnrdsFp",
                value="0.0001",
            ),
            destination="rweYz56rfmQ98cAdRaeTxQS9wVMGnrdsFp",
            send_max=IssuedCurrencyAmount(
                currency="BTC",
                issuer="rweYz56rfmQ98cAdRaeTxQS9wVMGnrdsFp",
                value="0.0000002831214446",
            ),
            paths=paths_json,
            sequence=290,
        )
        tx_json = p.to_xrpl()

        expected = {
            "Account": "rweYz56rfmQ98cAdRaeTxQS9wVMGnrdsFp",
            "TransactionType": "Payment",
            "Sequence": 290,
            "Flags": 0,
            "SigningPubKey": "",
            "Amount": {
                "currency": "USD",
                "issuer": "rweYz56rfmQ98cAdRaeTxQS9wVMGnrdsFp",
                "value": "0.0001",
            },
            "Destination": "rweYz56rfmQ98cAdRaeTxQS9wVMGnrdsFp",
            "Paths": [
                [
                    {"account": "rvYAfWj5gh67oV6fW32ZzP3Aw4Eubs59B", "type": 1},
                    {
                        "currency": "USD",
                        "issuer": "rMwjYedjc7qqtKYVLiAccJSmCwih4LnE2q",
                        "type": 48,
                    },
                    {"account": "rMwjYedjc7qqtKYVLiAccJSmCwih4LnE2q", "type": 1},
                    {"account": "rf1BiGeXwwQoi8Z2ueFYTEXSwuJYfV2Jpn", "type": 1},
                ]
            ],
            "SendMax": {
                "currency": "BTC",
                "issuer": "rweYz56rfmQ98cAdRaeTxQS9wVMGnrdsFp",
                "value": "0.0000002831214446",
            },
        }
        self.assertEqual(tx_json, expected)

    def test_to_xrpl_signer(self):
        tx = SignerListSet(
            account="rweYz56rfmQ98cAdRaeTxQS9wVMGnrdsFp",
            sequence=290,
            signer_quorum=1,
            signer_entries=[
                SignerEntry(
                    account="rMwjYedjc7qqtKYVLiAccJSmCwih4LnE2q",
                    signer_weight=1,
                ),
            ],
        )
        expected = {
            "Account": "rweYz56rfmQ98cAdRaeTxQS9wVMGnrdsFp",
            "TransactionType": "SignerListSet",
            "Sequence": 290,
            "Flags": 0,
            "SigningPubKey": "",
            "SignerQuorum": 1,
            "SignerEntries": [
                {
                    "SignerEntry": {
                        "Account": "rMwjYedjc7qqtKYVLiAccJSmCwih4LnE2q",
                        "SignerWeight": 1,
                    }
                }
            ],
        }
        self.assertEqual(tx.to_xrpl(), expected)

<<<<<<< HEAD
    def test_to_from_xrpl_xchain(self):
        tx_json = {
            "Account": account,
            "Amount": value,
            "XChainBridge": {
                "LockingChainDoor": "rGzx83BVoqTYbGn7tiVAnFw7cbxjin13jL",
                "LockingChainIssue": {"currency": "XRP"},
                "IssuingChainDoor": "r3kmLJN5D28dHuH8vZNUZpMC43pEHpaocV",
                "IssuingChainIssue": {"currency": "XRP"},
            },
            "Destination": destination,
            "TransactionType": "XChainClaim",
            "Flags": 0,
            "SigningPubKey": "",
            "XChainClaimID": 1,
        }
        tx_obj = XChainClaim(
            account=account,
            amount=value,
            xchain_bridge=XChainBridge(
                locking_chain_door="rGzx83BVoqTYbGn7tiVAnFw7cbxjin13jL",
                locking_chain_issue=XRP(),
                issuing_chain_door="r3kmLJN5D28dHuH8vZNUZpMC43pEHpaocV",
                issuing_chain_issue=XRP(),
            ),
            destination=destination,
            xchain_claim_id=1,
        )
        self.assertEqual(tx_obj.to_xrpl(), tx_json)
        self.assertEqual(Transaction.from_xrpl(tx_json), tx_obj)

    def test_to_xrpl_amm_instance_create(self):
        tx = AMMInstanceCreate(
            account="r9LqNeG6qHxjeUocjvVki2XR35weJ9mZgQ",
            asset1="1000",
            asset2=IssuedCurrencyAmount(
=======
    def test_to_xrpl_amm_create(self):
        tx = AMMCreate(
            account="r9LqNeG6qHxjeUocjvVki2XR35weJ9mZgQ",
            amount="1000",
            amount2=IssuedCurrencyAmount(
>>>>>>> d2339add
                currency="USD",
                issuer="rPyfep3gcLzkosKC9XiE77Y8DZWG6iWDT9",
                value="1000",
            ),
            trading_fee=12,
        )
        expected = {
            "Account": "r9LqNeG6qHxjeUocjvVki2XR35weJ9mZgQ",
<<<<<<< HEAD
            "Asset1": "1000",
            "Asset2": {
=======
            "Amount": "1000",
            "Amount2": {
>>>>>>> d2339add
                "currency": "USD",
                "issuer": "rPyfep3gcLzkosKC9XiE77Y8DZWG6iWDT9",
                "value": "1000",
            },
<<<<<<< HEAD
            "TransactionType": "AMMInstanceCreate",
=======
            "TransactionType": "AMMCreate",
>>>>>>> d2339add
            "SigningPubKey": "",
            "TradingFee": 12,
            "Flags": 0,
        }
        self.assertEqual(tx.to_xrpl(), expected)

    def test_to_xrpl_amm_deposit_lptoken(self):
        tx = AMMDeposit(
            account="r9LqNeG6qHxjeUocjvVki2XR35weJ9mZgQ",
            sequence=1337,
<<<<<<< HEAD
            amm_id="24BA86F99302CF124AB27311C831F5BFAA72C4625DDA65B7EDF346A60CC19883",
            lp_token=IssuedCurrencyAmount(
=======
            asset=Issue(currency="XRP"),
            asset2=Issue(currency="ETH", issuer="rpGtkFRXhgVaBzC5XCR7gyE2AZN5SN3SEW"),
            lp_token_out=IssuedCurrencyAmount(
>>>>>>> d2339add
                currency="B3813FCAB4EE68B3D0D735D6849465A9113EE048",
                issuer="rH438jEAzTs5PYtV6CHZqpDpwCKQmPW9Cg",
                value="1000",
            ),
        )
        expected = {
<<<<<<< HEAD
            "AMMID": "24BA86F99302CF124AB27311C831F5BFAA72C4625DDA65B7EDF346A60CC19883",
            "Account": "r9LqNeG6qHxjeUocjvVki2XR35weJ9mZgQ",
            "LPToken": {
=======
            "Asset": {"currency": "XRP"},
            "Asset2": {
                "currency": "ETH",
                "issuer": "rpGtkFRXhgVaBzC5XCR7gyE2AZN5SN3SEW",
            },
            "Account": "r9LqNeG6qHxjeUocjvVki2XR35weJ9mZgQ",
            "LPTokenOut": {
>>>>>>> d2339add
                "currency": "B3813FCAB4EE68B3D0D735D6849465A9113EE048",
                "issuer": "rH438jEAzTs5PYtV6CHZqpDpwCKQmPW9Cg",
                "value": "1000",
            },
            "TransactionType": "AMMDeposit",
            "Sequence": 1337,
            "SigningPubKey": "",
            "Flags": 0,
        }
        self.assertEqual(tx.to_xrpl(), expected)

<<<<<<< HEAD
    def test_to_xrpl_amm_deposit_asset1in(self):
        tx = AMMDeposit(
            account="r9LqNeG6qHxjeUocjvVki2XR35weJ9mZgQ",
            sequence=1337,
            amm_id="24BA86F99302CF124AB27311C831F5BFAA72C4625DDA65B7EDF346A60CC19883",
            asset1_in="1000",
        )
        expected = {
            "AMMID": "24BA86F99302CF124AB27311C831F5BFAA72C4625DDA65B7EDF346A60CC19883",
            "Account": "r9LqNeG6qHxjeUocjvVki2XR35weJ9mZgQ",
            "Asset1In": "1000",
=======
    def test_to_xrpl_amm_deposit_amount(self):
        tx = AMMDeposit(
            account="r9LqNeG6qHxjeUocjvVki2XR35weJ9mZgQ",
            sequence=1337,
            asset=Issue(currency="XRP"),
            asset2=Issue(currency="ETH", issuer="rpGtkFRXhgVaBzC5XCR7gyE2AZN5SN3SEW"),
            amount="1000",
        )
        expected = {
            "Asset": {"currency": "XRP"},
            "Asset2": {
                "currency": "ETH",
                "issuer": "rpGtkFRXhgVaBzC5XCR7gyE2AZN5SN3SEW",
            },
            "Account": "r9LqNeG6qHxjeUocjvVki2XR35weJ9mZgQ",
            "Amount": "1000",
>>>>>>> d2339add
            "TransactionType": "AMMDeposit",
            "Sequence": 1337,
            "SigningPubKey": "",
            "Flags": 0,
        }
        self.assertEqual(tx.to_xrpl(), expected)

<<<<<<< HEAD
    def test_to_xrpl_amm_deposit_asset1in_asset2in(self):
        tx = AMMDeposit(
            account="r9LqNeG6qHxjeUocjvVki2XR35weJ9mZgQ",
            sequence=1337,
            amm_id="24BA86F99302CF124AB27311C831F5BFAA72C4625DDA65B7EDF346A60CC19883",
            asset1_in="1000",
            asset2_in="500",
        )
        expected = {
            "AMMID": "24BA86F99302CF124AB27311C831F5BFAA72C4625DDA65B7EDF346A60CC19883",
            "Account": "r9LqNeG6qHxjeUocjvVki2XR35weJ9mZgQ",
            "Asset1In": "1000",
            "Asset2In": "500",
=======
    def test_to_xrpl_amm_deposit_amount_amount2(self):
        tx = AMMDeposit(
            account="r9LqNeG6qHxjeUocjvVki2XR35weJ9mZgQ",
            sequence=1337,
            asset=Issue(currency="XRP"),
            asset2=Issue(currency="ETH", issuer="rpGtkFRXhgVaBzC5XCR7gyE2AZN5SN3SEW"),
            amount="1000",
            amount2="500",
        )
        expected = {
            "Asset": {"currency": "XRP"},
            "Asset2": {
                "currency": "ETH",
                "issuer": "rpGtkFRXhgVaBzC5XCR7gyE2AZN5SN3SEW",
            },
            "Account": "r9LqNeG6qHxjeUocjvVki2XR35weJ9mZgQ",
            "Amount": "1000",
            "Amount2": "500",
>>>>>>> d2339add
            "TransactionType": "AMMDeposit",
            "Sequence": 1337,
            "SigningPubKey": "",
            "Flags": 0,
        }
        self.assertEqual(tx.to_xrpl(), expected)

<<<<<<< HEAD
    def test_to_xrpl_amm_deposit_asset1in_lptoken(self):
        tx = AMMDeposit(
            account="r9LqNeG6qHxjeUocjvVki2XR35weJ9mZgQ",
            sequence=1337,
            amm_id="24BA86F99302CF124AB27311C831F5BFAA72C4625DDA65B7EDF346A60CC19883",
            asset1_in="1000",
            lp_token=IssuedCurrencyAmount(
=======
    def test_to_xrpl_amm_deposit_amount_lptoken(self):
        tx = AMMDeposit(
            account="r9LqNeG6qHxjeUocjvVki2XR35weJ9mZgQ",
            sequence=1337,
            asset=Issue(currency="XRP"),
            asset2=Issue(currency="ETH", issuer="rpGtkFRXhgVaBzC5XCR7gyE2AZN5SN3SEW"),
            amount="1000",
            lp_token_out=IssuedCurrencyAmount(
>>>>>>> d2339add
                currency="B3813FCAB4EE68B3D0D735D6849465A9113EE048",
                issuer="rH438jEAzTs5PYtV6CHZqpDpwCKQmPW9Cg",
                value="500",
            ),
        )
        expected = {
<<<<<<< HEAD
            "AMMID": "24BA86F99302CF124AB27311C831F5BFAA72C4625DDA65B7EDF346A60CC19883",
            "Account": "r9LqNeG6qHxjeUocjvVki2XR35weJ9mZgQ",
            "Asset1In": "1000",
            "LPToken": {
=======
            "Asset": {"currency": "XRP"},
            "Asset2": {
                "currency": "ETH",
                "issuer": "rpGtkFRXhgVaBzC5XCR7gyE2AZN5SN3SEW",
            },
            "Account": "r9LqNeG6qHxjeUocjvVki2XR35weJ9mZgQ",
            "Amount": "1000",
            "LPTokenOut": {
>>>>>>> d2339add
                "currency": "B3813FCAB4EE68B3D0D735D6849465A9113EE048",
                "issuer": "rH438jEAzTs5PYtV6CHZqpDpwCKQmPW9Cg",
                "value": "500",
            },
            "TransactionType": "AMMDeposit",
            "Sequence": 1337,
            "SigningPubKey": "",
            "Flags": 0,
        }
        self.assertEqual(tx.to_xrpl(), expected)

<<<<<<< HEAD
    def test_to_xrpl_amm_deposit_asset1in_eprice(self):
        tx = AMMDeposit(
            account="r9LqNeG6qHxjeUocjvVki2XR35weJ9mZgQ",
            sequence=1337,
            amm_id="24BA86F99302CF124AB27311C831F5BFAA72C4625DDA65B7EDF346A60CC19883",
            asset1_in="1000",
            e_price="25",
        )
        expected = {
            "AMMID": "24BA86F99302CF124AB27311C831F5BFAA72C4625DDA65B7EDF346A60CC19883",
            "Account": "r9LqNeG6qHxjeUocjvVki2XR35weJ9mZgQ",
            "Asset1In": "1000",
=======
    def test_to_xrpl_amm_deposit_amount_eprice(self):
        tx = AMMDeposit(
            account="r9LqNeG6qHxjeUocjvVki2XR35weJ9mZgQ",
            sequence=1337,
            asset=Issue(currency="XRP"),
            asset2=Issue(currency="ETH", issuer="rpGtkFRXhgVaBzC5XCR7gyE2AZN5SN3SEW"),
            amount="1000",
            e_price="25",
        )
        expected = {
            "Asset": {"currency": "XRP"},
            "Asset2": {
                "currency": "ETH",
                "issuer": "rpGtkFRXhgVaBzC5XCR7gyE2AZN5SN3SEW",
            },
            "Account": "r9LqNeG6qHxjeUocjvVki2XR35weJ9mZgQ",
            "Amount": "1000",
>>>>>>> d2339add
            "EPrice": "25",
            "TransactionType": "AMMDeposit",
            "Sequence": 1337,
            "SigningPubKey": "",
            "Flags": 0,
        }
        self.assertEqual(tx.to_xrpl(), expected)

    def test_to_xrpl_amm_withdraw_lptoken(self):
        tx = AMMWithdraw(
            account="r9LqNeG6qHxjeUocjvVki2XR35weJ9mZgQ",
            sequence=1337,
<<<<<<< HEAD
            amm_id="24BA86F99302CF124AB27311C831F5BFAA72C4625DDA65B7EDF346A60CC19883",
            lp_token=IssuedCurrencyAmount(
=======
            asset=Issue(currency="XRP"),
            asset2=Issue(currency="ETH", issuer="rpGtkFRXhgVaBzC5XCR7gyE2AZN5SN3SEW"),
            lp_token_in=IssuedCurrencyAmount(
>>>>>>> d2339add
                currency="B3813FCAB4EE68B3D0D735D6849465A9113EE048",
                issuer="rH438jEAzTs5PYtV6CHZqpDpwCKQmPW9Cg",
                value="1000",
            ),
        )
        expected = {
<<<<<<< HEAD
            "AMMID": "24BA86F99302CF124AB27311C831F5BFAA72C4625DDA65B7EDF346A60CC19883",
            "Account": "r9LqNeG6qHxjeUocjvVki2XR35weJ9mZgQ",
            "LPToken": {
=======
            "Asset": {"currency": "XRP"},
            "Asset2": {
                "currency": "ETH",
                "issuer": "rpGtkFRXhgVaBzC5XCR7gyE2AZN5SN3SEW",
            },
            "Account": "r9LqNeG6qHxjeUocjvVki2XR35weJ9mZgQ",
            "LPTokenIn": {
>>>>>>> d2339add
                "currency": "B3813FCAB4EE68B3D0D735D6849465A9113EE048",
                "issuer": "rH438jEAzTs5PYtV6CHZqpDpwCKQmPW9Cg",
                "value": "1000",
            },
            "TransactionType": "AMMWithdraw",
            "Sequence": 1337,
            "SigningPubKey": "",
            "Flags": 0,
        }
        self.assertEqual(tx.to_xrpl(), expected)

<<<<<<< HEAD
    def test_to_xrpl_amm_withdraw_asset1out(self):
        tx = AMMWithdraw(
            account="r9LqNeG6qHxjeUocjvVki2XR35weJ9mZgQ",
            sequence=1337,
            amm_id="24BA86F99302CF124AB27311C831F5BFAA72C4625DDA65B7EDF346A60CC19883",
            asset1_out="1000",
        )
        expected = {
            "AMMID": "24BA86F99302CF124AB27311C831F5BFAA72C4625DDA65B7EDF346A60CC19883",
            "Account": "r9LqNeG6qHxjeUocjvVki2XR35weJ9mZgQ",
            "Asset1Out": "1000",
=======
    def test_to_xrpl_amm_withdraw_amount(self):
        tx = AMMWithdraw(
            account="r9LqNeG6qHxjeUocjvVki2XR35weJ9mZgQ",
            sequence=1337,
            asset=Issue(currency="XRP"),
            asset2=Issue(currency="ETH", issuer="rpGtkFRXhgVaBzC5XCR7gyE2AZN5SN3SEW"),
            amount="1000",
        )
        expected = {
            "Asset": {"currency": "XRP"},
            "Asset2": {
                "currency": "ETH",
                "issuer": "rpGtkFRXhgVaBzC5XCR7gyE2AZN5SN3SEW",
            },
            "Account": "r9LqNeG6qHxjeUocjvVki2XR35weJ9mZgQ",
            "Amount": "1000",
>>>>>>> d2339add
            "TransactionType": "AMMWithdraw",
            "Sequence": 1337,
            "SigningPubKey": "",
            "Flags": 0,
        }
        self.assertEqual(tx.to_xrpl(), expected)

<<<<<<< HEAD
    def test_to_xrpl_amm_withdraw_asset1out_asset2out(self):
        tx = AMMWithdraw(
            account="r9LqNeG6qHxjeUocjvVki2XR35weJ9mZgQ",
            sequence=1337,
            amm_id="24BA86F99302CF124AB27311C831F5BFAA72C4625DDA65B7EDF346A60CC19883",
            asset1_out="1000",
            asset2_out="500",
        )
        expected = {
            "AMMID": "24BA86F99302CF124AB27311C831F5BFAA72C4625DDA65B7EDF346A60CC19883",
            "Account": "r9LqNeG6qHxjeUocjvVki2XR35weJ9mZgQ",
            "Asset1Out": "1000",
            "Asset2Out": "500",
=======
    def test_to_xrpl_amm_withdraw_amount_amount2(self):
        tx = AMMWithdraw(
            account="r9LqNeG6qHxjeUocjvVki2XR35weJ9mZgQ",
            sequence=1337,
            asset=Issue(currency="XRP"),
            asset2=Issue(currency="ETH", issuer="rpGtkFRXhgVaBzC5XCR7gyE2AZN5SN3SEW"),
            amount="1000",
            amount2="500",
        )
        expected = {
            "Asset": {"currency": "XRP"},
            "Asset2": {
                "currency": "ETH",
                "issuer": "rpGtkFRXhgVaBzC5XCR7gyE2AZN5SN3SEW",
            },
            "Account": "r9LqNeG6qHxjeUocjvVki2XR35weJ9mZgQ",
            "Amount": "1000",
            "Amount2": "500",
>>>>>>> d2339add
            "TransactionType": "AMMWithdraw",
            "Sequence": 1337,
            "SigningPubKey": "",
            "Flags": 0,
        }
        self.assertEqual(tx.to_xrpl(), expected)

<<<<<<< HEAD
    def test_to_xrpl_amm_withdraw_asset1out_lptoken(self):
        tx = AMMWithdraw(
            account="r9LqNeG6qHxjeUocjvVki2XR35weJ9mZgQ",
            sequence=1337,
            amm_id="24BA86F99302CF124AB27311C831F5BFAA72C4625DDA65B7EDF346A60CC19883",
            asset1_out="1000",
            lp_token=IssuedCurrencyAmount(
=======
    def test_to_xrpl_amm_withdraw_amount_lptoken(self):
        tx = AMMWithdraw(
            account="r9LqNeG6qHxjeUocjvVki2XR35weJ9mZgQ",
            sequence=1337,
            asset=Issue(currency="XRP"),
            asset2=Issue(currency="ETH", issuer="rpGtkFRXhgVaBzC5XCR7gyE2AZN5SN3SEW"),
            amount="1000",
            lp_token_in=IssuedCurrencyAmount(
>>>>>>> d2339add
                currency="B3813FCAB4EE68B3D0D735D6849465A9113EE048",
                issuer="rH438jEAzTs5PYtV6CHZqpDpwCKQmPW9Cg",
                value="500",
            ),
        )
        expected = {
<<<<<<< HEAD
            "AMMID": "24BA86F99302CF124AB27311C831F5BFAA72C4625DDA65B7EDF346A60CC19883",
            "Account": "r9LqNeG6qHxjeUocjvVki2XR35weJ9mZgQ",
            "Asset1Out": "1000",
            "LPToken": {
=======
            "Asset": {"currency": "XRP"},
            "Asset2": {
                "currency": "ETH",
                "issuer": "rpGtkFRXhgVaBzC5XCR7gyE2AZN5SN3SEW",
            },
            "Account": "r9LqNeG6qHxjeUocjvVki2XR35weJ9mZgQ",
            "Amount": "1000",
            "LPTokenIn": {
>>>>>>> d2339add
                "currency": "B3813FCAB4EE68B3D0D735D6849465A9113EE048",
                "issuer": "rH438jEAzTs5PYtV6CHZqpDpwCKQmPW9Cg",
                "value": "500",
            },
            "TransactionType": "AMMWithdraw",
            "Sequence": 1337,
            "SigningPubKey": "",
            "Flags": 0,
        }
        self.assertEqual(tx.to_xrpl(), expected)

<<<<<<< HEAD
    def test_to_xrpl_amm_withdraw_asset1out_eprice(self):
        tx = AMMWithdraw(
            account="r9LqNeG6qHxjeUocjvVki2XR35weJ9mZgQ",
            sequence=1337,
            amm_id="24BA86F99302CF124AB27311C831F5BFAA72C4625DDA65B7EDF346A60CC19883",
            asset1_out="1000",
            e_price="25",
        )
        expected = {
            "AMMID": "24BA86F99302CF124AB27311C831F5BFAA72C4625DDA65B7EDF346A60CC19883",
            "Account": "r9LqNeG6qHxjeUocjvVki2XR35weJ9mZgQ",
            "Asset1Out": "1000",
=======
    def test_to_xrpl_amm_withdraw_amount_eprice(self):
        tx = AMMWithdraw(
            account="r9LqNeG6qHxjeUocjvVki2XR35weJ9mZgQ",
            sequence=1337,
            asset=Issue(currency="XRP"),
            asset2=Issue(currency="ETH", issuer="rpGtkFRXhgVaBzC5XCR7gyE2AZN5SN3SEW"),
            amount="1000",
            e_price="25",
        )
        expected = {
            "Asset": {"currency": "XRP"},
            "Asset2": {
                "currency": "ETH",
                "issuer": "rpGtkFRXhgVaBzC5XCR7gyE2AZN5SN3SEW",
            },
            "Account": "r9LqNeG6qHxjeUocjvVki2XR35weJ9mZgQ",
            "Amount": "1000",
>>>>>>> d2339add
            "EPrice": "25",
            "TransactionType": "AMMWithdraw",
            "Sequence": 1337,
            "SigningPubKey": "",
            "Flags": 0,
        }
        self.assertEqual(tx.to_xrpl(), expected)

    def test_to_xrpl_amm_vote(self):
        tx = AMMVote(
            account="r9LqNeG6qHxjeUocjvVki2XR35weJ9mZgQ",
<<<<<<< HEAD
            amm_id="24BA86F99302CF124AB27311C831F5BFAA72C4625DDA65B7EDF346A60CC19883",
            fee_val=1234,
        )
        expected = {
            "Account": "r9LqNeG6qHxjeUocjvVki2XR35weJ9mZgQ",
            "AMMID": "24BA86F99302CF124AB27311C831F5BFAA72C4625DDA65B7EDF346A60CC19883",
            "FeeVal": 1234,
=======
            asset=Issue(currency="XRP"),
            asset2=Issue(currency="ETH", issuer="rpGtkFRXhgVaBzC5XCR7gyE2AZN5SN3SEW"),
            trading_fee=234,
        )
        expected = {
            "Account": "r9LqNeG6qHxjeUocjvVki2XR35weJ9mZgQ",
            "Asset": {"currency": "XRP"},
            "Asset2": {
                "currency": "ETH",
                "issuer": "rpGtkFRXhgVaBzC5XCR7gyE2AZN5SN3SEW",
            },
            "TradingFee": 234,
>>>>>>> d2339add
            "TransactionType": "AMMVote",
            "SigningPubKey": "",
            "Flags": 0,
        }
        self.assertEqual(tx.to_xrpl(), expected)

    def test_to_xrpl_amm_bid(self):
        tx = AMMBid(
            account="r9LqNeG6qHxjeUocjvVki2XR35weJ9mZgQ",
<<<<<<< HEAD
            amm_id="24BA86F99302CF124AB27311C831F5BFAA72C4625DDA65B7EDF346A60CC19883",
            min_slot_price=IssuedCurrencyAmount(
=======
            asset=Issue(currency="XRP"),
            asset2=Issue(currency="ETH", issuer="rpGtkFRXhgVaBzC5XCR7gyE2AZN5SN3SEW"),
            bid_min=IssuedCurrencyAmount(
>>>>>>> d2339add
                currency="5475B6C930B7BDD81CDA8FBA5CED962B11218E5A",
                issuer="r3628pXjRqfw5zfwGfhSusjZTvE3BoxEBw",
                value="25",
            ),
<<<<<<< HEAD
            max_slot_price=IssuedCurrencyAmount(
=======
            bid_max=IssuedCurrencyAmount(
>>>>>>> d2339add
                currency="5475B6C930B7BDD81CDA8FBA5CED962B11218E5A",
                issuer="r3628pXjRqfw5zfwGfhSusjZTvE3BoxEBw",
                value="35",
            ),
            auth_accounts=[
                AuthAccount(account="rNZdsTBP5tH1M6GHC6bTreHAp6ouP8iZSh"),
                AuthAccount(account="rfpFv97Dwu89FTyUwPjtpZBbuZxTqqgTmH"),
                AuthAccount(account="rzzYHPGb8Pa64oqxCzmuffm122bitq3Vb"),
                AuthAccount(account="rhwxHxaHok86fe4LykBom1jSJ3RYQJs1h4"),
            ],
        )
        expected = {
            "Account": "r9LqNeG6qHxjeUocjvVki2XR35weJ9mZgQ",
<<<<<<< HEAD
            "AMMID": "24BA86F99302CF124AB27311C831F5BFAA72C4625DDA65B7EDF346A60CC19883",
            "MinSlotPrice": {
=======
            "Asset": {"currency": "XRP"},
            "Asset2": {
                "currency": "ETH",
                "issuer": "rpGtkFRXhgVaBzC5XCR7gyE2AZN5SN3SEW",
            },
            "BidMin": {
>>>>>>> d2339add
                "currency": "5475B6C930B7BDD81CDA8FBA5CED962B11218E5A",
                "issuer": "r3628pXjRqfw5zfwGfhSusjZTvE3BoxEBw",
                "value": "25",
            },
<<<<<<< HEAD
            "MaxSlotPrice": {
=======
            "BidMax": {
>>>>>>> d2339add
                "currency": "5475B6C930B7BDD81CDA8FBA5CED962B11218E5A",
                "issuer": "r3628pXjRqfw5zfwGfhSusjZTvE3BoxEBw",
                "value": "35",
            },
            "AuthAccounts": [
                {
                    "AuthAccount": {
                        "Account": "rNZdsTBP5tH1M6GHC6bTreHAp6ouP8iZSh",
                    }
                },
                {
                    "AuthAccount": {
                        "Account": "rfpFv97Dwu89FTyUwPjtpZBbuZxTqqgTmH",
                    }
                },
                {
                    "AuthAccount": {
                        "Account": "rzzYHPGb8Pa64oqxCzmuffm122bitq3Vb",
                    }
                },
                {
                    "AuthAccount": {
                        "Account": "rhwxHxaHok86fe4LykBom1jSJ3RYQJs1h4",
                    }
                },
            ],
            "TransactionType": "AMMBid",
            "SigningPubKey": "",
            "Flags": 0,
        }
        self.assertEqual(tx.to_xrpl(), expected)<|MERGE_RESOLUTION|>--- conflicted
+++ resolved
@@ -4,11 +4,8 @@
 
 from xrpl.models import XRPLModelException
 from xrpl.models.amounts import IssuedCurrencyAmount
-<<<<<<< HEAD
 from xrpl.models.currencies import XRP
-=======
 from xrpl.models.currencies.issue import Issue
->>>>>>> d2339add
 from xrpl.models.requests import (
     AccountChannels,
     BookOffers,
@@ -22,13 +19,8 @@
 )
 from xrpl.models.transactions import (
     AMMBid,
-<<<<<<< HEAD
-    AMMDeposit,
-    AMMInstanceCreate,
-=======
     AMMCreate,
     AMMDeposit,
->>>>>>> d2339add
     AMMVote,
     AMMWithdraw,
     AuthAccount,
@@ -616,7 +608,6 @@
         }
         self.assertEqual(tx.to_xrpl(), expected)
 
-<<<<<<< HEAD
     def test_to_from_xrpl_xchain(self):
         tx_json = {
             "Account": account,
@@ -648,18 +639,11 @@
         self.assertEqual(tx_obj.to_xrpl(), tx_json)
         self.assertEqual(Transaction.from_xrpl(tx_json), tx_obj)
 
-    def test_to_xrpl_amm_instance_create(self):
-        tx = AMMInstanceCreate(
-            account="r9LqNeG6qHxjeUocjvVki2XR35weJ9mZgQ",
-            asset1="1000",
-            asset2=IssuedCurrencyAmount(
-=======
     def test_to_xrpl_amm_create(self):
         tx = AMMCreate(
             account="r9LqNeG6qHxjeUocjvVki2XR35weJ9mZgQ",
             amount="1000",
             amount2=IssuedCurrencyAmount(
->>>>>>> d2339add
                 currency="USD",
                 issuer="rPyfep3gcLzkosKC9XiE77Y8DZWG6iWDT9",
                 value="1000",
@@ -668,22 +652,13 @@
         )
         expected = {
             "Account": "r9LqNeG6qHxjeUocjvVki2XR35weJ9mZgQ",
-<<<<<<< HEAD
-            "Asset1": "1000",
-            "Asset2": {
-=======
             "Amount": "1000",
             "Amount2": {
->>>>>>> d2339add
                 "currency": "USD",
                 "issuer": "rPyfep3gcLzkosKC9XiE77Y8DZWG6iWDT9",
                 "value": "1000",
             },
-<<<<<<< HEAD
-            "TransactionType": "AMMInstanceCreate",
-=======
             "TransactionType": "AMMCreate",
->>>>>>> d2339add
             "SigningPubKey": "",
             "TradingFee": 12,
             "Flags": 0,
@@ -694,25 +669,15 @@
         tx = AMMDeposit(
             account="r9LqNeG6qHxjeUocjvVki2XR35weJ9mZgQ",
             sequence=1337,
-<<<<<<< HEAD
-            amm_id="24BA86F99302CF124AB27311C831F5BFAA72C4625DDA65B7EDF346A60CC19883",
-            lp_token=IssuedCurrencyAmount(
-=======
             asset=Issue(currency="XRP"),
             asset2=Issue(currency="ETH", issuer="rpGtkFRXhgVaBzC5XCR7gyE2AZN5SN3SEW"),
             lp_token_out=IssuedCurrencyAmount(
->>>>>>> d2339add
                 currency="B3813FCAB4EE68B3D0D735D6849465A9113EE048",
                 issuer="rH438jEAzTs5PYtV6CHZqpDpwCKQmPW9Cg",
                 value="1000",
             ),
         )
         expected = {
-<<<<<<< HEAD
-            "AMMID": "24BA86F99302CF124AB27311C831F5BFAA72C4625DDA65B7EDF346A60CC19883",
-            "Account": "r9LqNeG6qHxjeUocjvVki2XR35weJ9mZgQ",
-            "LPToken": {
-=======
             "Asset": {"currency": "XRP"},
             "Asset2": {
                 "currency": "ETH",
@@ -720,7 +685,6 @@
             },
             "Account": "r9LqNeG6qHxjeUocjvVki2XR35weJ9mZgQ",
             "LPTokenOut": {
->>>>>>> d2339add
                 "currency": "B3813FCAB4EE68B3D0D735D6849465A9113EE048",
                 "issuer": "rH438jEAzTs5PYtV6CHZqpDpwCKQmPW9Cg",
                 "value": "1000",
@@ -732,19 +696,6 @@
         }
         self.assertEqual(tx.to_xrpl(), expected)
 
-<<<<<<< HEAD
-    def test_to_xrpl_amm_deposit_asset1in(self):
-        tx = AMMDeposit(
-            account="r9LqNeG6qHxjeUocjvVki2XR35weJ9mZgQ",
-            sequence=1337,
-            amm_id="24BA86F99302CF124AB27311C831F5BFAA72C4625DDA65B7EDF346A60CC19883",
-            asset1_in="1000",
-        )
-        expected = {
-            "AMMID": "24BA86F99302CF124AB27311C831F5BFAA72C4625DDA65B7EDF346A60CC19883",
-            "Account": "r9LqNeG6qHxjeUocjvVki2XR35weJ9mZgQ",
-            "Asset1In": "1000",
-=======
     def test_to_xrpl_amm_deposit_amount(self):
         tx = AMMDeposit(
             account="r9LqNeG6qHxjeUocjvVki2XR35weJ9mZgQ",
@@ -761,7 +712,6 @@
             },
             "Account": "r9LqNeG6qHxjeUocjvVki2XR35weJ9mZgQ",
             "Amount": "1000",
->>>>>>> d2339add
             "TransactionType": "AMMDeposit",
             "Sequence": 1337,
             "SigningPubKey": "",
@@ -769,21 +719,6 @@
         }
         self.assertEqual(tx.to_xrpl(), expected)
 
-<<<<<<< HEAD
-    def test_to_xrpl_amm_deposit_asset1in_asset2in(self):
-        tx = AMMDeposit(
-            account="r9LqNeG6qHxjeUocjvVki2XR35weJ9mZgQ",
-            sequence=1337,
-            amm_id="24BA86F99302CF124AB27311C831F5BFAA72C4625DDA65B7EDF346A60CC19883",
-            asset1_in="1000",
-            asset2_in="500",
-        )
-        expected = {
-            "AMMID": "24BA86F99302CF124AB27311C831F5BFAA72C4625DDA65B7EDF346A60CC19883",
-            "Account": "r9LqNeG6qHxjeUocjvVki2XR35weJ9mZgQ",
-            "Asset1In": "1000",
-            "Asset2In": "500",
-=======
     def test_to_xrpl_amm_deposit_amount_amount2(self):
         tx = AMMDeposit(
             account="r9LqNeG6qHxjeUocjvVki2XR35weJ9mZgQ",
@@ -802,7 +737,6 @@
             "Account": "r9LqNeG6qHxjeUocjvVki2XR35weJ9mZgQ",
             "Amount": "1000",
             "Amount2": "500",
->>>>>>> d2339add
             "TransactionType": "AMMDeposit",
             "Sequence": 1337,
             "SigningPubKey": "",
@@ -810,15 +744,6 @@
         }
         self.assertEqual(tx.to_xrpl(), expected)
 
-<<<<<<< HEAD
-    def test_to_xrpl_amm_deposit_asset1in_lptoken(self):
-        tx = AMMDeposit(
-            account="r9LqNeG6qHxjeUocjvVki2XR35weJ9mZgQ",
-            sequence=1337,
-            amm_id="24BA86F99302CF124AB27311C831F5BFAA72C4625DDA65B7EDF346A60CC19883",
-            asset1_in="1000",
-            lp_token=IssuedCurrencyAmount(
-=======
     def test_to_xrpl_amm_deposit_amount_lptoken(self):
         tx = AMMDeposit(
             account="r9LqNeG6qHxjeUocjvVki2XR35weJ9mZgQ",
@@ -827,19 +752,12 @@
             asset2=Issue(currency="ETH", issuer="rpGtkFRXhgVaBzC5XCR7gyE2AZN5SN3SEW"),
             amount="1000",
             lp_token_out=IssuedCurrencyAmount(
->>>>>>> d2339add
                 currency="B3813FCAB4EE68B3D0D735D6849465A9113EE048",
                 issuer="rH438jEAzTs5PYtV6CHZqpDpwCKQmPW9Cg",
                 value="500",
             ),
         )
         expected = {
-<<<<<<< HEAD
-            "AMMID": "24BA86F99302CF124AB27311C831F5BFAA72C4625DDA65B7EDF346A60CC19883",
-            "Account": "r9LqNeG6qHxjeUocjvVki2XR35weJ9mZgQ",
-            "Asset1In": "1000",
-            "LPToken": {
-=======
             "Asset": {"currency": "XRP"},
             "Asset2": {
                 "currency": "ETH",
@@ -848,7 +766,6 @@
             "Account": "r9LqNeG6qHxjeUocjvVki2XR35weJ9mZgQ",
             "Amount": "1000",
             "LPTokenOut": {
->>>>>>> d2339add
                 "currency": "B3813FCAB4EE68B3D0D735D6849465A9113EE048",
                 "issuer": "rH438jEAzTs5PYtV6CHZqpDpwCKQmPW9Cg",
                 "value": "500",
@@ -860,20 +777,6 @@
         }
         self.assertEqual(tx.to_xrpl(), expected)
 
-<<<<<<< HEAD
-    def test_to_xrpl_amm_deposit_asset1in_eprice(self):
-        tx = AMMDeposit(
-            account="r9LqNeG6qHxjeUocjvVki2XR35weJ9mZgQ",
-            sequence=1337,
-            amm_id="24BA86F99302CF124AB27311C831F5BFAA72C4625DDA65B7EDF346A60CC19883",
-            asset1_in="1000",
-            e_price="25",
-        )
-        expected = {
-            "AMMID": "24BA86F99302CF124AB27311C831F5BFAA72C4625DDA65B7EDF346A60CC19883",
-            "Account": "r9LqNeG6qHxjeUocjvVki2XR35weJ9mZgQ",
-            "Asset1In": "1000",
-=======
     def test_to_xrpl_amm_deposit_amount_eprice(self):
         tx = AMMDeposit(
             account="r9LqNeG6qHxjeUocjvVki2XR35weJ9mZgQ",
@@ -891,7 +794,6 @@
             },
             "Account": "r9LqNeG6qHxjeUocjvVki2XR35weJ9mZgQ",
             "Amount": "1000",
->>>>>>> d2339add
             "EPrice": "25",
             "TransactionType": "AMMDeposit",
             "Sequence": 1337,
@@ -904,25 +806,15 @@
         tx = AMMWithdraw(
             account="r9LqNeG6qHxjeUocjvVki2XR35weJ9mZgQ",
             sequence=1337,
-<<<<<<< HEAD
-            amm_id="24BA86F99302CF124AB27311C831F5BFAA72C4625DDA65B7EDF346A60CC19883",
-            lp_token=IssuedCurrencyAmount(
-=======
             asset=Issue(currency="XRP"),
             asset2=Issue(currency="ETH", issuer="rpGtkFRXhgVaBzC5XCR7gyE2AZN5SN3SEW"),
             lp_token_in=IssuedCurrencyAmount(
->>>>>>> d2339add
                 currency="B3813FCAB4EE68B3D0D735D6849465A9113EE048",
                 issuer="rH438jEAzTs5PYtV6CHZqpDpwCKQmPW9Cg",
                 value="1000",
             ),
         )
         expected = {
-<<<<<<< HEAD
-            "AMMID": "24BA86F99302CF124AB27311C831F5BFAA72C4625DDA65B7EDF346A60CC19883",
-            "Account": "r9LqNeG6qHxjeUocjvVki2XR35weJ9mZgQ",
-            "LPToken": {
-=======
             "Asset": {"currency": "XRP"},
             "Asset2": {
                 "currency": "ETH",
@@ -930,7 +822,6 @@
             },
             "Account": "r9LqNeG6qHxjeUocjvVki2XR35weJ9mZgQ",
             "LPTokenIn": {
->>>>>>> d2339add
                 "currency": "B3813FCAB4EE68B3D0D735D6849465A9113EE048",
                 "issuer": "rH438jEAzTs5PYtV6CHZqpDpwCKQmPW9Cg",
                 "value": "1000",
@@ -942,19 +833,6 @@
         }
         self.assertEqual(tx.to_xrpl(), expected)
 
-<<<<<<< HEAD
-    def test_to_xrpl_amm_withdraw_asset1out(self):
-        tx = AMMWithdraw(
-            account="r9LqNeG6qHxjeUocjvVki2XR35weJ9mZgQ",
-            sequence=1337,
-            amm_id="24BA86F99302CF124AB27311C831F5BFAA72C4625DDA65B7EDF346A60CC19883",
-            asset1_out="1000",
-        )
-        expected = {
-            "AMMID": "24BA86F99302CF124AB27311C831F5BFAA72C4625DDA65B7EDF346A60CC19883",
-            "Account": "r9LqNeG6qHxjeUocjvVki2XR35weJ9mZgQ",
-            "Asset1Out": "1000",
-=======
     def test_to_xrpl_amm_withdraw_amount(self):
         tx = AMMWithdraw(
             account="r9LqNeG6qHxjeUocjvVki2XR35weJ9mZgQ",
@@ -971,7 +849,6 @@
             },
             "Account": "r9LqNeG6qHxjeUocjvVki2XR35weJ9mZgQ",
             "Amount": "1000",
->>>>>>> d2339add
             "TransactionType": "AMMWithdraw",
             "Sequence": 1337,
             "SigningPubKey": "",
@@ -979,21 +856,6 @@
         }
         self.assertEqual(tx.to_xrpl(), expected)
 
-<<<<<<< HEAD
-    def test_to_xrpl_amm_withdraw_asset1out_asset2out(self):
-        tx = AMMWithdraw(
-            account="r9LqNeG6qHxjeUocjvVki2XR35weJ9mZgQ",
-            sequence=1337,
-            amm_id="24BA86F99302CF124AB27311C831F5BFAA72C4625DDA65B7EDF346A60CC19883",
-            asset1_out="1000",
-            asset2_out="500",
-        )
-        expected = {
-            "AMMID": "24BA86F99302CF124AB27311C831F5BFAA72C4625DDA65B7EDF346A60CC19883",
-            "Account": "r9LqNeG6qHxjeUocjvVki2XR35weJ9mZgQ",
-            "Asset1Out": "1000",
-            "Asset2Out": "500",
-=======
     def test_to_xrpl_amm_withdraw_amount_amount2(self):
         tx = AMMWithdraw(
             account="r9LqNeG6qHxjeUocjvVki2XR35weJ9mZgQ",
@@ -1012,7 +874,6 @@
             "Account": "r9LqNeG6qHxjeUocjvVki2XR35weJ9mZgQ",
             "Amount": "1000",
             "Amount2": "500",
->>>>>>> d2339add
             "TransactionType": "AMMWithdraw",
             "Sequence": 1337,
             "SigningPubKey": "",
@@ -1020,15 +881,6 @@
         }
         self.assertEqual(tx.to_xrpl(), expected)
 
-<<<<<<< HEAD
-    def test_to_xrpl_amm_withdraw_asset1out_lptoken(self):
-        tx = AMMWithdraw(
-            account="r9LqNeG6qHxjeUocjvVki2XR35weJ9mZgQ",
-            sequence=1337,
-            amm_id="24BA86F99302CF124AB27311C831F5BFAA72C4625DDA65B7EDF346A60CC19883",
-            asset1_out="1000",
-            lp_token=IssuedCurrencyAmount(
-=======
     def test_to_xrpl_amm_withdraw_amount_lptoken(self):
         tx = AMMWithdraw(
             account="r9LqNeG6qHxjeUocjvVki2XR35weJ9mZgQ",
@@ -1037,19 +889,12 @@
             asset2=Issue(currency="ETH", issuer="rpGtkFRXhgVaBzC5XCR7gyE2AZN5SN3SEW"),
             amount="1000",
             lp_token_in=IssuedCurrencyAmount(
->>>>>>> d2339add
                 currency="B3813FCAB4EE68B3D0D735D6849465A9113EE048",
                 issuer="rH438jEAzTs5PYtV6CHZqpDpwCKQmPW9Cg",
                 value="500",
             ),
         )
         expected = {
-<<<<<<< HEAD
-            "AMMID": "24BA86F99302CF124AB27311C831F5BFAA72C4625DDA65B7EDF346A60CC19883",
-            "Account": "r9LqNeG6qHxjeUocjvVki2XR35weJ9mZgQ",
-            "Asset1Out": "1000",
-            "LPToken": {
-=======
             "Asset": {"currency": "XRP"},
             "Asset2": {
                 "currency": "ETH",
@@ -1058,7 +903,6 @@
             "Account": "r9LqNeG6qHxjeUocjvVki2XR35weJ9mZgQ",
             "Amount": "1000",
             "LPTokenIn": {
->>>>>>> d2339add
                 "currency": "B3813FCAB4EE68B3D0D735D6849465A9113EE048",
                 "issuer": "rH438jEAzTs5PYtV6CHZqpDpwCKQmPW9Cg",
                 "value": "500",
@@ -1070,20 +914,6 @@
         }
         self.assertEqual(tx.to_xrpl(), expected)
 
-<<<<<<< HEAD
-    def test_to_xrpl_amm_withdraw_asset1out_eprice(self):
-        tx = AMMWithdraw(
-            account="r9LqNeG6qHxjeUocjvVki2XR35weJ9mZgQ",
-            sequence=1337,
-            amm_id="24BA86F99302CF124AB27311C831F5BFAA72C4625DDA65B7EDF346A60CC19883",
-            asset1_out="1000",
-            e_price="25",
-        )
-        expected = {
-            "AMMID": "24BA86F99302CF124AB27311C831F5BFAA72C4625DDA65B7EDF346A60CC19883",
-            "Account": "r9LqNeG6qHxjeUocjvVki2XR35weJ9mZgQ",
-            "Asset1Out": "1000",
-=======
     def test_to_xrpl_amm_withdraw_amount_eprice(self):
         tx = AMMWithdraw(
             account="r9LqNeG6qHxjeUocjvVki2XR35weJ9mZgQ",
@@ -1101,7 +931,6 @@
             },
             "Account": "r9LqNeG6qHxjeUocjvVki2XR35weJ9mZgQ",
             "Amount": "1000",
->>>>>>> d2339add
             "EPrice": "25",
             "TransactionType": "AMMWithdraw",
             "Sequence": 1337,
@@ -1113,15 +942,6 @@
     def test_to_xrpl_amm_vote(self):
         tx = AMMVote(
             account="r9LqNeG6qHxjeUocjvVki2XR35weJ9mZgQ",
-<<<<<<< HEAD
-            amm_id="24BA86F99302CF124AB27311C831F5BFAA72C4625DDA65B7EDF346A60CC19883",
-            fee_val=1234,
-        )
-        expected = {
-            "Account": "r9LqNeG6qHxjeUocjvVki2XR35weJ9mZgQ",
-            "AMMID": "24BA86F99302CF124AB27311C831F5BFAA72C4625DDA65B7EDF346A60CC19883",
-            "FeeVal": 1234,
-=======
             asset=Issue(currency="XRP"),
             asset2=Issue(currency="ETH", issuer="rpGtkFRXhgVaBzC5XCR7gyE2AZN5SN3SEW"),
             trading_fee=234,
@@ -1134,7 +954,6 @@
                 "issuer": "rpGtkFRXhgVaBzC5XCR7gyE2AZN5SN3SEW",
             },
             "TradingFee": 234,
->>>>>>> d2339add
             "TransactionType": "AMMVote",
             "SigningPubKey": "",
             "Flags": 0,
@@ -1144,23 +963,14 @@
     def test_to_xrpl_amm_bid(self):
         tx = AMMBid(
             account="r9LqNeG6qHxjeUocjvVki2XR35weJ9mZgQ",
-<<<<<<< HEAD
-            amm_id="24BA86F99302CF124AB27311C831F5BFAA72C4625DDA65B7EDF346A60CC19883",
-            min_slot_price=IssuedCurrencyAmount(
-=======
             asset=Issue(currency="XRP"),
             asset2=Issue(currency="ETH", issuer="rpGtkFRXhgVaBzC5XCR7gyE2AZN5SN3SEW"),
             bid_min=IssuedCurrencyAmount(
->>>>>>> d2339add
                 currency="5475B6C930B7BDD81CDA8FBA5CED962B11218E5A",
                 issuer="r3628pXjRqfw5zfwGfhSusjZTvE3BoxEBw",
                 value="25",
             ),
-<<<<<<< HEAD
-            max_slot_price=IssuedCurrencyAmount(
-=======
             bid_max=IssuedCurrencyAmount(
->>>>>>> d2339add
                 currency="5475B6C930B7BDD81CDA8FBA5CED962B11218E5A",
                 issuer="r3628pXjRqfw5zfwGfhSusjZTvE3BoxEBw",
                 value="35",
@@ -1174,26 +984,17 @@
         )
         expected = {
             "Account": "r9LqNeG6qHxjeUocjvVki2XR35weJ9mZgQ",
-<<<<<<< HEAD
-            "AMMID": "24BA86F99302CF124AB27311C831F5BFAA72C4625DDA65B7EDF346A60CC19883",
-            "MinSlotPrice": {
-=======
             "Asset": {"currency": "XRP"},
             "Asset2": {
                 "currency": "ETH",
                 "issuer": "rpGtkFRXhgVaBzC5XCR7gyE2AZN5SN3SEW",
             },
             "BidMin": {
->>>>>>> d2339add
                 "currency": "5475B6C930B7BDD81CDA8FBA5CED962B11218E5A",
                 "issuer": "r3628pXjRqfw5zfwGfhSusjZTvE3BoxEBw",
                 "value": "25",
             },
-<<<<<<< HEAD
-            "MaxSlotPrice": {
-=======
             "BidMax": {
->>>>>>> d2339add
                 "currency": "5475B6C930B7BDD81CDA8FBA5CED962B11218E5A",
                 "issuer": "r3628pXjRqfw5zfwGfhSusjZTvE3BoxEBw",
                 "value": "35",
