import json
import os
from unittest import TestCase

from xrpl.models import XRPLModelException
from xrpl.models.amounts import IssuedCurrencyAmount
<<<<<<< HEAD
from xrpl.models.currencies import XRP
=======
from xrpl.models.currencies import XRP, IssuedCurrency
>>>>>>> 312b333a
from xrpl.models.requests import (
    AccountChannels,
    BookOffers,
    PathFind,
    PathFindSubcommand,
    PathStep,
    Request,
    Sign,
    SubmitMultisigned,
    SubmitOnly,
)
from xrpl.models.transactions import (
    AMMBid,
    AuthAccount,
    CheckCreate,
    Memo,
    Payment,
    Signer,
    SignerEntry,
    SignerListSet,
    TrustSet,
    TrustSetFlag,
    XChainClaim,
)
from xrpl.models.transactions.transaction import Transaction
from xrpl.models.xchain_bridge import XChainBridge

currency = "BTC"
value = "100"
issuer = "r9LqNeG6qHxjeUocjvVki2XR35weJ9mZgQ"
amount_dict = {
    "currency": currency,
    "issuer": issuer,
    "value": value,
}

account = issuer
destination = issuer
send_max = amount_dict
check_create_dict = {
    "account": account,
    "destination": destination,
    "send_max": send_max,
}

secret = "topsecretpassword"


class TestBaseModel(TestCase):
    maxDiff = 1000

    def test_eq(self):
        amount = IssuedCurrencyAmount(**amount_dict)
        self.assertEqual(amount, IssuedCurrencyAmount(**amount_dict))

    def test_repr(self):
        amount = IssuedCurrencyAmount(**amount_dict)
        expected_repr = (
            f"IssuedCurrencyAmount(currency='{currency}', "
            f"issuer='{issuer}', value='{value}')"
        )
        self.assertEqual(repr(amount), expected_repr)

    def test_is_dict_of_model_when_true(self):
        self.assertTrue(
            IssuedCurrencyAmount.is_dict_of_model(
                IssuedCurrencyAmount.from_dict(amount_dict).to_dict(),
            ),
        )

    def test_is_dict_of_model_when_not_true(self):
        self.assertFalse(
            Sign.is_dict_of_model(
                IssuedCurrencyAmount.from_dict(amount_dict).to_dict(),
            ),
        )


class TestFromDict(TestCase):
    maxDiff = 2000

    def test_from_dict_basic(self):
        amount = IssuedCurrencyAmount.from_dict(amount_dict)
        self.assertEqual(amount, IssuedCurrencyAmount(**amount_dict))

    def test_from_dict_recursive_amount(self):
        check_create = CheckCreate.from_dict(check_create_dict)

        expected_dict = {
            **check_create_dict,
            "transaction_type": "CheckCreate",
            "flags": 0,
            "signing_pub_key": "",
        }
        self.assertEqual(expected_dict, check_create.to_dict())

    def test_from_dict_recursive_currency(self):
        xrp = {"currency": "XRP"}
        issued_currency = {
            "currency": currency,
            "issuer": issuer,
        }
        book_offers_dict = {
            "taker_gets": xrp,
            "taker_pays": issued_currency,
        }
        book_offers = BookOffers.from_dict(book_offers_dict)

        expected_dict = {
            **book_offers_dict,
            "method": "book_offers",
            "taker_gets": {"currency": "XRP"},
        }
        self.assertEqual(expected_dict, book_offers.to_dict())

    def test_from_dict_recursive_transaction(self):
        transaction = CheckCreate.from_dict(check_create_dict)
        sign_dict = {"secret": secret, "transaction": transaction.to_dict()}
        sign = Sign.from_dict(sign_dict)

        expected_dict = {
            **sign_dict,
            "tx_json": transaction.to_xrpl(),
            "method": "sign",
            "fee_mult_max": 10,
            "fee_div_max": 1,
            "offline": False,
        }
        del expected_dict["transaction"]
        self.assertEqual(expected_dict, sign.to_dict())

    def test_from_dict_recursive_transaction_tx_json(self):
        transaction = CheckCreate.from_dict(check_create_dict)
        sign_dict = {"secret": secret, "tx_json": transaction.to_dict()}
        sign = Sign.from_dict(sign_dict)

        expected_dict = {
            **sign_dict,
            "tx_json": transaction.to_xrpl(),
            "method": "sign",
            "fee_mult_max": 10,
            "fee_div_max": 1,
            "offline": False,
        }
        self.assertEqual(expected_dict, sign.to_dict())

    def test_from_dict_signer(self):
        dictionary = {
            "account": "rpqBNcDpWaqZC2Rksayf8UyG66Fyv2JTQy",
            "fee": "10",
            "sequence": 16175710,
            "flags": 0,
            "signer_quorum": 1,
            "signer_entries": [
                {
                    "signer_entry": {
                        "account": "rJjusz1VauNA9XaHxJoiwHe38bmQFz1sUV",
                        "signer_weight": 1,
                    }
                }
            ],
        }
        expected = SignerListSet(
            account="rpqBNcDpWaqZC2Rksayf8UyG66Fyv2JTQy",
            fee="10",
            sequence=16175710,
            flags=0,
            signer_quorum=1,
            signer_entries=[
                SignerEntry(
                    account="rJjusz1VauNA9XaHxJoiwHe38bmQFz1sUV", signer_weight=1
                )
            ],
        )
        actual = SignerListSet.from_dict(dictionary)
        self.assertEqual(actual, expected)

    def test_from_dict_trust_set(self):
        dictionary = {
            "account": "rH6ZiHU1PGamME2LvVTxrgvfjQpppWKGmr",
            "fee": "10",
            "sequence": 16178313,
            "flags": TrustSetFlag.TF_SET_NO_RIPPLE,
            "limit_amount": {
                "currency": "USD",
                "issuer": "raoV5dkC66XvGWjSzUhCUuuGM3YFTitMxT",
                "value": "100",
            },
        }
        expected = TrustSet(
            account="rH6ZiHU1PGamME2LvVTxrgvfjQpppWKGmr",
            fee="10",
            sequence=16178313,
            flags=TrustSetFlag.TF_SET_NO_RIPPLE.value,
            limit_amount=IssuedCurrencyAmount(
                currency="USD", issuer="raoV5dkC66XvGWjSzUhCUuuGM3YFTitMxT", value="100"
            ),
        )
        actual = TrustSet.from_dict(dictionary)
        self.assertEqual(actual, expected)

    def test_from_dict_list_of_lists(self):
        path_step_dict = {"account": "rH6ZiHU1PGamME2LvVTxrgvfjQpppWKGmr"}
        path_find_dict = {
            "subcommand": PathFindSubcommand.CREATE,
            "source_account": "raoV5dkC66XvGWjSzUhCUuuGM3YFTitMxT",
            "destination_account": "rJjusz1VauNA9XaHxJoiwHe38bmQFz1sUV",
            "destination_amount": "100",
            "paths": [[path_step_dict]],
        }
        path_step = PathStep.from_dict(path_step_dict)
        expected = PathFind(
            subcommand=PathFindSubcommand.CREATE,
            source_account="raoV5dkC66XvGWjSzUhCUuuGM3YFTitMxT",
            destination_account="rJjusz1VauNA9XaHxJoiwHe38bmQFz1sUV",
            destination_amount="100",
            paths=[[path_step]],
        )
        actual = PathFind.from_dict(path_find_dict)
        self.assertEqual(actual, expected)

    def test_from_dict_any(self):
        account_channels_dict = {
            "account": "rH6ZiHU1PGamME2LvVTxrgvfjQpppWKGmr",
            "marker": "something",
        }
        expected = AccountChannels(**account_channels_dict)
        actual = AccountChannels.from_dict(account_channels_dict)
        self.assertEqual(actual, expected)

    def test_from_dict_bad_str(self):
        dictionary = {
            "account": "rH6ZiHU1PGamME2LvVTxrgvfjQpppWKGmr",
            "fee": 10,  # this should be a str instead ("10")
            "sequence": 16178313,
            "flags": 131072,
            "limit_amount": {
                "currency": "USD",
                "issuer": "raoV5dkC66XvGWjSzUhCUuuGM3YFTitMxT",
                "value": "100",
            },
        }
        with self.assertRaises(XRPLModelException):
            TrustSet.from_dict(dictionary)

    def test_from_dict_explicit_none(self):
        dictionary = {
            "account": "rH6ZiHU1PGamME2LvVTxrgvfjQpppWKGmr",
            "fee": "10",
            "sequence": None,
            "flags": TrustSetFlag.TF_SET_NO_RIPPLE,
            "limit_amount": {
                "currency": "USD",
                "issuer": "raoV5dkC66XvGWjSzUhCUuuGM3YFTitMxT",
                "value": "100",
            },
        }
        expected = TrustSet(
            account="rH6ZiHU1PGamME2LvVTxrgvfjQpppWKGmr",
            fee="10",
            flags=TrustSetFlag.TF_SET_NO_RIPPLE.value,
            limit_amount=IssuedCurrencyAmount(
                currency="USD", issuer="raoV5dkC66XvGWjSzUhCUuuGM3YFTitMxT", value="100"
            ),
        )
        actual = TrustSet.from_dict(dictionary)
        self.assertEqual(actual, expected)

    def test_from_dict_with_str_enum_value(self):
        dictionary = {
            "method": "account_channels",
            "account": "rH6ZiHU1PGamME2LvVTxrgvfjQpppWKGmr",
            "limit": 100,
        }
        expected = AccountChannels(
            account="rH6ZiHU1PGamME2LvVTxrgvfjQpppWKGmr",
            limit=100,
        )
        actual = AccountChannels.from_dict(dictionary)
        self.assertEqual(actual, expected)

    def test_from_dict_bad_list(self):
        dictionary = {
            "account": "rpqBNcDpWaqZC2Rksayf8UyG66Fyv2JTQy",
            "fee": "10",
            "sequence": 16175710,
            "flags": 0,
            "signer_quorum": 1,
            "signer_entries": {
                "signer_entry": {
                    "account": "rJjusz1VauNA9XaHxJoiwHe38bmQFz1sUV",
                    "signer_weight": 1,
                }
            },  # this should be a List of signer entries instead
        }
        with self.assertRaises(XRPLModelException):
            SignerListSet.from_dict(dictionary)

    def test_from_dict_multisign(self):
        txn_sig1 = (
            "F80E201FE295AA08678F8542D8FC18EA18D582A0BD19BE77B9A24479418ADBCF4CAD28E7BD"
            "96137F88DE7736827C7AC6204FBA8DDADB7394E6D704CD1F4CD609"
        )
        txn_sig2 = (
            "036E95B8100EBA2A4A447A3AF24500261BF480A0E8D62EE15D03A697C85E73237A5202BD9A"
            "F2D9C68B8E8A5FA8B8DA4F8DABABE95E8401C5E57EC783291EF80C"
        )
        pubkey1 = "ED621D6D4FF54E809397195C4E24EF05E8500A7CE45CDD211F523A892CDBCDCDB2"
        pubkey2 = "EDD3ABCFF008ECE9ED3073B41913619341519BFF01F07331B56E5D6D2EC4A94A57"
        request = {
            "method": "submit_multisigned",
            "tx_json": {
                "Account": "rnD6t3JF9RTG4VgNLoc4i44bsQLgJUSi6h",
                "TransactionType": "TrustSet",
                "Fee": "10",
                "Sequence": 17896798,
                "Flags": 131072,
                "Signers": [
                    {
                        "Signer": {
                            "Account": "rGoKUCwJ2C4oHUsqnd8PVxZhFiBMV2T42G",
                            "TxnSignature": txn_sig1,
                            "SigningPubKey": pubkey1,
                        }
                    },
                    {
                        "Signer": {
                            "Account": "rsi3GL27pstEYUJ28ZM3q155rmFCCTBCZ1",
                            "TxnSignature": txn_sig2,
                            "SigningPubKey": pubkey2,
                        }
                    },
                ],
                "SigningPubKey": "",
                "LimitAmount": {
                    "currency": "USD",
                    "issuer": "rH5gvkKxGHrFAMAACeu9CB3FMu7pQ9jfZm",
                    "value": "10",
                },
            },
            "fail_hard": False,
        }
        expected = SubmitMultisigned(
            tx_json=TrustSet(
                account="rnD6t3JF9RTG4VgNLoc4i44bsQLgJUSi6h",
                fee="10",
                sequence=17896798,
                flags=131072,
                signers=[
                    Signer(
                        account="rGoKUCwJ2C4oHUsqnd8PVxZhFiBMV2T42G",
                        txn_signature=txn_sig1,
                        signing_pub_key=pubkey1,
                    ),
                    Signer(
                        account="rsi3GL27pstEYUJ28ZM3q155rmFCCTBCZ1",
                        txn_signature=txn_sig2,
                        signing_pub_key=pubkey2,
                    ),
                ],
                limit_amount=IssuedCurrencyAmount(
                    currency="USD",
                    issuer="rH5gvkKxGHrFAMAACeu9CB3FMu7pQ9jfZm",
                    value="10",
                ),
            ),
        )
        actual = Request.from_dict(request)
        self.assertEqual(actual, expected)

    def test_from_dict_submit(self):
        blob = "SOISUSF9SD0839W8U98J98SF"
        id_val = "submit_786514"
        request = {
            "method": "submit",
            "tx_blob": blob,
            "fail_hard": False,
            "id": id_val,
        }
        expected = SubmitOnly(tx_blob=blob, id=id_val)
        actual = Request.from_dict(request)
        self.assertEqual(actual, expected)

    def test_from_xrpl(self):
        dirname = os.path.dirname(__file__)
        full_filename = "x-codec-fixtures.json"
        absolute_path = os.path.join(dirname, full_filename)
        with open(absolute_path) as fixtures_file:
            fixtures_json = json.load(fixtures_file)
            for test in fixtures_json["transactions"]:
                x_json = test["xjson"]
                r_json = test["rjson"]
                with self.subTest(json=x_json):
                    tx = Transaction.from_xrpl(x_json)
                    translated_tx = tx.to_xrpl()
                    self.assertEqual(x_json, translated_tx)
                with self.subTest(json=r_json):
                    tx = Transaction.from_xrpl(r_json)
                    translated_tx = tx.to_xrpl()
                    self.assertEqual(r_json, translated_tx)

    def test_from_xrpl_signers(self):
        txn_sig1 = (
            "F80E201FE295AA08678F8542D8FC18EA18D582A0BD19BE77B9A24479418ADBCF4CAD28E7BD"
            "96137F88DE7736827C7AC6204FBA8DDADB7394E6D704CD1F4CD609"
        )
        txn_sig2 = (
            "036E95B8100EBA2A4A447A3AF24500261BF480A0E8D62EE15D03A697C85E73237A5202BD9A"
            "F2D9C68B8E8A5FA8B8DA4F8DABABE95E8401C5E57EC783291EF80C"
        )
        pubkey1 = "ED621D6D4FF54E809397195C4E24EF05E8500A7CE45CDD211F523A892CDBCDCDB2"
        pubkey2 = "EDD3ABCFF008ECE9ED3073B41913619341519BFF01F07331B56E5D6D2EC4A94A57"
        tx = {
            "Account": "rnoGkgSpt6AX1nQxZ2qVGx7Fgw6JEcoQas",
            "TransactionType": "TrustSet",
            "Fee": "10",
            "Sequence": 17892983,
            "Flags": 131072,
            "Signers": [
                {
                    "Signer": {
                        "Account": "rGVXgBz4NraZcwi5vqpmwPW6P4y74A4YvX",
                        "TxnSignature": txn_sig1,
                        "SigningPubKey": pubkey1,
                    }
                },
                {
                    "Signer": {
                        "Account": "rB5q2wsHeXdQeh2KFzBb1CujNAfSKys6GN",
                        "TxnSignature": txn_sig2,
                        "SigningPubKey": pubkey2,
                    }
                },
            ],
            "SigningPubKey": "",
            "LimitAmount": {
                "currency": "USD",
                "issuer": "rBPvTKisx7UCGLDtiUZ6mDssXNREuVuL8Y",
                "value": "10",
            },
        }
        expected = TrustSet(
            account="rnoGkgSpt6AX1nQxZ2qVGx7Fgw6JEcoQas",
            fee="10",
            sequence=17892983,
            flags=131072,
            signers=[
                Signer(
                    account="rGVXgBz4NraZcwi5vqpmwPW6P4y74A4YvX",
                    txn_signature=txn_sig1,
                    signing_pub_key=pubkey1,
                ),
                Signer(
                    account="rB5q2wsHeXdQeh2KFzBb1CujNAfSKys6GN",
                    txn_signature=txn_sig2,
                    signing_pub_key=pubkey2,
                ),
            ],
            limit_amount=IssuedCurrencyAmount(
                currency="USD", issuer="rBPvTKisx7UCGLDtiUZ6mDssXNREuVuL8Y", value="10"
            ),
        )
        self.assertEqual(Transaction.from_xrpl(tx), expected)

    def test_from_xrpl_memos(self):
        memo_type = "687474703a2f2f6578616d706c652e636f6d2f6d656d6f2f67656e65726963"
        tx = {
            "Account": "rnoGkgSpt6AX1nQxZ2qVGx7Fgw6JEcoQas",
            "TransactionType": "TrustSet",
            "Fee": "10",
            "Sequence": 17892983,
            "Flags": 131072,
            "Memos": [
                {
                    "Memo": {
                        "MemoType": memo_type,
                        "MemoData": "72656e74",
                    }
                }
            ],
            "SigningPubKey": "",
            "LimitAmount": {
                "currency": "USD",
                "issuer": "rBPvTKisx7UCGLDtiUZ6mDssXNREuVuL8Y",
                "value": "10",
            },
        }
        expected = TrustSet(
            account="rnoGkgSpt6AX1nQxZ2qVGx7Fgw6JEcoQas",
            fee="10",
            sequence=17892983,
            flags=131072,
            memos=[
                Memo(
                    memo_type=memo_type,
                    memo_data="72656e74",
                )
            ],
            limit_amount=IssuedCurrencyAmount(
                currency="USD", issuer="rBPvTKisx7UCGLDtiUZ6mDssXNREuVuL8Y", value="10"
            ),
        )
        self.assertEqual(Transaction.from_xrpl(tx), expected)

    def test_to_xrpl_paths(self):
        paths_json = [
            [
                {"account": "rvYAfWj5gh67oV6fW32ZzP3Aw4Eubs59B", "type": 1},
                {
                    "currency": "USD",
                    "issuer": "rMwjYedjc7qqtKYVLiAccJSmCwih4LnE2q",
                    "type": 48,
                },
                {"account": "rMwjYedjc7qqtKYVLiAccJSmCwih4LnE2q", "type": 1},
                {"account": "rf1BiGeXwwQoi8Z2ueFYTEXSwuJYfV2Jpn", "type": 1},
            ],
        ]

        p = Payment(
            account="rweYz56rfmQ98cAdRaeTxQS9wVMGnrdsFp",
            amount=IssuedCurrencyAmount(
                currency="USD",
                issuer="rweYz56rfmQ98cAdRaeTxQS9wVMGnrdsFp",
                value="0.0001",
            ),
            destination="rweYz56rfmQ98cAdRaeTxQS9wVMGnrdsFp",
            send_max=IssuedCurrencyAmount(
                currency="BTC",
                issuer="rweYz56rfmQ98cAdRaeTxQS9wVMGnrdsFp",
                value="0.0000002831214446",
            ),
            paths=paths_json,
            sequence=290,
        )
        tx_json = p.to_xrpl()

        expected = {
            "Account": "rweYz56rfmQ98cAdRaeTxQS9wVMGnrdsFp",
            "TransactionType": "Payment",
            "Sequence": 290,
            "Flags": 0,
            "SigningPubKey": "",
            "Amount": {
                "currency": "USD",
                "issuer": "rweYz56rfmQ98cAdRaeTxQS9wVMGnrdsFp",
                "value": "0.0001",
            },
            "Destination": "rweYz56rfmQ98cAdRaeTxQS9wVMGnrdsFp",
            "Paths": [
                [
                    {"account": "rvYAfWj5gh67oV6fW32ZzP3Aw4Eubs59B", "type": 1},
                    {
                        "currency": "USD",
                        "issuer": "rMwjYedjc7qqtKYVLiAccJSmCwih4LnE2q",
                        "type": 48,
                    },
                    {"account": "rMwjYedjc7qqtKYVLiAccJSmCwih4LnE2q", "type": 1},
                    {"account": "rf1BiGeXwwQoi8Z2ueFYTEXSwuJYfV2Jpn", "type": 1},
                ]
            ],
            "SendMax": {
                "currency": "BTC",
                "issuer": "rweYz56rfmQ98cAdRaeTxQS9wVMGnrdsFp",
                "value": "0.0000002831214446",
            },
        }
        self.assertEqual(tx_json, expected)

    def test_to_xrpl_signer(self):
        tx = SignerListSet(
            account="rweYz56rfmQ98cAdRaeTxQS9wVMGnrdsFp",
            sequence=290,
            signer_quorum=1,
            signer_entries=[
                SignerEntry(
                    account="rMwjYedjc7qqtKYVLiAccJSmCwih4LnE2q",
                    signer_weight=1,
                ),
            ],
        )
        expected = {
            "Account": "rweYz56rfmQ98cAdRaeTxQS9wVMGnrdsFp",
            "TransactionType": "SignerListSet",
            "Sequence": 290,
            "Flags": 0,
            "SigningPubKey": "",
            "SignerQuorum": 1,
            "SignerEntries": [
                {
                    "SignerEntry": {
                        "Account": "rMwjYedjc7qqtKYVLiAccJSmCwih4LnE2q",
                        "SignerWeight": 1,
                    }
                }
            ],
        }
        self.assertEqual(tx.to_xrpl(), expected)

<<<<<<< HEAD
    def test_to_from_xrpl_xchain(self):
        tx_json = {
            "Account": account,
            "Amount": value,
            "XChainBridge": {
                "LockingChainDoor": "rGzx83BVoqTYbGn7tiVAnFw7cbxjin13jL",
                "LockingChainIssue": {"currency": "XRP"},
                "IssuingChainDoor": "r3kmLJN5D28dHuH8vZNUZpMC43pEHpaocV",
                "IssuingChainIssue": {"currency": "XRP"},
            },
            "Destination": destination,
            "TransactionType": "XChainClaim",
            "Flags": 0,
            "SigningPubKey": "",
            "XChainClaimID": 1,
        }
        tx_obj = XChainClaim(
            account=account,
            amount=value,
            xchain_bridge=XChainBridge(
                locking_chain_door="rGzx83BVoqTYbGn7tiVAnFw7cbxjin13jL",
                locking_chain_issue=XRP(),
                issuing_chain_door="r3kmLJN5D28dHuH8vZNUZpMC43pEHpaocV",
                issuing_chain_issue=XRP(),
            ),
            destination=destination,
            xchain_claim_id=1,
        )
        self.assertEqual(tx_obj.to_xrpl(), tx_json)
        self.assertEqual(Transaction.from_xrpl(tx_json), tx_obj)
=======
    def test_to_xrpl_auth_accounts(self):
        tx = AMMBid(
            account="r9LqNeG6qHxjeUocjvVki2XR35weJ9mZgQ",
            asset=XRP(),
            asset2=IssuedCurrency(
                currency="ETH", issuer="rpGtkFRXhgVaBzC5XCR7gyE2AZN5SN3SEW"
            ),
            bid_min=IssuedCurrencyAmount(
                currency="5475B6C930B7BDD81CDA8FBA5CED962B11218E5A",
                issuer="r3628pXjRqfw5zfwGfhSusjZTvE3BoxEBw",
                value="25",
            ),
            bid_max=IssuedCurrencyAmount(
                currency="5475B6C930B7BDD81CDA8FBA5CED962B11218E5A",
                issuer="r3628pXjRqfw5zfwGfhSusjZTvE3BoxEBw",
                value="35",
            ),
            auth_accounts=[
                AuthAccount(account="rNZdsTBP5tH1M6GHC6bTreHAp6ouP8iZSh"),
                AuthAccount(account="rfpFv97Dwu89FTyUwPjtpZBbuZxTqqgTmH"),
                AuthAccount(account="rzzYHPGb8Pa64oqxCzmuffm122bitq3Vb"),
                AuthAccount(account="rhwxHxaHok86fe4LykBom1jSJ3RYQJs1h4"),
            ],
        )
        expected = {
            "Account": "r9LqNeG6qHxjeUocjvVki2XR35weJ9mZgQ",
            "Asset": {"currency": "XRP"},
            "Asset2": {
                "currency": "ETH",
                "issuer": "rpGtkFRXhgVaBzC5XCR7gyE2AZN5SN3SEW",
            },
            "BidMin": {
                "currency": "5475B6C930B7BDD81CDA8FBA5CED962B11218E5A",
                "issuer": "r3628pXjRqfw5zfwGfhSusjZTvE3BoxEBw",
                "value": "25",
            },
            "BidMax": {
                "currency": "5475B6C930B7BDD81CDA8FBA5CED962B11218E5A",
                "issuer": "r3628pXjRqfw5zfwGfhSusjZTvE3BoxEBw",
                "value": "35",
            },
            "AuthAccounts": [
                {
                    "AuthAccount": {
                        "Account": "rNZdsTBP5tH1M6GHC6bTreHAp6ouP8iZSh",
                    }
                },
                {
                    "AuthAccount": {
                        "Account": "rfpFv97Dwu89FTyUwPjtpZBbuZxTqqgTmH",
                    }
                },
                {
                    "AuthAccount": {
                        "Account": "rzzYHPGb8Pa64oqxCzmuffm122bitq3Vb",
                    }
                },
                {
                    "AuthAccount": {
                        "Account": "rhwxHxaHok86fe4LykBom1jSJ3RYQJs1h4",
                    }
                },
            ],
            "TransactionType": "AMMBid",
            "SigningPubKey": "",
            "Flags": 0,
        }
        self.assertEqual(tx.to_xrpl(), expected)
>>>>>>> 312b333a
<|MERGE_RESOLUTION|>--- conflicted
+++ resolved
@@ -4,11 +4,7 @@
 
 from xrpl.models import XRPLModelException
 from xrpl.models.amounts import IssuedCurrencyAmount
-<<<<<<< HEAD
-from xrpl.models.currencies import XRP
-=======
 from xrpl.models.currencies import XRP, IssuedCurrency
->>>>>>> 312b333a
 from xrpl.models.requests import (
     AccountChannels,
     BookOffers,
@@ -607,7 +603,75 @@
         }
         self.assertEqual(tx.to_xrpl(), expected)
 
-<<<<<<< HEAD
+    def test_to_xrpl_auth_accounts(self):
+        tx = AMMBid(
+            account="r9LqNeG6qHxjeUocjvVki2XR35weJ9mZgQ",
+            asset=XRP(),
+            asset2=IssuedCurrency(
+                currency="ETH", issuer="rpGtkFRXhgVaBzC5XCR7gyE2AZN5SN3SEW"
+            ),
+            bid_min=IssuedCurrencyAmount(
+                currency="5475B6C930B7BDD81CDA8FBA5CED962B11218E5A",
+                issuer="r3628pXjRqfw5zfwGfhSusjZTvE3BoxEBw",
+                value="25",
+            ),
+            bid_max=IssuedCurrencyAmount(
+                currency="5475B6C930B7BDD81CDA8FBA5CED962B11218E5A",
+                issuer="r3628pXjRqfw5zfwGfhSusjZTvE3BoxEBw",
+                value="35",
+            ),
+            auth_accounts=[
+                AuthAccount(account="rNZdsTBP5tH1M6GHC6bTreHAp6ouP8iZSh"),
+                AuthAccount(account="rfpFv97Dwu89FTyUwPjtpZBbuZxTqqgTmH"),
+                AuthAccount(account="rzzYHPGb8Pa64oqxCzmuffm122bitq3Vb"),
+                AuthAccount(account="rhwxHxaHok86fe4LykBom1jSJ3RYQJs1h4"),
+            ],
+        )
+        expected = {
+            "Account": "r9LqNeG6qHxjeUocjvVki2XR35weJ9mZgQ",
+            "Asset": {"currency": "XRP"},
+            "Asset2": {
+                "currency": "ETH",
+                "issuer": "rpGtkFRXhgVaBzC5XCR7gyE2AZN5SN3SEW",
+            },
+            "BidMin": {
+                "currency": "5475B6C930B7BDD81CDA8FBA5CED962B11218E5A",
+                "issuer": "r3628pXjRqfw5zfwGfhSusjZTvE3BoxEBw",
+                "value": "25",
+            },
+            "BidMax": {
+                "currency": "5475B6C930B7BDD81CDA8FBA5CED962B11218E5A",
+                "issuer": "r3628pXjRqfw5zfwGfhSusjZTvE3BoxEBw",
+                "value": "35",
+            },
+            "AuthAccounts": [
+                {
+                    "AuthAccount": {
+                        "Account": "rNZdsTBP5tH1M6GHC6bTreHAp6ouP8iZSh",
+                    }
+                },
+                {
+                    "AuthAccount": {
+                        "Account": "rfpFv97Dwu89FTyUwPjtpZBbuZxTqqgTmH",
+                    }
+                },
+                {
+                    "AuthAccount": {
+                        "Account": "rzzYHPGb8Pa64oqxCzmuffm122bitq3Vb",
+                    }
+                },
+                {
+                    "AuthAccount": {
+                        "Account": "rhwxHxaHok86fe4LykBom1jSJ3RYQJs1h4",
+                    }
+                },
+            ],
+            "TransactionType": "AMMBid",
+            "SigningPubKey": "",
+            "Flags": 0,
+        }
+        self.assertEqual(tx.to_xrpl(), expected)
+
     def test_to_from_xrpl_xchain(self):
         tx_json = {
             "Account": account,
@@ -637,74 +701,4 @@
             xchain_claim_id=1,
         )
         self.assertEqual(tx_obj.to_xrpl(), tx_json)
-        self.assertEqual(Transaction.from_xrpl(tx_json), tx_obj)
-=======
-    def test_to_xrpl_auth_accounts(self):
-        tx = AMMBid(
-            account="r9LqNeG6qHxjeUocjvVki2XR35weJ9mZgQ",
-            asset=XRP(),
-            asset2=IssuedCurrency(
-                currency="ETH", issuer="rpGtkFRXhgVaBzC5XCR7gyE2AZN5SN3SEW"
-            ),
-            bid_min=IssuedCurrencyAmount(
-                currency="5475B6C930B7BDD81CDA8FBA5CED962B11218E5A",
-                issuer="r3628pXjRqfw5zfwGfhSusjZTvE3BoxEBw",
-                value="25",
-            ),
-            bid_max=IssuedCurrencyAmount(
-                currency="5475B6C930B7BDD81CDA8FBA5CED962B11218E5A",
-                issuer="r3628pXjRqfw5zfwGfhSusjZTvE3BoxEBw",
-                value="35",
-            ),
-            auth_accounts=[
-                AuthAccount(account="rNZdsTBP5tH1M6GHC6bTreHAp6ouP8iZSh"),
-                AuthAccount(account="rfpFv97Dwu89FTyUwPjtpZBbuZxTqqgTmH"),
-                AuthAccount(account="rzzYHPGb8Pa64oqxCzmuffm122bitq3Vb"),
-                AuthAccount(account="rhwxHxaHok86fe4LykBom1jSJ3RYQJs1h4"),
-            ],
-        )
-        expected = {
-            "Account": "r9LqNeG6qHxjeUocjvVki2XR35weJ9mZgQ",
-            "Asset": {"currency": "XRP"},
-            "Asset2": {
-                "currency": "ETH",
-                "issuer": "rpGtkFRXhgVaBzC5XCR7gyE2AZN5SN3SEW",
-            },
-            "BidMin": {
-                "currency": "5475B6C930B7BDD81CDA8FBA5CED962B11218E5A",
-                "issuer": "r3628pXjRqfw5zfwGfhSusjZTvE3BoxEBw",
-                "value": "25",
-            },
-            "BidMax": {
-                "currency": "5475B6C930B7BDD81CDA8FBA5CED962B11218E5A",
-                "issuer": "r3628pXjRqfw5zfwGfhSusjZTvE3BoxEBw",
-                "value": "35",
-            },
-            "AuthAccounts": [
-                {
-                    "AuthAccount": {
-                        "Account": "rNZdsTBP5tH1M6GHC6bTreHAp6ouP8iZSh",
-                    }
-                },
-                {
-                    "AuthAccount": {
-                        "Account": "rfpFv97Dwu89FTyUwPjtpZBbuZxTqqgTmH",
-                    }
-                },
-                {
-                    "AuthAccount": {
-                        "Account": "rzzYHPGb8Pa64oqxCzmuffm122bitq3Vb",
-                    }
-                },
-                {
-                    "AuthAccount": {
-                        "Account": "rhwxHxaHok86fe4LykBom1jSJ3RYQJs1h4",
-                    }
-                },
-            ],
-            "TransactionType": "AMMBid",
-            "SigningPubKey": "",
-            "Flags": 0,
-        }
-        self.assertEqual(tx.to_xrpl(), expected)
->>>>>>> 312b333a
+        self.assertEqual(Transaction.from_xrpl(tx_json), tx_obj)