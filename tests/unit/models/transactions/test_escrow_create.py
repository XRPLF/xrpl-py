--- conflicted
+++ resolved
@@ -10,10 +10,10 @@
 
 class TestEscrowCreate(TestCase):
     def test_all_fields_valid(self):
-        account = "r9LqNeG6qHxjeUocjvVki2XR35weJ9mZgQ"
-        amount = "amount"
+        account = _SOURCE
+        amount = "1000"
         cancel_after = 3
-        destination = "destination"
+        destination = _DESTINATION
         destination_tag = 1
         finish_after = 2
         finish_function = "abcdef"
@@ -36,13 +36,7 @@
         amount = "10.890"
         cancel_after = 1
         finish_after = 2
-<<<<<<< HEAD
-        destination = "destination"
-=======
         destination = _DESTINATION
-        fee = "0.00001"
-        sequence = 19048
->>>>>>> 6a0e65a5
 
         with self.assertRaises(XRPLModelException) as error:
             EscrowCreate(
@@ -51,17 +45,21 @@
                 cancel_after=cancel_after,
                 destination=destination,
                 finish_after=finish_after,
-<<<<<<< HEAD
             )
+        self.assertEqual(
+            error.exception.args[0],
+            "{'EscrowCreate': "
+            "'The finish_after time must be before the cancel_after time.'}",
+        )
 
     def test_no_finish(self):
-        account = "r9LqNeG6qHxjeUocjvVki2XR35weJ9mZgQ"
-        amount = "amount"
+        account = _SOURCE
+        amount = "1000"
         cancel_after = 1
-        destination = "destination"
+        destination = _DESTINATION
         destination_tag = 1
 
-        with self.assertRaises(XRPLModelException):
+        with self.assertRaises(XRPLModelException) as error:
             EscrowCreate(
                 account=account,
                 amount=amount,
@@ -69,13 +67,11 @@
                 destination_tag=destination_tag,
                 cancel_after=cancel_after,
             )
-=======
-                sequence=sequence,
-            )
         self.assertEqual(
             error.exception.args[0],
             "{'EscrowCreate': "
-            "'The finish_after time must be before the cancel_after time.'}",
+            "'At least one of finish_after, condition, or finish_function must be set.'"
+            "}",
         )
 
     def test_amount_not_positive(self):
@@ -88,7 +84,7 @@
                     currency="USD",
                     value="0.00",
                 ),
-                cancel_after=10,
+                finish_after=10,
             )
         self.assertEqual(
             error.exception.args[0],
@@ -103,7 +99,6 @@
                 mpt_issuance_id="rHxTJLqdVUxjJuZEZvajXYYQJ7q8p4DhHy",
                 value="10.20",
             ),
-            cancel_after=10,
+            finish_after=10,
         )
-        self.assertTrue(tx.is_valid())
->>>>>>> 6a0e65a5
+        self.assertTrue(tx.is_valid())