from unittest import TestCase

from xrpl.models.exceptions import XRPLModelException
from xrpl.models.transactions import OfferCreate
from xrpl.models.transactions.transaction import Transaction, TransactionType

_ACCOUNT = "r9LqNeG6qHxjeUocjvVki2XR35weJ9mZgQ"
_FEE = "0.00001"
_SEQUENCE = 19048


class TestTransaction(TestCase):
    def test_missing_required_field(self):
        with self.assertRaises(XRPLModelException):
            # missing account
            Transaction(
                fee=_FEE,
                sequence=_SEQUENCE,
                transaction_type=TransactionType.ACCOUNT_DELETE,
            )

    def test_initializes_if_all_required_fields_present(self):
        tx = Transaction(
            account=_ACCOUNT,
            fee=_FEE,
            sequence=_SEQUENCE,
            transaction_type=TransactionType.ACCOUNT_DELETE,
        )
        self.assertTrue(tx.is_valid())

    def test_to_dict_includes_type_as_string(self):
        tx = Transaction(
            account=_ACCOUNT,
            fee=_FEE,
            sequence=_SEQUENCE,
            transaction_type=TransactionType.ACCOUNT_DELETE,
        )
        value = tx.to_dict()["transaction_type"]
        self.assertEqual(type(value), str)

<<<<<<< HEAD
    def test_get_hash(self):
        offer_create_dict = {
            "Account": "rLyttXLh7Ttca9CMUaD3exVoXY2fn2zwj3",
            "Fee": "10",
            "Flags": 0,
            "LastLedgerSequence": 16409087,
            "Sequence": 16409064,
            "SigningPubKey": (
                "ED93BFA583E83331E9DC498DE4558CE4861ACFAB9385EBBC43BC56A0D9845A1DF2"
            ),
            "TakerGets": "13100000",
            "TakerPays": {
                "currency": "USD",
                "issuer": "rLyttXLh7Ttca9CMUaD3exVoXY2fn2zwj3",
                "value": "10",
            },
            "TransactionType": "OfferCreate",
            "TxnSignature": (
                "71135999783658A0CB4EBCF02E59ACD94C4D06D5BF909E05E6B97588155482BBA5985"
                "35AD4728ACA1F90C4DE73FFC741B0A6AB87141BDA8BCC2F2DF9CD8C3703"
            ),
        }

        offer_create = OfferCreate.from_xrpl(offer_create_dict)
        expected_hash = (
            "66F3D6158CAB6E53405F8C264DB39F07D8D0454433A63DDFB98218ED1BC99B60"
        )
        self.assertEqual(offer_create.get_hash(), expected_hash)
=======
    def test_to_dict_flag_list(self):
        tx = Transaction(
            account=_ACCOUNT,
            fee=_FEE,
            sequence=_SEQUENCE,
            transaction_type=TransactionType.ACCOUNT_DELETE,
            flags=[0b1, 0b10, 0b100],
        )
        expected_flags = 0b111
        value = tx.to_dict()["flags"]
        self.assertEqual(value, expected_flags)
>>>>>>> f6f4f569
<|MERGE_RESOLUTION|>--- conflicted
+++ resolved
@@ -38,7 +38,6 @@
         value = tx.to_dict()["transaction_type"]
         self.assertEqual(type(value), str)
 
-<<<<<<< HEAD
     def test_get_hash(self):
         offer_create_dict = {
             "Account": "rLyttXLh7Ttca9CMUaD3exVoXY2fn2zwj3",
@@ -67,7 +66,7 @@
             "66F3D6158CAB6E53405F8C264DB39F07D8D0454433A63DDFB98218ED1BC99B60"
         )
         self.assertEqual(offer_create.get_hash(), expected_hash)
-=======
+
     def test_to_dict_flag_list(self):
         tx = Transaction(
             account=_ACCOUNT,
@@ -78,5 +77,4 @@
         )
         expected_flags = 0b111
         value = tx.to_dict()["flags"]
-        self.assertEqual(value, expected_flags)
->>>>>>> f6f4f569
+        self.assertEqual(value, expected_flags)