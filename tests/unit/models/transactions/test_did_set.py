from unittest import TestCase

from xrpl.models.exceptions import XRPLModelException
from xrpl.models.transactions import DIDSet

_ACCOUNT = "r9LqNeG6qHxjeUocjvVki2XR35weJ9mZgQ"
_VALID_FIELD = "1234567890abcdefABCDEF"
_TOO_LONG_FIELD = "A" * 257
_BAD_HEX_FIELD = "random_non_hex_content"
_BAD_HEX_TOO_LONG_FIELD = "q" * 257


class TestDIDSet(TestCase):
    def test_valid(self):
        tx = DIDSet(
            account=_ACCOUNT,
            did_document=_VALID_FIELD,
            uri=_VALID_FIELD,
            data=_VALID_FIELD,
        )
        self.assertTrue(tx.is_valid())

    def test_too_long(self):
        with self.assertRaises(XRPLModelException) as error:
            DIDSet(
                account=_ACCOUNT,
                did_document=_TOO_LONG_FIELD,
            )
        self.assertEqual(
            error.exception.args[0],
            "{'did_document': 'Must be <= 256 characters.'}",
        )

    def test_not_hex(self):
        with self.assertRaises(XRPLModelException) as error:
            DIDSet(
                account=_ACCOUNT,
                data=_BAD_HEX_FIELD,
            )
        self.assertEqual(
            error.exception.args[0],
            "{'data': 'Must be hex.'}",
        )

    def test_too_long_and_not_hex(self):
        with self.assertRaises(XRPLModelException) as error:
            DIDSet(
                account=_ACCOUNT,
                uri=_BAD_HEX_TOO_LONG_FIELD,
            )
        self.assertEqual(
            error.exception.args[0],
            "{'uri': 'Must be hex and must be <= 256 characters.'}",
        )

    def test_empty(self):
        with self.assertRaises(XRPLModelException) as error:
            DIDSet(
                account=_ACCOUNT,
            )
<<<<<<< HEAD
            self.assertEqual(
                error.exception.args[0],
                "{'did_set': 'Must have one of `did_document`, `data`, and `uri`.'}",
            )

    def test_create_did_object_all_empty_fields(self):
        with self.assertRaises(XRPLModelException):
            DIDSet(account=_ACCOUNT, data="", did_document="", uri="")

    def test_empty_data_field(self):
        # create a valid DID object
        tx = DIDSet(
            account=_ACCOUNT,
            data="",
        )
        self.assertTrue(tx.is_valid())
=======
        self.assertEqual(
            error.exception.args[0],
            "{'did_set': 'Must have one of `did_document`, `data`, and `uri`.'}",
        )
>>>>>>> c4913b56
<|MERGE_RESOLUTION|>--- conflicted
+++ resolved
@@ -58,11 +58,6 @@
             DIDSet(
                 account=_ACCOUNT,
             )
-<<<<<<< HEAD
-            self.assertEqual(
-                error.exception.args[0],
-                "{'did_set': 'Must have one of `did_document`, `data`, and `uri`.'}",
-            )
 
     def test_create_did_object_all_empty_fields(self):
         with self.assertRaises(XRPLModelException):
@@ -74,10 +69,4 @@
             account=_ACCOUNT,
             data="",
         )
-        self.assertTrue(tx.is_valid())
-=======
-        self.assertEqual(
-            error.exception.args[0],
-            "{'did_set': 'Must have one of `did_document`, `data`, and `uri`.'}",
-        )
->>>>>>> c4913b56
+        self.assertTrue(tx.is_valid())