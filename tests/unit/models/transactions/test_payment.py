from unittest import TestCase

from xrpl.models.amounts import IssuedCurrencyAmount
from xrpl.models.exceptions import XRPLModelException
from xrpl.models.transactions import Payment, PaymentFlag
from xrpl.wallet import Wallet

_ACCOUNT = "r9LqNeG6qHxjeUocjvVki2XR35weJ9mZgQ"
_FEE = "0.00001"
_SEQUENCE = 19048
_XRP_AMOUNT = "10000"
_ISSUED_CURRENCY_AMOUNT = IssuedCurrencyAmount(
    currency="BTC", value="1.002", issuer=_ACCOUNT
)
_DESTINATION = "rf1BiGeXwwQoi8Z2ueFYTEXSwuJYfV2Jpn"


class TestPayment(TestCase):
    def test_xrp_payment_with_paths(self):
        transaction_dict = {
            "account": _ACCOUNT,
            "fee": _FEE,
            "sequence": _SEQUENCE,
            "amount": _XRP_AMOUNT,
            "destination": _DESTINATION,
            "paths": ["random path stuff"],
        }
        with self.assertRaises(XRPLModelException):
            Payment(**transaction_dict)

    def test_xrp_payment_same_account_destination(self):
        transaction_dict = {
            "account": _ACCOUNT,
            "fee": _FEE,
            "sequence": _SEQUENCE,
            "amount": _XRP_AMOUNT,
            "destination": _ACCOUNT,
        }
        with self.assertRaises(XRPLModelException):
            Payment(**transaction_dict)

    def test_partial_payment_no_sendmax(self):
        transaction_dict = {
            "account": _ACCOUNT,
            "fee": _FEE,
            "sequence": _SEQUENCE,
            "amount": _ISSUED_CURRENCY_AMOUNT,
            "destination": _DESTINATION,
            "flags": PaymentFlag.TF_PARTIAL_PAYMENT,
        }
        with self.assertRaises(XRPLModelException):
            Payment(**transaction_dict)

    def test_deliver_min_no_partial_payment(self):
        transaction_dict = {
            "account": _ACCOUNT,
            "fee": _FEE,
            "sequence": _SEQUENCE,
            "amount": _ISSUED_CURRENCY_AMOUNT,
            "destination": _DESTINATION,
            "deliver_min": _ISSUED_CURRENCY_AMOUNT,
        }
        with self.assertRaises(XRPLModelException):
            Payment(**transaction_dict)

    def test_currency_conversion_no_sendmax(self):
        transaction_dict = {
            "account": _ACCOUNT,
            "fee": _FEE,
            "sequence": _SEQUENCE,
            "amount": _ISSUED_CURRENCY_AMOUNT,
            "destination": _ACCOUNT,
        }
        with self.assertRaises(XRPLModelException):
            Payment(**transaction_dict)

    def test_amount_send_max_xrp_no_partial_payment(self):
        transaction_dict = {
            "account": _ACCOUNT,
            "fee": _FEE,
            "sequence": _SEQUENCE,
            "amount": _XRP_AMOUNT,
            "send_max": _XRP_AMOUNT,
            "destination": _DESTINATION,
        }
        with self.assertRaises(XRPLModelException):
            Payment(**transaction_dict)

    def test_valid_xrp_payment(self):
        transaction_dict = {
            "account": _ACCOUNT,
            "fee": _FEE,
            "sequence": _SEQUENCE,
            "amount": _XRP_AMOUNT,
            "destination": _DESTINATION,
        }
        tx = Payment(**transaction_dict)
        self.assertTrue(tx.is_valid())

    def test_valid_issued_currency_payment(self):
        transaction_dict = {
            "account": _ACCOUNT,
            "fee": _FEE,
            "sequence": _SEQUENCE,
            "amount": _ISSUED_CURRENCY_AMOUNT,
            "send_max": _XRP_AMOUNT,
            "destination": _DESTINATION,
        }
        tx = Payment(**transaction_dict)
        self.assertTrue(tx.is_valid())

    def test_valid_partial_xrp_payment(self):
        transaction_dict = {
            "account": _ACCOUNT,
            "fee": _FEE,
            "sequence": _SEQUENCE,
            "amount": _XRP_AMOUNT,
            "send_max": _XRP_AMOUNT,
            "destination": _DESTINATION,
            "flags": PaymentFlag.TF_PARTIAL_PAYMENT,
        }
        tx = Payment(**transaction_dict)
        self.assertTrue(tx.is_valid())

    def test_destination_wallet(self):
        transaction_dict = {
            "account": _ACCOUNT,
            "fee": _FEE,
            "sequence": _SEQUENCE,
            "amount": _XRP_AMOUNT,
            "send_max": _XRP_AMOUNT,
            "destination": Wallet.create(),
        }
        with self.assertRaises(XRPLModelException):
            Payment(**transaction_dict)

    def test_credentials_array_empty(self):
        with self.assertRaises(XRPLModelException) as err:
            Payment(
                account=_ACCOUNT,
                amount=_XRP_AMOUNT,
                destination=_DESTINATION,
                credential_ids=[],
            )
        self.assertEqual(
            err.exception.args[0],
            "{'credential_ids': 'CredentialIDs list cannot be empty.'}",
        )

    def test_credentials_array_too_long(self):
        with self.assertRaises(XRPLModelException) as err:
            Payment(
                account=_ACCOUNT,
                amount=_XRP_AMOUNT,
                destination=_DESTINATION,
                credential_ids=["credential_index_" + str(i) for i in range(9)],
            )

        self.assertEqual(
            err.exception.args[0],
<<<<<<< HEAD
            "{'credential_ids': 'CredentialIDs list cannot have more than 8 "
            + "elements.'}",
=======
            "{'credential_ids': 'CredentialIDs list cannot exceed 8 elements.'}",
>>>>>>> 8c6b4895
        )

    def test_credentials_array_duplicates(self):
        with self.assertRaises(XRPLModelException) as err:
            Payment(
                account=_ACCOUNT,
                amount=_XRP_AMOUNT,
                destination=_DESTINATION,
                credential_ids=["credential_index" for _ in range(5)],
            )

        self.assertEqual(
            err.exception.args[0],
            "{'credential_ids_duplicates': 'CredentialIDs list cannot contain duplicate"
            + " values.'}",
<<<<<<< HEAD
        )
=======
        )

    def test_mpt_payment(self):
        transaction_dict = {
            "account": _ACCOUNT,
            "fee": _FEE,
            "sequence": _SEQUENCE,
            "amount": {
                "mpt_issuance_id": "000004C463C52827307480341125DA0577DEFC38405B0E3E",
                "value": "10",
            },
            "destination": _DESTINATION,
        }
        tx = Payment(**transaction_dict)
        self.assertTrue(tx.is_valid())
>>>>>>> 8c6b4895
<|MERGE_RESOLUTION|>--- conflicted
+++ resolved
@@ -158,12 +158,7 @@
 
         self.assertEqual(
             err.exception.args[0],
-<<<<<<< HEAD
-            "{'credential_ids': 'CredentialIDs list cannot have more than 8 "
-            + "elements.'}",
-=======
             "{'credential_ids': 'CredentialIDs list cannot exceed 8 elements.'}",
->>>>>>> 8c6b4895
         )
 
     def test_credentials_array_duplicates(self):
@@ -179,9 +174,6 @@
             err.exception.args[0],
             "{'credential_ids_duplicates': 'CredentialIDs list cannot contain duplicate"
             + " values.'}",
-<<<<<<< HEAD
-        )
-=======
         )
 
     def test_mpt_payment(self):
@@ -196,5 +188,4 @@
             "destination": _DESTINATION,
         }
         tx = Payment(**transaction_dict)
-        self.assertTrue(tx.is_valid())
->>>>>>> 8c6b4895
+        self.assertTrue(tx.is_valid())