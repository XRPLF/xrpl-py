--- conflicted
+++ resolved
@@ -57,11 +57,7 @@
                 seed_hex=_DUMMY_STRING,
             )
 
-<<<<<<< HEAD
-    def test_ctor_has_positional_args(self):
-=======
     def test_throws_if_positional_args_mixed_with_non_positional_args(self):
->>>>>>> d55dff78
         with self.assertRaises(XRPLModelException):
             ChannelAuthorize(
                 20,
