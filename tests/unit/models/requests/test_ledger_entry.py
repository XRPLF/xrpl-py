from unittest import TestCase

from xrpl.models import XRP, LedgerEntry, XChainBridge
from xrpl.models.exceptions import XRPLModelException
<<<<<<< HEAD
from xrpl.models.requests.ledger_entry import (
    Credential,
    Oracle,
    PermissionedDomain,
    RippleState,
)
=======
from xrpl.models.requests.ledger_entry import Credential, MPToken, Oracle, RippleState
>>>>>>> 8c6b4895


class TestLedgerEntry(TestCase):
    def test_has_only_index_is_valid(self):
        req = LedgerEntry(
            index="hello",
        )
        self.assertTrue(req.is_valid())

    def test_has_only_account_root_is_valid(self):
        req = LedgerEntry(
            account_root="hello",
        )
        self.assertTrue(req.is_valid())

    def test_query_credential_object_id(self):
        self.assertTrue(
            LedgerEntry(
                credential="EA85602C1B41F6F1F5E83C0E6B87142FB8957B"
                "D209469E4CC347BA2D0C26F66A"
            ).is_valid()
        )

    def test_query_credential_by_object_params(self):
        self.assertTrue(
            LedgerEntry(
                credential=Credential(
                    subject="rSubject", issuer="rIssuer", credential_type="ABCDE"
                )
            ).is_valid()
        )

    def test_has_only_directory_is_valid(self):
        req = LedgerEntry(
            directory="hello",
        )
        self.assertTrue(req.is_valid())

    def test_has_only_offer_is_valid(self):
        req = LedgerEntry(
            offer="hello",
        )
        self.assertTrue(req.is_valid())

    def test_has_only_ripple_state_is_valid(self):
        req = LedgerEntry(
            ripple_state=RippleState(
                accounts=["account1", "account2"],
                currency="USD",
            ),
        )
        self.assertTrue(req.is_valid())

    def test_has_only_check_is_valid(self):
        req = LedgerEntry(
            check="hello",
        )
        self.assertTrue(req.is_valid())

    def test_has_only_escrow_is_valid(self):
        req = LedgerEntry(
            escrow="hello",
        )
        self.assertTrue(req.is_valid())

    def test_has_only_payment_channel_is_valid(self):
        req = LedgerEntry(
            payment_channel="hello",
        )
        self.assertTrue(req.is_valid())

    def test_has_only_deposit_preauth_is_valid(self):
        req = LedgerEntry(
            deposit_preauth="hello",
        )
        self.assertTrue(req.is_valid())

    def test_has_only_ticket_is_valid(self):
        req = LedgerEntry(
            ticket="hello",
        )
        self.assertTrue(req.is_valid())

    def test_has_only_xchain_claim_id_is_valid(self):
        req = LedgerEntry(
            xchain_claim_id=1,
        )
        self.assertTrue(req.is_valid())

    def test_has_only_xchain_create_account_claim_id_is_valid(self):
        req = LedgerEntry(
            xchain_create_account_claim_id=1,
        )
        self.assertTrue(req.is_valid())

    def test_has_both_bridge_fields_is_valid(self):
        req = LedgerEntry(
            bridge=XChainBridge(
                locking_chain_door="rGzx83BVoqTYbGn7tiVAnFw7cbxjin13jL",
                locking_chain_issue=XRP(),
                issuing_chain_door="r3kmLJN5D28dHuH8vZNUZpMC43pEHpaocV",
                issuing_chain_issue=XRP(),
            ),
            bridge_account="rGzx83BVoqTYbGn7tiVAnFw7cbxjin13jL",
        )
        self.assertTrue(req.is_valid())

    def test_missing_bridge_field_is_invalid(self):
        with self.assertRaises(XRPLModelException):
            LedgerEntry(
                bridge=XChainBridge(
                    locking_chain_door="rGzx83BVoqTYbGn7tiVAnFw7cbxjin13jL",
                    locking_chain_issue=XRP(),
                    issuing_chain_door="r3kmLJN5D28dHuH8vZNUZpMC43pEHpaocV",
                    issuing_chain_issue=XRP(),
                ),
            )

        with self.assertRaises(XRPLModelException):
            LedgerEntry(
                bridge_account="rGzx83BVoqTYbGn7tiVAnFw7cbxjin13jL",
            )

    def test_has_no_query_param_is_invalid(self):
        with self.assertRaises(XRPLModelException):
            LedgerEntry()

    def test_has_multiple_query_params_is_invalid(self):
        with self.assertRaises(XRPLModelException):
            LedgerEntry(
                index="hello",
                account_root="hello",
            )

    # fetch a valid PriceOracle object
    def test_get_price_oracle(self):
        # oracle_document_id is specified as uint
        req = LedgerEntry(
            oracle=Oracle(
                account="rB6XJbxKx2oBSK1E3Hvh7KcZTCCBukWyhv",
                oracle_document_id=1,
            ),
        )
        self.assertTrue(req.is_valid())

        # oracle_document_id is specified as string
        req = LedgerEntry(
            oracle=Oracle(
                account="rB6XJbxKx2oBSK1E3Hvh7KcZTCCBukWyhv",
                oracle_document_id="1",
            ),
        )
        self.assertTrue(req.is_valid())

    def test_invalid_price_oracle_object(self):
        # missing oracle_document_id
        with self.assertRaises(XRPLModelException):
            LedgerEntry(
                oracle=Oracle(account="rB6XJbxKx2oBSK1E3Hvh7KcZTCCBukWyhv"),
            )

        # missing account information
        with self.assertRaises(XRPLModelException):
            LedgerEntry(
                oracle=Oracle(oracle_document_id=1),
            )

<<<<<<< HEAD
    def test_fetch_permissioned_domain_ledger_index(self):
        self.assertTrue(LedgerEntry(permissioned_domain="LEDGEROBJECTHASH"))

    def test_fetch_permissioned_domain_ledger_object_params(self):
        self.assertTrue(
            LedgerEntry(
                permissioned_domain=PermissionedDomain(account="rAccount", seq=1234)
            )
        )
=======
    def test_get_mpt_issuance(self):
        req = LedgerEntry(
            mpt_issuance="rB6XJbxKx2oBSK1E3Hvh7KcZTCCBukWyhv",
        )
        self.assertTrue(req.is_valid())

    def test_get_mptoken(self):
        req = LedgerEntry(
            mptoken=MPToken(
                mpt_issuance_id="00002403C84A0A28E0190E208E982C352BBD5006600555CF",
                account="rB6XJbxKx2oBSK1E3Hvh7KcZTCCBukWyhv",
            )
        )
        self.assertTrue(req.is_valid())

    def test_invalid_mptoken(self):
        # missing mpt_issuance_id
        with self.assertRaises(XRPLModelException):
            LedgerEntry(
                mptoken=MPToken(
                    account="rB6XJbxKx2oBSK1E3Hvh7KcZTCCBukWyhv",
                )
            )

        # missing account
        with self.assertRaises(XRPLModelException):
            LedgerEntry(
                mptoken=MPToken(
                    mpt_issuance_id="00002403C84A0A28E0190E208E982C352BBD5006600555CF",
                )
            )
>>>>>>> 8c6b4895
<|MERGE_RESOLUTION|>--- conflicted
+++ resolved
@@ -2,16 +2,13 @@
 
 from xrpl.models import XRP, LedgerEntry, XChainBridge
 from xrpl.models.exceptions import XRPLModelException
-<<<<<<< HEAD
 from xrpl.models.requests.ledger_entry import (
     Credential,
+    MPToken,
     Oracle,
     PermissionedDomain,
     RippleState,
 )
-=======
-from xrpl.models.requests.ledger_entry import Credential, MPToken, Oracle, RippleState
->>>>>>> 8c6b4895
 
 
 class TestLedgerEntry(TestCase):
@@ -179,7 +176,6 @@
                 oracle=Oracle(oracle_document_id=1),
             )
 
-<<<<<<< HEAD
     def test_fetch_permissioned_domain_ledger_index(self):
         self.assertTrue(LedgerEntry(permissioned_domain="LEDGEROBJECTHASH"))
 
@@ -189,7 +185,7 @@
                 permissioned_domain=PermissionedDomain(account="rAccount", seq=1234)
             )
         )
-=======
+
     def test_get_mpt_issuance(self):
         req = LedgerEntry(
             mpt_issuance="rB6XJbxKx2oBSK1E3Hvh7KcZTCCBukWyhv",
@@ -220,5 +216,4 @@
                 mptoken=MPToken(
                     mpt_issuance_id="00002403C84A0A28E0190E208E982C352BBD5006600555CF",
                 )
-            )
->>>>>>> 8c6b4895
+            )