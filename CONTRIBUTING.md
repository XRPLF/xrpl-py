# Contributing

## Set up your dev environment

If you want to contribute code to `xrpl-py`, the following sections describe how to set up your developer environment.

### Set up Python environment

To make it easy to manage your Python environment with `xrpl-py`, including switching between versions, install `pyenv` and follow these steps:

- Install [`pyenv`](https://github.com/pyenv/pyenv):

        brew install pyenv

  For other installation options, see the [`pyenv` README](https://github.com/pyenv/pyenv#installation).

- Use `pyenv` to install the optimized version for `xrpl-py` (currently 3.9.1):

        pyenv install 3.9.1

- Set the [global](https://github.com/pyenv/pyenv/blob/master/COMMANDS.md#pyenv-global) version of Python with `pyenv`:

        pyenv global 3.9.1

### Set up shell environment

To enable autocompletion and other functionality from your shell, add `pyenv` to your environment.

These steps assume that you're using a [Zsh](http://zsh.sourceforge.net/) shell. For other shells, see the [`pyenv` README](https://github.com/pyenv/pyenv#basic-github-checkout).

- Add `pyenv init` to your Zsh shell:

        echo -e 'if command -v pyenv 1>/dev/null 2>&1; then\n  eval "$(pyenv init -)"\nfi' >> ~/.zshrc

- Source or restart your terminal:

        . ~/.zshrc

### Manage dependencies and virtual environments

To simplify managing library dependencies and the virtual environment, `xrpl-py` uses [`poetry`](https://python-poetry.org/docs).

- [Install `poetry`](https://python-poetry.org/docs/#osx-linux-bashonwindows-install-instructions):

        curl -sSL https://install.python-poetry.org | python3 -

May need to run `export PATH="$HOME/.local/bin:$PATH"` to invoke Poetry (see step 3 "Add Poetry to your PATH").

- [Install `poetry` dependencies](https://python-poetry.org/docs/pyproject/#scripts) from pyproject.toml:

        poetry install

### Set up `pre-commit` hooks

To run linting and other checks, `xrpl-py` uses [`pre-commit`](https://pre-commit.com/).

**Note:** You only need to install `pre-commit` if you want to contribute code to `xrpl-py`.

- Install `pre-commit`:

        pip3 install pre-commit
        pre-commit install

### Run the linter

To run the linter:

```bash
poetry run flake8 xrpl tests --darglint-ignore-regex="^_(.*)"
```

### Running Tests

#### Individual Tests

```bash
# Works for single or multiple unit/integration tests
# Ex: poetry run poe test tests/unit/models/test_response.py tests/integration/transactions/test_account_delete.py
poetry run poe test FILE_PATHS
```

#### Unit Tests

```bash
poetry run poe test_unit
```

#### Integration Tests

To run integration tests, you'll need a standalone rippled node running with WS port `6006` and JSON RPC port `5005`. You can run a docker container for this:

```bash
<<<<<<< HEAD
docker run -p 5005:5005 -p 6006:6006 --interactive -t --volume $PWD/.ci-config:/config/ xrpllabsofficial/xrpld:1.12.0 -a --start
=======
docker run -p 5005:5005 -p 6006:6006 --interactive -t --volume $PWD/.ci-config:/opt/ripple/etc/ --platform linux/amd64 rippleci/rippled:2.0.0-b3 /opt/ripple/bin/rippled -a --conf /opt/ripple/etc/rippled.cfg
>>>>>>> 6900bcfe
```

Breaking down the command:
* `docker run -p 5005:5005 -p 6006:6006` starts a Docker container with an open port for admin JsonRPC and WebSocket requests.
* `--interactive` allows you to interact with the container.
* `-t` starts a terminal in the container for you to send commands to.
* `--volume $PWD/.ci-config:/config/` identifies the `rippled.cfg` and `validators.txt` to import. It must be an absolute path, so we use `$PWD` instead of `./`.
* `xrpllabsofficial/xrpld:1.12.0` is an image that is regularly updated with the latest `rippled` releases and can be found here: https://github.com/WietseWind/docker-rippled
* `-a` starts `rippled` in standalone mode
* `--start` signals to start `rippled` with the specified amendments in `rippled.cfg` enabled immediately instead of voting for 2 weeks on them.

Then to actually run the tests, run the command:

```bash
poetry run poe test_integration
```

#### Code Coverage

To run both unit and integration tests and see code coverage:

```bash
poetry run poe test_coverage
```

To see manually code coverage after running unit tests or integration tests:

```bash
poetry run coverage report
```

#### Running tests with different Python versions

To switch your python version before running tests:

```bash
pyenv local 3.9
poetry env use python3.9
poetry install
```

Replace `python3.9` with whatever version of Python you want to use (you must have it installed with `pyenv` for it to work).

## Generate reference docs

You can see the complete reference documentation at [`xrpl-py` docs](https://xrpl-py.readthedocs.io/en/latest/index.html). You can also generate them locally using `poetry` and `sphinx`:

```bash
# Go to the docs/ folder
cd docs/

# Build the docs
poetry run sphinx-apidoc -o source/ ../xrpl
poetry run make html
```

To see the output:

```bash
# Go to docs/_build/html/
cd docs/_build/html/

# Open the index file to view it in a browser:
open index.html
```

You can view docs builds for xrpl-py versions on the ReadTheDocs website here: https://readthedocs.org/projects/xrpl-py/builds/

In order to test how a change in docs configuration looks like on ReadTheDocs before merging:
1. Publish a branch with your docs configuration changes
2. Active and hide the branch by scrolling down on this page: https://readthedocs.org/projects/xrpl-py/versions/
3. View the page / build results here: https://readthedocs.org/projects/xrpl-py/builds/
4. Once you're done testing, make the test branch inactive.

## Write integration tests

1. If adding functionality to a new part of the library, create new file with a class that inherits `IntegrationTestCase` from `tests.integration.integration_test_case` to store all individual tests under (ex: `class TestWallet(IntegrationTestCase)`). Otherwise, add to an existing file.
2. Create an async function for each test case (unless the test is only being used for the sync client)
3. Include the `@test_async_and_sync` decorator to test against all client types, unless you specifically only want to test with one client. You can also use the decorator to:
   - Limit tests to sync/async only
   - Limit the number of retries
   - Use Testnet instead of a standalone network
   - Import modules for sync equivalents of any async functions used
4. Be sure to reuse pre-made values, `WALLET`, `DESTINATION`, `TESTNET_WALLET`, `TESTNET_DESTINATION`, `OFFER`, and `PAYMENT_CHANNEL`, from `tests/integrations/reusable_values.py`
5. Be sure to use condensed functions, like `submit_transaction_async` and `sign_and_reliable_submission_async`, from `tests/integrations/it_utils.py`

Examples can be found in subfolders of [tests/integrations](https://github.com/XRPLF/xrpl-py/tree/master/tests/integration)

## Updating `definitions.json`

This should almost always be done using the [`xrpl-codec-gen`](https://github.com/RichardAH/xrpl-codec-gen) script - if the output needs manual intervention afterwards, consider updating the script instead.

1. Clone / pull the latest changes from [rippled](https://github.com/XRPLF/rippled) - Specifically the `develop` branch is usually the right one.
2. Clone / pull the latest changes from [`xrpl-codec-gen`](https://github.com/RichardAH/xrpl-codec-gen)
3. From the `xrpl-codec-gen` tool, follow the steps in the `README.md` to generate a new `definitions.json` file.
4. Replace the `definitions.json` file in the `ripple-binary-codec` with the newly generated file.
5. Verify that the changes make sense by inspection before submitting, as there may be updates required for the `xrpl-codec-gen` tool depending on the latest amendments we're updating to match.


## Release process

### Editing the Code

- Your changes should have unit and/or integration tests.
- Your changes should pass the linter.
- Your code should pass all the unit and integration tests on Github (which check all versions of Python).
- Open a PR against `master` and ensure that all CI passes.
- Get a full code review from one of the maintainers.
- Merge your changes.

### Release

1. Create a branch off master that properly increments the version in `pyproject.toml` and updates the `CHANGELOG` appropriately. We follow [Semantic Versioning](https://semver.org/spec/v2.0.0.html).
2. Merge this branch into `master`.
3. Locally build and download the package.
   1. Pull master locally.
   2. Run `poetry build` to build the package locally.
   3. Locally download the package by running `pip install path/to/local/xrpl-py/dist/.whl`.
   4. Make sure that this local installation works as intended, and that the changes are reflected properly.
4. Run `poetry publish --dry-run` and make sure everything looks good.
5. Publish the update by running `poetry publish`.
   - This will require entering PyPI login info.
6. Create a new Github release/tag off of this branch.
7. Send an email to [xrpl-announce](https://groups.google.com/g/xrpl-announce).
8. Post an announcement in the [XRPL Discord #python channel](https://discord.com/channels/886050993802985492/886053080913821717) with a link to the changes and highlighting key changes.

## Mailing Lists

We have a low-traffic mailing list for announcements of new `xrpl-py` releases. (About 1 email every couple of weeks)

- [Subscribe to xrpl-announce](https://groups.google.com/g/xrpl-announce)

If you're using the XRP Ledger in production, you should run a [rippled server](https://github.com/ripple/rippled) and subscribe to the ripple-server mailing list as well.

- [Subscribe to ripple-server](https://groups.google.com/g/ripple-server)<|MERGE_RESOLUTION|>--- conflicted
+++ resolved
@@ -90,11 +90,7 @@
 To run integration tests, you'll need a standalone rippled node running with WS port `6006` and JSON RPC port `5005`. You can run a docker container for this:
 
 ```bash
-<<<<<<< HEAD
-docker run -p 5005:5005 -p 6006:6006 --interactive -t --volume $PWD/.ci-config:/config/ xrpllabsofficial/xrpld:1.12.0 -a --start
-=======
 docker run -p 5005:5005 -p 6006:6006 --interactive -t --volume $PWD/.ci-config:/opt/ripple/etc/ --platform linux/amd64 rippleci/rippled:2.0.0-b3 /opt/ripple/bin/rippled -a --conf /opt/ripple/etc/rippled.cfg
->>>>>>> 6900bcfe
 ```
 
 Breaking down the command:
