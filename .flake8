--- conflicted
+++ resolved
@@ -17,11 +17,6 @@
   noxfile.py: DAR
   tests/*: ANN D DAR
   # TODO: Remove these after we've migrated to having everything typed.
-<<<<<<< HEAD
-  xrpl/keypairs/*: DAR
-=======
-  xrpl/binary_codec/*: DAR
->>>>>>> 1257be83
 
 # Select other tools to enable.
 
