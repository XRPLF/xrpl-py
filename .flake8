[flake8]
# As defined at https://google.github.io/styleguide/pyguide.html#38-comments-and-docstrings
docstring-convention=google

# D205, D212, and D415 have to do with more opinionated docstring formatting
# so I'm going to fix them in the next PR.
# TODO tedkalaw: Remove D205/D212
# E203 and W503 don't interact well with black
ignore = D205,D212,D415,E203,W503

# This is the line length that black uses
# https://black.readthedocs.io/en/stable/the_black_code_style.html#line-length
max-line-length = 88

per-file-ignores =
  # For tests, disable type annotation and docstring linting.
  tests/*: ANN D
  # TODO: Remove these after we've migrated to having everything typed.
  xrpl/binary_codec/*: ANN

# Select other tools to enable.

<<<<<<< HEAD
# ANN enables linting for type annotations.
=======
# ABS enables absolute import checks.
>>>>>>> 5fd37db3

# BLK enables using black --check from within flake8.

# D enables docstrings warnings from pydocstyle.

# F are errors reported by pyflakes, a tool which parses source files
# and finds invalid Python code.

# I is linting errors related to isort, which is the source of truth
# for how imports should be ordered.

# W and E are warnings and errors reported by pycodestyle, which checks
# your Python code against some of the style conventions in PEP 8.
<<<<<<< HEAD
select = ANN,BLK,D,E,F,I,W
=======
select = ABS,BLK,D,E,F,I,W
>>>>>>> 5fd37db3
<|MERGE_RESOLUTION|>--- conflicted
+++ resolved
@@ -20,11 +20,9 @@
 
 # Select other tools to enable.
 
-<<<<<<< HEAD
+# ABS enables absolute import checks.
+
 # ANN enables linting for type annotations.
-=======
-# ABS enables absolute import checks.
->>>>>>> 5fd37db3
 
 # BLK enables using black --check from within flake8.
 
@@ -38,8 +36,4 @@
 
 # W and E are warnings and errors reported by pycodestyle, which checks
 # your Python code against some of the style conventions in PEP 8.
-<<<<<<< HEAD
-select = ANN,BLK,D,E,F,I,W
-=======
-select = ABS,BLK,D,E,F,I,W
->>>>>>> 5fd37db3
+select = ABS,ANN,BLK,D,E,F,I,W