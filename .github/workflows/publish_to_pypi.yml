--- conflicted
+++ resolved
@@ -2,12 +2,7 @@
 on:
   push:
     tags:
-<<<<<<< HEAD
-        - '*'
-  workflow_dispatch:
-=======
       - "*"
->>>>>>> 35a141b8
 
 jobs:
   build:
