name: Integration test

env:
  POETRY_VERSION: 1.8.3
<<<<<<< HEAD
  RIPPLED_DOCKER_IMAGE: rippleci/rippled:2.3.0
=======
  RIPPLED_DOCKER_IMAGE: rippleci/rippled:2.3.0-rc1
>>>>>>> 864f7b94

on:
  push:
    branches: [main]
  pull_request:
  workflow_dispatch:

jobs:
  integration-test:
    name: Integration test
    runs-on: ubuntu-latest
    timeout-minutes: 30
    strategy:
      matrix:
        python-version: ["3.8", "3.9", "3.10", "3.11", "3.12", "3.13"]

    steps:
      - name: Checkout code
        uses: actions/checkout@v4

      - name: Load cached .local
        id: cache-poetry
        uses: actions/cache@v4
        with:
          path: /home/runner/.local
          key: dotlocal-${{ env.POETRY_VERSION }}

      - name: Run docker in background
        run: |
<<<<<<< HEAD
          docker run --detach --rm -p 5005:5005 -p 6006:6006 --volume "${{ github.workspace }}/.ci-config/":/etc/opt/ripple/ --name rippled-service --health-cmd="rippled server_info || exit 1" --health-interval=5s --health-retries=10 --health-timeout=2s --env GITHUB_ACTIONS=true --env CI=true --entrypoint bash ${{ env.RIPPLED_DOCKER_IMAGE }} -c "rippled -a"
=======
          docker run --detach --rm -p 5005:5005 -p 6006:6006 --volume "${{ github.workspace }}/.ci-config/":"/etc/opt/ripple/" --name rippled-service --health-cmd="rippled server_nfo || exit 1" --health-interval=5s --health-retries=10 --health-timeout=2s --env GITHUB_ACTIONS=true --env CI=true --entrypoint bash ${{ env.RIPPLED_DOCKER_IMAGE }} -c "rippled -a"
>>>>>>> 864f7b94

      - name: Install poetry
        if: steps.cache-poetry.outputs.cache-hit != 'true'
        run: |
          curl -sSL https://install.python-poetry.org/ | python - --version ${{ env.POETRY_VERSION }}
          echo "$HOME/.local/bin" >> $GITHUB_PATH

      - name: Install Python + Retrieve Poetry dependencies from cache
        uses: actions/setup-python@v5
        with:
          python-version: ${{ matrix.python-version }}
          cache: "poetry"

      - name: Display Python version
        run: |
          python -c "import sys; print(sys.version)"

      - name: Install poetry dependencies
        run: poetry install

      - name: Integration test
        run: |
          poetry run poe test_integration
          poetry run coverage report --fail-under=70

      - name: Stop docker container
        if: always()
        run: docker stop rippled-service<|MERGE_RESOLUTION|>--- conflicted
+++ resolved
@@ -2,11 +2,7 @@
 
 env:
   POETRY_VERSION: 1.8.3
-<<<<<<< HEAD
   RIPPLED_DOCKER_IMAGE: rippleci/rippled:2.3.0
-=======
-  RIPPLED_DOCKER_IMAGE: rippleci/rippled:2.3.0-rc1
->>>>>>> 864f7b94
 
 on:
   push:
@@ -36,11 +32,7 @@
 
       - name: Run docker in background
         run: |
-<<<<<<< HEAD
-          docker run --detach --rm -p 5005:5005 -p 6006:6006 --volume "${{ github.workspace }}/.ci-config/":/etc/opt/ripple/ --name rippled-service --health-cmd="rippled server_info || exit 1" --health-interval=5s --health-retries=10 --health-timeout=2s --env GITHUB_ACTIONS=true --env CI=true --entrypoint bash ${{ env.RIPPLED_DOCKER_IMAGE }} -c "rippled -a"
-=======
           docker run --detach --rm -p 5005:5005 -p 6006:6006 --volume "${{ github.workspace }}/.ci-config/":"/etc/opt/ripple/" --name rippled-service --health-cmd="rippled server_nfo || exit 1" --health-interval=5s --health-retries=10 --health-timeout=2s --env GITHUB_ACTIONS=true --env CI=true --entrypoint bash ${{ env.RIPPLED_DOCKER_IMAGE }} -c "rippled -a"
->>>>>>> 864f7b94
 
       - name: Install poetry
         if: steps.cache-poetry.outputs.cache-hit != 'true'
