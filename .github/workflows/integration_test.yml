--- conflicted
+++ resolved
@@ -2,7 +2,7 @@
 
 env:
   POETRY_VERSION: 1.4.2
-  RIPPLED_DOCKER_IMAGE: rippleci/rippled:2.0.0-b3
+  RIPPLED_DOCKER_IMAGE: rippleci/rippled:2.0.0-b4
 
 on:
   push:
@@ -10,13 +10,6 @@
   pull_request:
   workflow_dispatch:
 
-<<<<<<< HEAD
-env:
-  POETRY_VERSION: 1.4.2
-  RIPPLED_DOCKER_IMAGE: rippleci/rippled:2.0.0-b4
-
-=======
->>>>>>> ba7a2a08
 jobs:
   integration-test:
     name: Integration test
