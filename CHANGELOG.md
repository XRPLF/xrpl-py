--- conflicted
+++ resolved
@@ -10,12 +10,9 @@
 - Pseudo-transaction models.
 - Instance method in `Transaction` objects to calculate their hashes locally
 - Option for `Transaction.flags` to be a `List` of `int`s instead of just an `int`
-<<<<<<< HEAD
-- Async version of reliable submission
-=======
 - Optional parameters for `get_transaction_from_hash`: `binary`, `min_ledger` and `max_ledger`
 - Enum for `PaymentChannelClaim` flags
->>>>>>> 8fc293fd
+- Async version of reliable submission
 
 ## [1.0.0] - 2021-03-31
 ### Added
