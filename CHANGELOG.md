# Changelog

All notable changes to this project will be documented in this file.

The format is based on [Keep a Changelog](https://keepachangelog.com/en/1.0.0/),
and this project adheres to [Semantic Versioning](https://semver.org/spec/v2.0.0.html).

## [[Unreleased]]

### Fixed
<<<<<<< HEAD
- add `MPTAmount` support in `Issue` (rippled internal type)
- Added support for `amm_info` to `Request.from_dict`
- Improved erroring for `amm_info`
=======
- add `MPTCurrency` support in `Issue` (rippled internal type)
- Fixed the implementation error in get_latest_open_ledger_sequence method. The change uses the "current" ledger for extracting sequence number.
>>>>>>> caadce3c

### Added
- Improved validation for models to also check param types

## [4.1.0] - 2025-2-13

### Added

- Support for `Deep Freeze` (XLS-77d)
- Support for  `PermissionedDomains` (XLS-80)
- Support `AMMClawback` amendment (XLS-73d)
- Support for the `simulate` RPC ([XLS-69](https://github.com/XRPLF/XRPL-Standards/tree/master/XLS-0069d-simulate))

### Fixed
- `Sign`, `SignFor`, and `SignAndSubmit` methods now properly handle WebSocket clients

## [4.0.0] - 2024-12-23

### Added

- Support for the Multi-Purpose Tokens (MPT) amendment (XLS-33)
- Add `include_deleted` to ledger_entry request
- Add support for XLS-70d (Credentials)

### BREAKING CHANGE:

- Remove Python 3.7 support to fix dependency installation and use 3.8 as new default.
- Ensure consistent use of ED25519 as the default cryptographic algorithm in `Wallet.from_secret_numbers` method, aligning with changes made in v2.0.0

### Fixed

- Grab the FeeSettings values from the latest validated ledger. Remove hard-coded reference to 10 drops as the reference transaction cost.

## [3.0.0] - 2024-07-16

### BREAKING CHANGE

- Use rippled API v2 as default in requests

### Added

- Support for the DeliverMax field in Payment transactions
- Support for the `feature` RPC

### Fixed

- Allow empty strings for the purpose of removing fields in DIDSet transaction
- Use `NetworkID` in faucet processing to produce a non-ambiguous URL for faucet hosts.

### Removed

- Remove deprecated `full`, `accounts`, and `type` parameters from ledger request model

## [2.6.0] - 2024-06-03

### Added

- Support for the Price Oracles amendment (XLS-47).
- Add `nfts_by_issuer` clio-only API definition
- Included `ctid` field in the `tx` request.
- `from_xrpl` method accepts input dictionary keys exclusively in the proper XRPL format.
- Support for  DynamicNFT amendment (XLS-46)

### Fixed

- Added support for `XChainModifyBridge` flag maps (fixing an issue with `NFTokenCreateOffer` flag names)
- Fixed `XChainModifyBridge` validation to allow just clearing of `MinAccountCreateAmount`
- Added support for IDE auto-completion of model constructors
- Currency codes with special characters not being allowed by IssuedCurrency objects.
- Construction of Wallet throws an "Invalid Seed" error, if the secret is not decode-able.
- Rectify the incorrect usage of a transaction flag name: Update `TF_NO_DIRECT_RIPPLE` to `TF_NO_RIPPLE_DIRECT`
- Add the missing `AMMDeposit` Flag `TF_TWO_ASSET_IF_EMPTY`

### Removed:

- Remove Hooks faucet since it's now on the Xahau testnet.

## [2.5.0] - 2023-11-30

### Added

- Support for the DID amendment (XLS-40).
- Support for `server_definitions` RPC

### Fixed

- Exported `get_nftoken_id` and `parse_nftoken_id` at the `xrpl.utils` level
- Fixed issue in `get_nftoken_id` where error is opaque when there are no `NFTokenPage`s

### Changed

- Removed sidechain-net1 Devnet faucet support as it has been decommissioned. Users should instead use the bridge between Devnet and sidechain-net2 for testing.
- Removed amm-devnet faucet support as is will soon be decommissioned

## [2.4.0] - 2023-09-27

### Added

- Added new syntax for `SetFee` pseudo transaction sent after the [XRPFees](https://xrpl.org/known-amendments.html#xrpfees) amendment. (Backwards compatible)
- Support for [XLS-38d (XChainBridge)](https://github.com/XRPLF/XRPL-Standards/tree/master/XLS-38d-XChainBridge)

### Fixed

- Update request models related to AMM
- Better error handling for when a `Wallet` is passed into an account or destination field
- Fixed AMMBid fields (BidMin, BidMax) with correct type IssuedCurrencyAmount

## [2.3.0] - 2023-08-24

### Added

- Add AMM support [XLS-30](https://github.com/XRPLF/XRPL-Standards/discussions/78)

## [2.2.0] - 2023-08-07

### Added

- Added new `Clawback` transaction as per [XLS-39](https://github.com/XRPLF/XRPL-Standards/discussions/94)

## [2.1.0] - 2023-07-24

### Fixed

- Replaced alias for `classic_address` with separate property to work around this mypy issue:
  https://github.com/python/mypy/issues/6700

## [2.0.0] - 2023-07-05

### BREAKING CHANGE

- The default signing algorithm in the `Wallet` was changed from secp256k1 to ed25519

### Added:

- Wallet support for regular key compatibility
- Added new ways of wallet generation: `from_seed`, `from_secret`, `from_entropy`, `from_secret_numbers`
- Added `address` alias to `Wallet.classic_address`
  - Replaced `Wallet.classic_address` with `Wallet.address` to avoid confusion. (`classic_address` is the same as your XRPL account `address`, and is only called classic since it's an older standard than `x-address`)
- Added `network_id` to clients in order to use the `Client` with networks beyond mainnet

### Changed:

- Updated params for `Wallet` class constructor
- `Wallet.address` is now readonly
- Removed `sequence` from `Wallet` class
- Core keypairs generate seed must take in hexstring instead of bytestring
- Core keypairs formatting for `ED25519` is now padded with zeros if length of keystring is less than 64
- Removed deprecated request wrappers (the preferred method is to directly do client.request instead)
- `AccountSetFlagInterface` now operates on transaction `tf` flags (as opposed to `asf` flags)
- `sign` is now synchronous instead of async (done by removing the optional `check_fee` param & moving checks up to other functions)
- In order to be internally consistent, all signing/submitting functions will follow the parameter order of `transaction`, `client`, `wallet`, and then other parameters. (This is because `wallet` is optional for `submit_and_wait` and so must come after `client`)
- `XRP.to_amount` now converts from XRP to drops, instead of expecting a drops amount

### Fixed:

- Added a sort of the account IDs in `multisign`, so that the `multisign` always works.
- Add `ledger_hash` and `ledger_index` to `account_nfts`, `nft_buy_offers`, and `nft_sell_offers` requests.
- Add `nft_page` to `ledger_entry` request.

### Removed:

- `send_reliable_submission` has been replaced by `submit_and_wait`
- Longer aliases for signing/submitting functions have been removed. Specifically
  - `submit_transaction` is now `submit`
  - `safe_sign_transaction` is now `sign`
  - `safe_sign_and_submit_transaction` is now `sign_and_submit`
    - The param order for `sign_and_submit` moves `wallet` after `client` to be consistent with `submit_and_wait`
  - `safe_sign_and_autofill_transaction` is now `autofill_and_sign`
    - The param order for `autofill_and_sign` moves `wallet` after `client` to be consistent with `submit_and_wait`
- Removed deprecated request functions which were just wrappers around `Client.request()`. Specifically this includes:
  - `get_account_info`
  - `get_account_transactions`
  - `get_account_payment_transactions`
  - `get_transaction_from_hash`

## [1.9.0] - 2023-06-13

### Added:

- Added `submit_and_wait` to sign (if needed), autofill, submit a transaction and wait for its final outcome
- `submit` and `send_reliable_submission` now accept an optional boolean param `fail_hard` (if `True` halt the submission if it's not immediately validated)
- Added sidechain devnet support to faucet generation
- Added `user_agent` and `usage_context` to `generate_faucet_wallet`

### Changed:

- Allowed keypairs.sign to take a hex string in addition to bytes

### Fixed:

- Refactored `does_account_exist` and `get_balance` to avoid deprecated methods and use `ledger_index` parameter
- Fixed crashes in the `SignerListSet` validation
- Improved error messages in `send_reliable_submission`
- Better error handling in reliable submission

### Removed:

- RPCs and utils related to the old sidechain design

## [1.8.0] - 2023-04-10

### Added:

- Created function alias to `safe_sign_transaction` called `sign` - safe originally used to indicate local offline signing (keys aren't exposed)
- Created function alias to `safe_sign_and_autofill_transaction` called `autofill_and_sign` to reflect order of operations
- Created function alias to `submit_transaction` called `submit`
- Created function alias to `safe_sign_and_submit_transaction` called `sign_and_submit`
- AccountSetFlags for disallowing incoming objects (e.g. `asf_disallow_incoming_trustline`)
- Added `getNFTokenID` to get the NFTokenID after minting a token.
- Added `LedgerEntryType` enum and added `type` field to `Ledger` and `LedgerData` requests
- Added the algorithm used to encode a wallet's seed to the wallet.

### Changed:

- `check_fee` now has a higher limit that is less likely to be hit
- When connected hooks v2 testnet generate_faucet_wallet now defaults to using the faucet instead of requiring specification
- Deprecated `get_account_info`, `get_transaction_from_hash`, `get_account_payment_transactions` for direct requests
- Private function `request_impl` has been renamed to `_request_impl`. Users should always use `request` over `request_impl`.
- Removed nft-devnet faucet support as it has been decommissioned ([Blog Post](https://xrpl.org/blog/2023/nft-devnet-decommission.html))

### Fixed:

- Properly type the instance functions of NestedModel
- Add additional check to `txnNotFound` error from `reliable_submission` due to race condition
- Add `nft_offer` type in `AccountObjects`
- Handle errors better in `send_reliable_submission`
- Made `send_reliable_submission` wait the full duration until `LastLedgerSequence` passes by

## [1.7.0] - 2022-10-12

### Added:

- Support for ExpandedSignerList amendment that expands the maximum signer list to 32 entries
- Function to parse the final account balances from a transaction's metadata
- Function to parse order book changes from a transaction's metadata
- Support for Ed25519 seeds that don't use the `sEd` prefix
- Support for Automated Market Maker (AMM) transactions and requests as defined in XLS-30.
- Add docs to`get_account_transactions` explaining how to allow pagination through all transaction history [#462]
- Common field `ticket_sequence` to Transaction class

### Fixed:

- Typing for factory classmethods on models
- Use properly encoded transactions in `Sign`, `SignFor`, and `SignAndSubmit`
- Fix Sphinx build errors due to incompatible version bumps

## [1.6.0] - 2022-06-02

### Added:

- Support for dynamic fee calculation
- Function to parse account balances from a transaction's metadata
- Better error handling for invalid client URL
- Exported SubscribeBook

### Fixed

- Resolve `txnNotFound` error with `send_reliable_submission` when waiting for a submitted malformed transaction
- Small typing mistake in GenericRequest
- Fix bug in GenericRequest.to_dict()

## [1.5.0] - 2022-04-25

### Added

- Support setting flags with booleans. For each transaction type supporting flags there is a `FlagInterface` to set the flags with booleans.
- `federator_info` RPC support
- Helper method for creating a cross-chain payment to/from a sidechain
- Helper method for parsing an NFTokenID

### Fixed

- Updated NFT names to match new 1.9.0 rippled names
- `xrpl.asyncio.clients` exports (now includes `request_to_websocket`, `websocket_to_response`)
- Adds optional `owner` field to NFTokenBurn
- Allows lower-case currency codes

## [1.4.0] - 2022-02-24

### Added

- Sync and async `generate_faucet_wallet` functions now support a custom
  faucet host

## [1.3.0] - 2021-12-17

### Added

- Support for the [XLS-20 NFT proposal](https://github.com/XRPLF/XRPL-Standards/discussions/46)
- `xrpl.models.amounts.get_amount_value` helper function
- `xrpl.utils.str_to_hex` and `xrpl.utils.hex_to_str` helpers
- `ledger_index` optional param for all the main account methods
- `TicketCreate` transaction model
- `GenericRequest` model for unsupported request types
- Methods to convert between `IssuedCurrency` and `IssuedCurrencyAmount`
- Support for ints and floats in the `IssuedCurrency` and `IssuedCurrencyAmount` models (and ints for `XRP`)
- `max_fee` and `fee_type` optional params for `get_fee`
- `autofill`, a new public method that populates the `fee`, `sequence`, and `last_ledger_sequence` fields of a transaction, based on the current state retrieved from the server the Client is connected to. It also converts all X-Addresses to classic addresses.
- Exports `Transaction`, `Response`, pseudo-transactions at the `xrpl.models` level

### Fixed

- Improves typing of `Response.result`
- Makes the default ledger version for `get_next_valid_seq_number` `current` instead of `validated`
- Stops erroring on non-`tesSUCCESS` responses in reliable transaction submission
- Removes runtime asserts in websocket clients that were used for type checks only
- Adds missing top-level `py.typed` file for exceptions and constants
- Fix issue where unsupported currency codes weren't being correctly processed in the binary codec
- Fixes issue with UNLModify encoding (due to a bug in rippled)
- Makes the account delete fee dynamic, based on the ledger's reserve, instead of hard-coded
- Fee scaling based on load on the ledger
- Fixes potential issue with conflicting Decimal contexts
- Fixes bug where autofilling using an `xAddress` with `None` in the Destination Tag threw a KeyError

## [1.2.0] - 2021-11-09

### Added

- Support for Python 3.10

### Fixed

- Improves documentation on using websocket clients.
- Fixes an issue sending NoRippleCheck requests
- Allows projects that use xrpl-py as a dependency to use typing

## [1.1.1] - 2021-07-02

### Fixed

- Fixes an issue encoding some non-standard currency values
- Corrects installation instructions in documentation

## [1.1.0] - 2021-06-16

### Added

- Option for `Transaction.flags` to be a `List` of `int`s instead of just an `int`
- Instance method in `Transaction` objects to calculate their hashes locally
- Additional reliability to `send_reliable_submission` by getting the hash before submitting
- Pseudo-transaction models
- Optional parameters for `get_transaction_from_hash`: `binary`, `min_ledger` and `max_ledger`
- Enum for `PaymentChannelClaim` flags
- Optional parameter to check if the `Transaction` fee is not too high before signing it
- Additional X-Address support in the binary codec and account sugar
- Method to the `Wallet` class that generates the X-Address for the wallet's account
- Async versions of all high-level functionality within the `xrpl.asyncio` package
- Web socket client under `xrpl.clients.WebsocketClient`
- Async web socket client under `xrpl.asyncio.clients.AsyncWebsocketClient`
- A general `from_dict` method for `Request` models, analogous to `Transaction.from_dict`

### Fixed

- Typos in docs/tests
- Improved readability of the README/documentation
- Expose `xrpl.utils` at the top level
- Expose `xrpl.accounts.get_account_root`
- Issue with calculating IOU precision
- Invalid X-Addresses in the XRPL Binary Codec now error with `XRPLBinaryCodecException` instead of `ValueError`
- Issues with converting certain dictionaries to/from a model using `BaseModel.from_dict`
- Better error message reporting

## [1.0.0] - 2021-03-31

### Added

- Initial release! Please open up an issue in our repo if you have any
  feedback or issues to report.<|MERGE_RESOLUTION|>--- conflicted
+++ resolved
@@ -8,14 +8,10 @@
 ## [[Unreleased]]
 
 ### Fixed
-<<<<<<< HEAD
-- add `MPTAmount` support in `Issue` (rippled internal type)
+- Added `MPTCurrency` support in `Issue` (rippled internal type)
+- Fixed the implementation error in get_latest_open_ledger_sequence method. The change uses the "current" ledger for extracting sequence number.
 - Added support for `amm_info` to `Request.from_dict`
 - Improved erroring for `amm_info`
-=======
-- add `MPTCurrency` support in `Issue` (rippled internal type)
-- Fixed the implementation error in get_latest_open_ledger_sequence method. The change uses the "current" ledger for extracting sequence number.
->>>>>>> caadce3c
 
 ### Added
 - Improved validation for models to also check param types
