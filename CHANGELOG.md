# Changelog

All notable changes to this project will be documented in this file.

The format is based on [Keep a Changelog](https://keepachangelog.com/en/1.0.0/),
and this project adheres to [Semantic Versioning](https://semver.org/spec/v2.0.0.html).

## [[Unreleased]]

### Added
- Add `include_deleted` to ledger_entry request

### BREAKING CHANGE:
- Remove Python 3.7 support to fix dependency installation and use 3.8 as new default.

<<<<<<< HEAD
### Added
- Support for the Multi-Purpose Tokens (MPT) amendment (XLS-33)
=======
### Fixed
- Grab the FeeSettings values from the latest validated ledger. Remove hard-coded reference to 10 drops as the reference transaction cost.
>>>>>>> 46496438

## [3.0.0] - 2024-07-16

### BREAKING CHANGE
- Use rippled API v2 as default in requests

### Added
- Support for the DeliverMax field in Payment transactions
- Support for the `feature` RPC

### Fixed
- Allow empty strings for the purpose of removing fields in DIDSet transaction

### Removed
- Remove deprecated `full`, `accounts`, and `type` parameters from ledger request model

## [2.6.0] - 2024-06-03

### Added
- Support for the Price Oracles amendment (XLS-47).
- Add `nfts_by_issuer` clio-only API definition
- Included `ctid` field in the `tx` request.
- `from_xrpl` method accepts input dictionary keys exclusively in the proper XRPL format.

### Fixed
- Added support for `XChainModifyBridge` flag maps (fixing an issue with `NFTokenCreateOffer` flag names)
- Fixed `XChainModifyBridge` validation to allow just clearing of `MinAccountCreateAmount`
- Added support for IDE auto-completion of model constructors
- Currency codes with special characters not being allowed by IssuedCurrency objects.
- Construction of Wallet throws an "Invalid Seed" error, if the secret is not decode-able.
- Rectify the incorrect usage of a transaction flag name: Update `TF_NO_DIRECT_RIPPLE` to `TF_NO_RIPPLE_DIRECT`
- Add the missing `AMMDeposit` Flag `TF_TWO_ASSET_IF_EMPTY`

### Removed:
- Remove Hooks faucet since it's now on the Xahau testnet.

## [2.5.0] - 2023-11-30

### Added
- Support for the DID amendment (XLS-40).
- Support for `server_definitions` RPC

### Fixed
- Exported `get_nftoken_id` and `parse_nftoken_id` at the `xrpl.utils` level
- Fixed issue in `get_nftoken_id` where error is opaque when there are no `NFTokenPage`s

### Changed
- Removed sidechain-net1 Devnet faucet support as it has been decommissioned. Users should instead use the bridge between Devnet and sidechain-net2 for testing.
- Removed amm-devnet faucet support as is will soon be decommissioned

## [2.4.0] - 2023-09-27
### Added
- Added new syntax for `SetFee` pseudo transaction sent after the [XRPFees](https://xrpl.org/known-amendments.html#xrpfees) amendment. (Backwards compatible)
- Support for [XLS-38d (XChainBridge)](https://github.com/XRPLF/XRPL-Standards/tree/master/XLS-38d-XChainBridge)

### Fixed
- Update request models related to AMM
- Better error handling for when a `Wallet` is passed into an account or destination field
- Fixed AMMBid fields (BidMin, BidMax) with correct type IssuedCurrencyAmount

## [2.3.0] - 2023-08-24
### Added
- Add AMM support [XLS-30](https://github.com/XRPLF/XRPL-Standards/discussions/78)

## [2.2.0] - 2023-08-07
### Added
- Added new `Clawback` transaction as per [XLS-39](https://github.com/XRPLF/XRPL-Standards/discussions/94)

## [2.1.0] - 2023-07-24
### Fixed
- Replaced alias for `classic_address` with separate property to work around this mypy issue:
  https://github.com/python/mypy/issues/6700

## [2.0.0] - 2023-07-05
### BREAKING CHANGE
- The default signing algorithm in the `Wallet` was changed from secp256k1 to ed25519
- 
### Added:
- Wallet support for regular key compatibility
- Added new ways of wallet generation: `from_seed`, `from_secret`, `from_entropy`, `from_secret_numbers`
- Added `address` alias to `Wallet.classic_address`
  - Replaced `Wallet.classic_address` with `Wallet.address` to avoid confusion. (`classic_address` is the same as your XRPL account `address`, and is only called classic since it's an older standard than `x-address`)
- Added `network_id` to clients in order to use the `Client` with networks beyond mainnet

### Changed:
- Updated params for `Wallet` class constructor
- `Wallet.address` is now readonly
- Removed `sequence` from `Wallet` class
- Core keypairs generate seed must take in hexstring instead of bytestring
- Core keypairs formatting for `ED25519` is now padded with zeros if length of keystring is less than 64
- Removed deprecated request wrappers (the preferred method is to directly do client.request instead)
- `AccountSetFlagInterface` now operates on transaction `tf` flags (as opposed to `asf` flags)
- `sign` is now synchronous instead of async (done by removing the optional `check_fee` param & moving checks up to other functions)
- In order to be internally consistent, all signing/submitting functions will follow the parameter order of `transaction`, `client`, `wallet`, and then other parameters. (This is because `wallet` is optional for `submit_and_wait` and so must come after `client`)
- `XRP.to_amount` now converts from XRP to drops, instead of expecting a drops amount

### Fixed:
- Added a sort of the account IDs in `multisign`, so that the `multisign` always works.
- Add `ledger_hash` and `ledger_index` to `account_nfts`, `nft_buy_offers`, and `nft_sell_offers` requests.
- Add `nft_page` to `ledger_entry` request.

### Removed:
- `send_reliable_submission` has been replaced by `submit_and_wait`
- Longer aliases for signing/submitting functions have been removed. Specifically
  - `submit_transaction` is now `submit`
  - `safe_sign_transaction` is now `sign`
  - `safe_sign_and_submit_transaction` is now `sign_and_submit`
    - The param order for `sign_and_submit` moves `wallet` after `client` to be consistent with `submit_and_wait`
  - `safe_sign_and_autofill_transaction` is now `autofill_and_sign`
    - The param order for `autofill_and_sign` moves `wallet` after `client` to be consistent with `submit_and_wait`
- Removed deprecated request functions which were just wrappers around `Client.request()`. Specifically this includes:
  - `get_account_info`
  - `get_account_transactions`
  - `get_account_payment_transactions`
  - `get_transaction_from_hash`

## [1.9.0] - 2023-06-13
### Added:
- Added `submit_and_wait` to sign (if needed), autofill, submit a transaction and wait for its final outcome
- `submit` and `send_reliable_submission` now accept an optional boolean param `fail_hard` (if `True` halt the submission if it's not immediately validated)
- Added sidechain devnet support to faucet generation
- Added `user_agent` and `usage_context` to `generate_faucet_wallet`

### Changed:
- Allowed keypairs.sign to take a hex string in addition to bytes

### Fixed:
- Refactored `does_account_exist` and `get_balance` to avoid deprecated methods and use `ledger_index` parameter
- Fixed crashes in the `SignerListSet` validation
- Improved error messages in `send_reliable_submission`
- Better error handling in reliable submission

### Removed:
- RPCs and utils related to the old sidechain design

## [1.8.0] - 2023-04-10
### Added:
- Created function alias to `safe_sign_transaction` called `sign` - safe originally used to indicate local offline signing (keys aren't exposed)
- Created function alias to `safe_sign_and_autofill_transaction` called `autofill_and_sign` to reflect order of operations
- Created function alias to `submit_transaction` called `submit`
- Created function alias to `safe_sign_and_submit_transaction` called `sign_and_submit`
- AccountSetFlags for disallowing incoming objects (e.g. `asf_disallow_incoming_trustline`)
- Added `getNFTokenID` to get the NFTokenID after minting a token.
- Added `LedgerEntryType` enum and added `type` field to `Ledger` and `LedgerData` requests
- Added the algorithm used to encode a wallet's seed to the wallet.

### Changed:
- `check_fee` now has a higher limit that is less likely to be hit
- When connected hooks v2 testnet generate_faucet_wallet now defaults to using the faucet instead of requiring specification
- Deprecated `get_account_info`, `get_transaction_from_hash`, `get_account_payment_transactions` for direct requests
- Private function `request_impl` has been renamed to `_request_impl`. Users should always use `request` over `request_impl`.
- Removed nft-devnet faucet support as it has been decommissioned ([Blog Post](https://xrpl.org/blog/2023/nft-devnet-decommission.html))

### Fixed:
- Properly type the instance functions of NestedModel
- Add additional check to `txnNotFound` error from `reliable_submission` due to race condition
- Add `nft_offer` type in `AccountObjects`
- Handle errors better in `send_reliable_submission`
- Made `send_reliable_submission` wait the full duration until `LastLedgerSequence` passes by

## [1.7.0] - 2022-10-12
### Added:
- Support for ExpandedSignerList amendment that expands the maximum signer list to 32 entries
- Function to parse the final account balances from a transaction's metadata
- Function to parse order book changes from a transaction's metadata
- Support for Ed25519 seeds that don't use the `sEd` prefix
- Support for Automated Market Maker (AMM) transactions and requests as defined in XLS-30.
- Add docs to`get_account_transactions` explaining how to allow pagination through all transaction history [#462]
- Common field `ticket_sequence` to Transaction class

### Fixed:
- Typing for factory classmethods on models
- Use properly encoded transactions in `Sign`, `SignFor`, and `SignAndSubmit`
- Fix Sphinx build errors due to incompatible version bumps

## [1.6.0] - 2022-06-02
### Added:
- Support for dynamic fee calculation
- Function to parse account balances from a transaction's metadata
- Better error handling for invalid client URL
- Exported SubscribeBook

### Fixed
- Resolve `txnNotFound` error with `send_reliable_submission` when waiting for a submitted malformed transaction
- Small typing mistake in GenericRequest
- Fix bug in GenericRequest.to_dict()

## [1.5.0] - 2022-04-25
### Added
- Support setting flags with booleans. For each transaction type supporting flags there is a `FlagInterface` to set the flags with booleans.
- `federator_info` RPC support
- Helper method for creating a cross-chain payment to/from a sidechain
- Helper method for parsing an NFTokenID

### Fixed
- Updated NFT names to match new 1.9.0 rippled names
- `xrpl.asyncio.clients` exports (now includes `request_to_websocket`, `websocket_to_response`)
- Adds optional `owner` field to NFTokenBurn
- Allows lower-case currency codes

## [1.4.0] - 2022-02-24
### Added
- Sync and async `generate_faucet_wallet` functions now support a custom
  faucet host

## [1.3.0] - 2021-12-17
### Added
- Support for the [XLS-20 NFT proposal](https://github.com/XRPLF/XRPL-Standards/discussions/46)
- `xrpl.models.amounts.get_amount_value` helper function
- `xrpl.utils.str_to_hex` and `xrpl.utils.hex_to_str` helpers
- `ledger_index` optional param for all the main account methods
- `TicketCreate` transaction model
- `GenericRequest` model for unsupported request types
- Methods to convert between `IssuedCurrency` and `IssuedCurrencyAmount`
- Support for ints and floats in the `IssuedCurrency` and `IssuedCurrencyAmount` models (and ints for `XRP`)
- `max_fee` and `fee_type` optional params for `get_fee`
- `autofill`, a new public method that populates the `fee`, `sequence`, and `last_ledger_sequence` fields of a transaction, based on the current state retrieved from the server the Client is connected to. It also converts all X-Addresses to classic addresses.
- Exports `Transaction`, `Response`, pseudo-transactions at the `xrpl.models` level

### Fixed
- Improves typing of `Response.result`
- Makes the default ledger version for `get_next_valid_seq_number` `current` instead of `validated`
- Stops erroring on non-`tesSUCCESS` responses in reliable transaction submission
- Removes runtime asserts in websocket clients that were used for type checks only
- Adds missing top-level `py.typed` file for exceptions and constants
- Fix issue where unsupported currency codes weren't being correctly processed in the binary codec
- Fixes issue with UNLModify encoding (due to a bug in rippled)
- Makes the account delete fee dynamic, based on the ledger's reserve, instead of hard-coded
- Fee scaling based on load on the ledger
- Fixes potential issue with conflicting Decimal contexts
- Fixes bug where autofilling using an `xAddress` with `None` in the Destination Tag threw a KeyError

## [1.2.0] - 2021-11-09
### Added
- Support for Python 3.10

### Fixed
- Improves documentation on using websocket clients.
- Fixes an issue sending NoRippleCheck requests
- Allows projects that use xrpl-py as a dependency to use typing

## [1.1.1] - 2021-07-02
### Fixed
- Fixes an issue encoding some non-standard currency values
- Corrects installation instructions in documentation

## [1.1.0] - 2021-06-16
### Added
- Option for `Transaction.flags` to be a `List` of `int`s instead of just an `int`
- Instance method in `Transaction` objects to calculate their hashes locally
- Additional reliability to `send_reliable_submission` by getting the hash before submitting
- Pseudo-transaction models
- Optional parameters for `get_transaction_from_hash`: `binary`, `min_ledger` and `max_ledger`
- Enum for `PaymentChannelClaim` flags
- Optional parameter to check if the `Transaction` fee is not too high before signing it
- Additional X-Address support in the binary codec and account sugar
- Method to the `Wallet` class that generates the X-Address for the wallet's account
- Async versions of all high-level functionality within the `xrpl.asyncio` package
- Web socket client under `xrpl.clients.WebsocketClient`
- Async web socket client under `xrpl.asyncio.clients.AsyncWebsocketClient`
- A general `from_dict` method for `Request` models, analogous to `Transaction.from_dict`

### Fixed
- Typos in docs/tests
- Improved readability of the README/documentation
- Expose `xrpl.utils` at the top level
- Expose `xrpl.accounts.get_account_root`
- Issue with calculating IOU precision
- Invalid X-Addresses in the XRPL Binary Codec now error with `XRPLBinaryCodecException` instead of `ValueError`
- Issues with converting certain dictionaries to/from a model using `BaseModel.from_dict`
- Better error message reporting

## [1.0.0] - 2021-03-31
### Added
- Initial release! Please open up an issue in our repo if you have any
  feedback or issues to report.<|MERGE_RESOLUTION|>--- conflicted
+++ resolved
@@ -8,18 +8,14 @@
 ## [[Unreleased]]
 
 ### Added
+- Support for the Multi-Purpose Tokens (MPT) amendment (XLS-33)
 - Add `include_deleted` to ledger_entry request
 
 ### BREAKING CHANGE:
 - Remove Python 3.7 support to fix dependency installation and use 3.8 as new default.
 
-<<<<<<< HEAD
-### Added
-- Support for the Multi-Purpose Tokens (MPT) amendment (XLS-33)
-=======
 ### Fixed
 - Grab the FeeSettings values from the latest validated ledger. Remove hard-coded reference to 10 drops as the reference transaction cost.
->>>>>>> 46496438
 
 ## [3.0.0] - 2024-07-16
 
