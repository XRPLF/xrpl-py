# Changelog

All notable changes to this project will be documented in this file.

The format is based on [Keep a Changelog](https://keepachangelog.com/en/1.0.0/),
and this project adheres to [Semantic Versioning](https://semver.org/spec/v2.0.0.html).

## [[Unreleased]]

### Added
<<<<<<< HEAD
- Add support for the DeliverMax field in Payment transactions
- Improved validation for models to also check param types
=======
- Support for the DeliverMax field in Payment transactions
- Support for the `feature` RPC
>>>>>>> 70ed9c03

### Fixed
- Allow empty strings for the purpose of removing fields in DIDSet transaction

## [2.6.0] - 2024-06-03

### Added
- Support for the Price Oracles amendment (XLS-47).
- Add `nfts_by_issuer` clio-only API definition
- Included `ctid` field in the `tx` request.
- `from_xrpl` method accepts input dictionary keys exclusively in the proper XRPL format.

### Fixed
- Added support for `XChainModifyBridge` flag maps (fixing an issue with `NFTokenCreateOffer` flag names)
- Fixed `XChainModifyBridge` validation to allow just clearing of `MinAccountCreateAmount`
- Added support for IDE auto-completion of model constructors
- Currency codes with special characters not being allowed by IssuedCurrency objects.
- Construction of Wallet throws an "Invalid Seed" error, if the secret is not decode-able.
- Rectify the incorrect usage of a transaction flag name: Update `TF_NO_DIRECT_RIPPLE` to `TF_NO_RIPPLE_DIRECT`
- Add the missing `AMMDeposit` Flag `TF_TWO_ASSET_IF_EMPTY`

### Removed:
- Remove Hooks faucet since it's now on the Xahau testnet.

## [2.5.0] - 2023-11-30

### Added
- Support for the DID amendment (XLS-40).
- Support for `server_definitions` RPC

### Fixed
- Exported `get_nftoken_id` and `parse_nftoken_id` at the `xrpl.utils` level
- Fixed issue in `get_nftoken_id` where error is opaque when there are no `NFTokenPage`s

### Changed
- Removed sidechain-net1 Devnet faucet support as it has been decommissioned. Users should instead use the bridge between Devnet and sidechain-net2 for testing.
- Removed amm-devnet faucet support as is will soon be decommissioned

## [2.4.0] - 2023-09-27
### Added
- Added new syntax for `SetFee` pseudo transaction sent after the [XRPFees](https://xrpl.org/known-amendments.html#xrpfees) amendment. (Backwards compatible)
- Support for [XLS-38d (XChainBridge)](https://github.com/XRPLF/XRPL-Standards/tree/master/XLS-38d-XChainBridge)

### Fixed
- Update request models related to AMM
- Better error handling for when a `Wallet` is passed into an account or destination field
- Fixed AMMBid fields (BidMin, BidMax) with correct type IssuedCurrencyAmount

## [2.3.0] - 2023-08-24
### Added
- Add AMM support [XLS-30](https://github.com/XRPLF/XRPL-Standards/discussions/78)

## [2.2.0] - 2023-08-07
### Added
- Added new `Clawback` transaction as per [XLS-39](https://github.com/XRPLF/XRPL-Standards/discussions/94)

## [2.1.0] - 2023-07-24
### Fixed
- Replaced alias for `classic_address` with separate property to work around this mypy issue:
  https://github.com/python/mypy/issues/6700

## [2.0.0] - 2023-07-05
### Added:
- Wallet support for regular key compatibility
- Added new ways of wallet generation: `from_seed`, `from_secret`, `from_entropy`, `from_secret_numbers`
- Added `address` alias to `Wallet.classic_address`
  - Replaced `Wallet.classic_address` with `Wallet.address` to avoid confusion. (`classic_address` is the same as your XRPL account `address`, and is only called classic since it's an older standard than `x-address`)
- Added `network_id` to clients in order to use the `Client` with networks beyond mainnet

### Changed:
- Updated params for `Wallet` class constructor
- `Wallet.address` is now readonly
- Removed `sequence` from `Wallet` class
- Core keypairs generate seed must take in hexstring instead of bytestring
- Core keypairs formatting for `ED25519` is now padded with zeros if length of keystring is less than 64
- Removed deprecated request wrappers (the preferred method is to directly do client.request instead)
- `AccountSetFlagInterface` now operates on transaction `tf` flags (as opposed to `asf` flags)
- `sign` is now synchronous instead of async (done by removing the optional `check_fee` param & moving checks up to other functions)
- In order to be internally consistent, all signing/submitting functions will follow the parameter order of `transaction`, `client`, `wallet`, and then other parameters. (This is because `wallet` is optional for `submit_and_wait` and so must come after `client`)
- `XRP.to_amount` now converts from XRP to drops, instead of expecting a drops amount

### Fixed:
- Added a sort of the account IDs in `multisign`, so that the `multisign` always works.
- Add `ledger_hash` and `ledger_index` to `account_nfts`, `nft_buy_offers`, and `nft_sell_offers` requests.
- Add `nft_page` to `ledger_entry` request.

### Removed:
- `send_reliable_submission` has been replaced by `submit_and_wait`
- Longer aliases for signing/submitting functions have been removed. Specifically
  - `submit_transaction` is now `submit`
  - `safe_sign_transaction` is now `sign`
  - `safe_sign_and_submit_transaction` is now `sign_and_submit`
    - The param order for `sign_and_submit` moves `wallet` after `client` to be consistent with `submit_and_wait`
  - `safe_sign_and_autofill_transaction` is now `autofill_and_sign`
    - The param order for `autofill_and_sign` moves `wallet` after `client` to be consistent with `submit_and_wait`
- Removed deprecated request functions which were just wrappers around `Client.request()`. Specifically this includes:
  - `get_account_info`
  - `get_account_transactions`
  - `get_account_payment_transactions`
  - `get_transaction_from_hash`

## [1.9.0] - 2023-06-13
### Added:
- Added `submit_and_wait` to sign (if needed), autofill, submit a transaction and wait for its final outcome
- `submit` and `send_reliable_submission` now accept an optional boolean param `fail_hard` (if `True` halt the submission if it's not immediately validated)
- Added sidechain devnet support to faucet generation
- Added `user_agent` and `usage_context` to `generate_faucet_wallet`

### Changed:
- Allowed keypairs.sign to take a hex string in addition to bytes

### Fixed:
- Refactored `does_account_exist` and `get_balance` to avoid deprecated methods and use `ledger_index` parameter
- Fixed crashes in the `SignerListSet` validation
- Improved error messages in `send_reliable_submission`
- Better error handling in reliable submission

### Removed:
- RPCs and utils related to the old sidechain design

## [1.8.0] - 2023-04-10
### Added:
- Created function alias to `safe_sign_transaction` called `sign` - safe originally used to indicate local offline signing (keys aren't exposed)
- Created function alias to `safe_sign_and_autofill_transaction` called `autofill_and_sign` to reflect order of operations
- Created function alias to `submit_transaction` called `submit`
- Created function alias to `safe_sign_and_submit_transaction` called `sign_and_submit`
- AccountSetFlags for disallowing incoming objects (e.g. `asf_disallow_incoming_trustline`)
- Added `getNFTokenID` to get the NFTokenID after minting a token.
- Added `LedgerEntryType` enum and added `type` field to `Ledger` and `LedgerData` requests
- Added the algorithm used to encode a wallet's seed to the wallet.

### Changed:
- `check_fee` now has a higher limit that is less likely to be hit
- When connected hooks v2 testnet generate_faucet_wallet now defaults to using the faucet instead of requiring specification
- Deprecated `get_account_info`, `get_transaction_from_hash`, `get_account_payment_transactions` for direct requests
- Private function `request_impl` has been renamed to `_request_impl`. Users should always use `request` over `request_impl`.
- Removed nft-devnet faucet support as it has been decommissioned ([Blog Post](https://xrpl.org/blog/2023/nft-devnet-decommission.html))

### Fixed:
- Properly type the instance functions of NestedModel
- Add additional check to `txnNotFound` error from `reliable_submission` due to race condition
- Add `nft_offer` type in `AccountObjects`
- Handle errors better in `send_reliable_submission`
- Made `send_reliable_submission` wait the full duration until `LastLedgerSequence` passes by

## [1.7.0] - 2022-10-12
### Added:
- Support for ExpandedSignerList amendment that expands the maximum signer list to 32 entries
- Function to parse the final account balances from a transaction's metadata
- Function to parse order book changes from a transaction's metadata
- Support for Ed25519 seeds that don't use the `sEd` prefix
- Support for Automated Market Maker (AMM) transactions and requests as defined in XLS-30.
- Add docs to`get_account_transactions` explaining how to allow pagination through all transaction history [#462]
- Common field `ticket_sequence` to Transaction class

### Fixed:
- Typing for factory classmethods on models
- Use properly encoded transactions in `Sign`, `SignFor`, and `SignAndSubmit`
- Fix Sphinx build errors due to incompatible version bumps

## [1.6.0] - 2022-06-02
### Added:
- Support for dynamic fee calculation
- Function to parse account balances from a transaction's metadata
- Better error handling for invalid client URL
- Exported SubscribeBook

### Fixed
- Resolve `txnNotFound` error with `send_reliable_submission` when waiting for a submitted malformed transaction
- Small typing mistake in GenericRequest
- Fix bug in GenericRequest.to_dict()

## [1.5.0] - 2022-04-25
### Added
- Support setting flags with booleans. For each transaction type supporting flags there is a `FlagInterface` to set the flags with booleans.
- `federator_info` RPC support
- Helper method for creating a cross-chain payment to/from a sidechain
- Helper method for parsing an NFTokenID

### Fixed
- Updated NFT names to match new 1.9.0 rippled names
- `xrpl.asyncio.clients` exports (now includes `request_to_websocket`, `websocket_to_response`)
- Adds optional `owner` field to NFTokenBurn
- Allows lower-case currency codes

## [1.4.0] - 2022-02-24
### Added
- Sync and async `generate_faucet_wallet` functions now support a custom
  faucet host

## [1.3.0] - 2021-12-17
### Added
- Support for the [XLS-20 NFT proposal](https://github.com/XRPLF/XRPL-Standards/discussions/46)
- `xrpl.models.amounts.get_amount_value` helper function
- `xrpl.utils.str_to_hex` and `xrpl.utils.hex_to_str` helpers
- `ledger_index` optional param for all the main account methods
- `TicketCreate` transaction model
- `GenericRequest` model for unsupported request types
- Methods to convert between `IssuedCurrency` and `IssuedCurrencyAmount`
- Support for ints and floats in the `IssuedCurrency` and `IssuedCurrencyAmount` models (and ints for `XRP`)
- `max_fee` and `fee_type` optional params for `get_fee`
- `autofill`, a new public method that populates the `fee`, `sequence`, and `last_ledger_sequence` fields of a transaction, based on the current state retrieved from the server the Client is connected to. It also converts all X-Addresses to classic addresses.
- Exports `Transaction`, `Response`, pseudo-transactions at the `xrpl.models` level

### Fixed
- Improves typing of `Response.result`
- Makes the default ledger version for `get_next_valid_seq_number` `current` instead of `validated`
- Stops erroring on non-`tesSUCCESS` responses in reliable transaction submission
- Removes runtime asserts in websocket clients that were used for type checks only
- Adds missing top-level `py.typed` file for exceptions and constants
- Fix issue where unsupported currency codes weren't being correctly processed in the binary codec
- Fixes issue with UNLModify encoding (due to a bug in rippled)
- Makes the account delete fee dynamic, based on the ledger's reserve, instead of hard-coded
- Fee scaling based on load on the ledger
- Fixes potential issue with conflicting Decimal contexts
- Fixes bug where autofilling using an `xAddress` with `None` in the Destination Tag threw a KeyError

## [1.2.0] - 2021-11-09
### Added
- Support for Python 3.10

### Fixed
- Improves documentation on using websocket clients.
- Fixes an issue sending NoRippleCheck requests
- Allows projects that use xrpl-py as a dependency to use typing

## [1.1.1] - 2021-07-02
### Fixed
- Fixes an issue encoding some non-standard currency values
- Corrects installation instructions in documentation

## [1.1.0] - 2021-06-16
### Added
- Option for `Transaction.flags` to be a `List` of `int`s instead of just an `int`
- Instance method in `Transaction` objects to calculate their hashes locally
- Additional reliability to `send_reliable_submission` by getting the hash before submitting
- Pseudo-transaction models
- Optional parameters for `get_transaction_from_hash`: `binary`, `min_ledger` and `max_ledger`
- Enum for `PaymentChannelClaim` flags
- Optional parameter to check if the `Transaction` fee is not too high before signing it
- Additional X-Address support in the binary codec and account sugar
- Method to the `Wallet` class that generates the X-Address for the wallet's account
- Async versions of all high-level functionality within the `xrpl.asyncio` package
- Web socket client under `xrpl.clients.WebsocketClient`
- Async web socket client under `xrpl.asyncio.clients.AsyncWebsocketClient`
- A general `from_dict` method for `Request` models, analogous to `Transaction.from_dict`

### Fixed
- Typos in docs/tests
- Improved readability of the README/documentation
- Expose `xrpl.utils` at the top level
- Expose `xrpl.accounts.get_account_root`
- Issue with calculating IOU precision
- Invalid X-Addresses in the XRPL Binary Codec now error with `XRPLBinaryCodecException` instead of `ValueError`
- Issues with converting certain dictionaries to/from a model using `BaseModel.from_dict`
- Better error message reporting

## [1.0.0] - 2021-03-31
### Added
- Initial release! Please open up an issue in our repo if you have any
  feedback or issues to report.<|MERGE_RESOLUTION|>--- conflicted
+++ resolved
@@ -8,13 +8,8 @@
 ## [[Unreleased]]
 
 ### Added
-<<<<<<< HEAD
-- Add support for the DeliverMax field in Payment transactions
-- Improved validation for models to also check param types
-=======
 - Support for the DeliverMax field in Payment transactions
 - Support for the `feature` RPC
->>>>>>> 70ed9c03
 
 ### Fixed
 - Allow empty strings for the purpose of removing fields in DIDSet transaction
