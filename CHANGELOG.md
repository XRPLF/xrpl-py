# Changelog

All notable changes to this project will be documented in this file.

The format is based on [Keep a Changelog](https://keepachangelog.com/en/1.0.0/),
and this project adheres to [Semantic Versioning](https://semver.org/spec/v2.0.0.html).

## [[Unreleased]]

### Added
<<<<<<< HEAD

- Support for Deep Freeze (XLS-77d)
=======
- Support for the `simulate` RPC ([XLS-69](https://github.com/XRPLF/XRPL-Standards/tree/master/XLS-0069d-simulate))

### Fixed
- `Sign`, `SignFor`, and `SignAndSubmit` methods now properly handle WebSocket clients
>>>>>>> 9ceb380c

## [4.0.0] - 2024-12-23

### Added

- Support for the Multi-Purpose Tokens (MPT) amendment (XLS-33)
- Add `include_deleted` to ledger_entry request
- Add support for XLS-70d (Credentials)

### BREAKING CHANGE:

- Remove Python 3.7 support to fix dependency installation and use 3.8 as new default.

### Fixed

- Grab the FeeSettings values from the latest validated ledger. Remove hard-coded reference to 10 drops as the reference transaction cost.

## [3.0.0] - 2024-07-16

### BREAKING CHANGE

- Use rippled API v2 as default in requests

### Added

- Support for the DeliverMax field in Payment transactions
- Support for the `feature` RPC

### Fixed

- Allow empty strings for the purpose of removing fields in DIDSet transaction
- Use `NetworkID` in faucet processing to produce a non-ambiguous URL for faucet hosts.

### Removed

- Remove deprecated `full`, `accounts`, and `type` parameters from ledger request model

## [2.6.0] - 2024-06-03

### Added

- Support for the Price Oracles amendment (XLS-47).
- Add `nfts_by_issuer` clio-only API definition
- Included `ctid` field in the `tx` request.
- `from_xrpl` method accepts input dictionary keys exclusively in the proper XRPL format.
- Support for  DynamicNFT amendment (XLS-46)

### Fixed

- Added support for `XChainModifyBridge` flag maps (fixing an issue with `NFTokenCreateOffer` flag names)
- Fixed `XChainModifyBridge` validation to allow just clearing of `MinAccountCreateAmount`
- Added support for IDE auto-completion of model constructors
- Currency codes with special characters not being allowed by IssuedCurrency objects.
- Construction of Wallet throws an "Invalid Seed" error, if the secret is not decode-able.
- Rectify the incorrect usage of a transaction flag name: Update `TF_NO_DIRECT_RIPPLE` to `TF_NO_RIPPLE_DIRECT`
- Add the missing `AMMDeposit` Flag `TF_TWO_ASSET_IF_EMPTY`

### Removed:

- Remove Hooks faucet since it's now on the Xahau testnet.

## [2.5.0] - 2023-11-30

### Added

- Support for the DID amendment (XLS-40).
- Support for `server_definitions` RPC

### Fixed

- Exported `get_nftoken_id` and `parse_nftoken_id` at the `xrpl.utils` level
- Fixed issue in `get_nftoken_id` where error is opaque when there are no `NFTokenPage`s

### Changed

- Removed sidechain-net1 Devnet faucet support as it has been decommissioned. Users should instead use the bridge between Devnet and sidechain-net2 for testing.
- Removed amm-devnet faucet support as is will soon be decommissioned

## [2.4.0] - 2023-09-27

### Added

- Added new syntax for `SetFee` pseudo transaction sent after the [XRPFees](https://xrpl.org/known-amendments.html#xrpfees) amendment. (Backwards compatible)
- Support for [XLS-38d (XChainBridge)](https://github.com/XRPLF/XRPL-Standards/tree/master/XLS-38d-XChainBridge)

### Fixed

- Update request models related to AMM
- Better error handling for when a `Wallet` is passed into an account or destination field
- Fixed AMMBid fields (BidMin, BidMax) with correct type IssuedCurrencyAmount

## [2.3.0] - 2023-08-24

### Added

- Add AMM support [XLS-30](https://github.com/XRPLF/XRPL-Standards/discussions/78)

## [2.2.0] - 2023-08-07

### Added

- Added new `Clawback` transaction as per [XLS-39](https://github.com/XRPLF/XRPL-Standards/discussions/94)

## [2.1.0] - 2023-07-24

### Fixed

- Replaced alias for `classic_address` with separate property to work around this mypy issue:
  https://github.com/python/mypy/issues/6700

## [2.0.0] - 2023-07-05

### BREAKING CHANGE

- The default signing algorithm in the `Wallet` was changed from secp256k1 to ed25519

### Added:

- Wallet support for regular key compatibility
- Added new ways of wallet generation: `from_seed`, `from_secret`, `from_entropy`, `from_secret_numbers`
- Added `address` alias to `Wallet.classic_address`
  - Replaced `Wallet.classic_address` with `Wallet.address` to avoid confusion. (`classic_address` is the same as your XRPL account `address`, and is only called classic since it's an older standard than `x-address`)
- Added `network_id` to clients in order to use the `Client` with networks beyond mainnet

### Changed:

- Updated params for `Wallet` class constructor
- `Wallet.address` is now readonly
- Removed `sequence` from `Wallet` class
- Core keypairs generate seed must take in hexstring instead of bytestring
- Core keypairs formatting for `ED25519` is now padded with zeros if length of keystring is less than 64
- Removed deprecated request wrappers (the preferred method is to directly do client.request instead)
- `AccountSetFlagInterface` now operates on transaction `tf` flags (as opposed to `asf` flags)
- `sign` is now synchronous instead of async (done by removing the optional `check_fee` param & moving checks up to other functions)
- In order to be internally consistent, all signing/submitting functions will follow the parameter order of `transaction`, `client`, `wallet`, and then other parameters. (This is because `wallet` is optional for `submit_and_wait` and so must come after `client`)
- `XRP.to_amount` now converts from XRP to drops, instead of expecting a drops amount

### Fixed:

- Added a sort of the account IDs in `multisign`, so that the `multisign` always works.
- Add `ledger_hash` and `ledger_index` to `account_nfts`, `nft_buy_offers`, and `nft_sell_offers` requests.
- Add `nft_page` to `ledger_entry` request.

### Removed:

- `send_reliable_submission` has been replaced by `submit_and_wait`
- Longer aliases for signing/submitting functions have been removed. Specifically
  - `submit_transaction` is now `submit`
  - `safe_sign_transaction` is now `sign`
  - `safe_sign_and_submit_transaction` is now `sign_and_submit`
    - The param order for `sign_and_submit` moves `wallet` after `client` to be consistent with `submit_and_wait`
  - `safe_sign_and_autofill_transaction` is now `autofill_and_sign`
    - The param order for `autofill_and_sign` moves `wallet` after `client` to be consistent with `submit_and_wait`
- Removed deprecated request functions which were just wrappers around `Client.request()`. Specifically this includes:
  - `get_account_info`
  - `get_account_transactions`
  - `get_account_payment_transactions`
  - `get_transaction_from_hash`

## [1.9.0] - 2023-06-13

### Added:

- Added `submit_and_wait` to sign (if needed), autofill, submit a transaction and wait for its final outcome
- `submit` and `send_reliable_submission` now accept an optional boolean param `fail_hard` (if `True` halt the submission if it's not immediately validated)
- Added sidechain devnet support to faucet generation
- Added `user_agent` and `usage_context` to `generate_faucet_wallet`

### Changed:

- Allowed keypairs.sign to take a hex string in addition to bytes

### Fixed:

- Refactored `does_account_exist` and `get_balance` to avoid deprecated methods and use `ledger_index` parameter
- Fixed crashes in the `SignerListSet` validation
- Improved error messages in `send_reliable_submission`
- Better error handling in reliable submission

### Removed:

- RPCs and utils related to the old sidechain design

## [1.8.0] - 2023-04-10

### Added:

- Created function alias to `safe_sign_transaction` called `sign` - safe originally used to indicate local offline signing (keys aren't exposed)
- Created function alias to `safe_sign_and_autofill_transaction` called `autofill_and_sign` to reflect order of operations
- Created function alias to `submit_transaction` called `submit`
- Created function alias to `safe_sign_and_submit_transaction` called `sign_and_submit`
- AccountSetFlags for disallowing incoming objects (e.g. `asf_disallow_incoming_trustline`)
- Added `getNFTokenID` to get the NFTokenID after minting a token.
- Added `LedgerEntryType` enum and added `type` field to `Ledger` and `LedgerData` requests
- Added the algorithm used to encode a wallet's seed to the wallet.

### Changed:

- `check_fee` now has a higher limit that is less likely to be hit
- When connected hooks v2 testnet generate_faucet_wallet now defaults to using the faucet instead of requiring specification
- Deprecated `get_account_info`, `get_transaction_from_hash`, `get_account_payment_transactions` for direct requests
- Private function `request_impl` has been renamed to `_request_impl`. Users should always use `request` over `request_impl`.
- Removed nft-devnet faucet support as it has been decommissioned ([Blog Post](https://xrpl.org/blog/2023/nft-devnet-decommission.html))

### Fixed:

- Properly type the instance functions of NestedModel
- Add additional check to `txnNotFound` error from `reliable_submission` due to race condition
- Add `nft_offer` type in `AccountObjects`
- Handle errors better in `send_reliable_submission`
- Made `send_reliable_submission` wait the full duration until `LastLedgerSequence` passes by

## [1.7.0] - 2022-10-12

### Added:

- Support for ExpandedSignerList amendment that expands the maximum signer list to 32 entries
- Function to parse the final account balances from a transaction's metadata
- Function to parse order book changes from a transaction's metadata
- Support for Ed25519 seeds that don't use the `sEd` prefix
- Support for Automated Market Maker (AMM) transactions and requests as defined in XLS-30.
- Add docs to`get_account_transactions` explaining how to allow pagination through all transaction history [#462]
- Common field `ticket_sequence` to Transaction class

### Fixed:

- Typing for factory classmethods on models
- Use properly encoded transactions in `Sign`, `SignFor`, and `SignAndSubmit`
- Fix Sphinx build errors due to incompatible version bumps

## [1.6.0] - 2022-06-02

### Added:

- Support for dynamic fee calculation
- Function to parse account balances from a transaction's metadata
- Better error handling for invalid client URL
- Exported SubscribeBook

### Fixed

- Resolve `txnNotFound` error with `send_reliable_submission` when waiting for a submitted malformed transaction
- Small typing mistake in GenericRequest
- Fix bug in GenericRequest.to_dict()

## [1.5.0] - 2022-04-25

### Added

- Support setting flags with booleans. For each transaction type supporting flags there is a `FlagInterface` to set the flags with booleans.
- `federator_info` RPC support
- Helper method for creating a cross-chain payment to/from a sidechain
- Helper method for parsing an NFTokenID

### Fixed

- Updated NFT names to match new 1.9.0 rippled names
- `xrpl.asyncio.clients` exports (now includes `request_to_websocket`, `websocket_to_response`)
- Adds optional `owner` field to NFTokenBurn
- Allows lower-case currency codes

## [1.4.0] - 2022-02-24

### Added

- Sync and async `generate_faucet_wallet` functions now support a custom
  faucet host

## [1.3.0] - 2021-12-17

### Added

- Support for the [XLS-20 NFT proposal](https://github.com/XRPLF/XRPL-Standards/discussions/46)
- `xrpl.models.amounts.get_amount_value` helper function
- `xrpl.utils.str_to_hex` and `xrpl.utils.hex_to_str` helpers
- `ledger_index` optional param for all the main account methods
- `TicketCreate` transaction model
- `GenericRequest` model for unsupported request types
- Methods to convert between `IssuedCurrency` and `IssuedCurrencyAmount`
- Support for ints and floats in the `IssuedCurrency` and `IssuedCurrencyAmount` models (and ints for `XRP`)
- `max_fee` and `fee_type` optional params for `get_fee`
- `autofill`, a new public method that populates the `fee`, `sequence`, and `last_ledger_sequence` fields of a transaction, based on the current state retrieved from the server the Client is connected to. It also converts all X-Addresses to classic addresses.
- Exports `Transaction`, `Response`, pseudo-transactions at the `xrpl.models` level

### Fixed

- Improves typing of `Response.result`
- Makes the default ledger version for `get_next_valid_seq_number` `current` instead of `validated`
- Stops erroring on non-`tesSUCCESS` responses in reliable transaction submission
- Removes runtime asserts in websocket clients that were used for type checks only
- Adds missing top-level `py.typed` file for exceptions and constants
- Fix issue where unsupported currency codes weren't being correctly processed in the binary codec
- Fixes issue with UNLModify encoding (due to a bug in rippled)
- Makes the account delete fee dynamic, based on the ledger's reserve, instead of hard-coded
- Fee scaling based on load on the ledger
- Fixes potential issue with conflicting Decimal contexts
- Fixes bug where autofilling using an `xAddress` with `None` in the Destination Tag threw a KeyError

## [1.2.0] - 2021-11-09

### Added

- Support for Python 3.10

### Fixed

- Improves documentation on using websocket clients.
- Fixes an issue sending NoRippleCheck requests
- Allows projects that use xrpl-py as a dependency to use typing

## [1.1.1] - 2021-07-02

### Fixed

- Fixes an issue encoding some non-standard currency values
- Corrects installation instructions in documentation

## [1.1.0] - 2021-06-16

### Added

- Option for `Transaction.flags` to be a `List` of `int`s instead of just an `int`
- Instance method in `Transaction` objects to calculate their hashes locally
- Additional reliability to `send_reliable_submission` by getting the hash before submitting
- Pseudo-transaction models
- Optional parameters for `get_transaction_from_hash`: `binary`, `min_ledger` and `max_ledger`
- Enum for `PaymentChannelClaim` flags
- Optional parameter to check if the `Transaction` fee is not too high before signing it
- Additional X-Address support in the binary codec and account sugar
- Method to the `Wallet` class that generates the X-Address for the wallet's account
- Async versions of all high-level functionality within the `xrpl.asyncio` package
- Web socket client under `xrpl.clients.WebsocketClient`
- Async web socket client under `xrpl.asyncio.clients.AsyncWebsocketClient`
- A general `from_dict` method for `Request` models, analogous to `Transaction.from_dict`

### Fixed

- Typos in docs/tests
- Improved readability of the README/documentation
- Expose `xrpl.utils` at the top level
- Expose `xrpl.accounts.get_account_root`
- Issue with calculating IOU precision
- Invalid X-Addresses in the XRPL Binary Codec now error with `XRPLBinaryCodecException` instead of `ValueError`
- Issues with converting certain dictionaries to/from a model using `BaseModel.from_dict`
- Better error message reporting

## [1.0.0] - 2021-03-31

### Added

- Initial release! Please open up an issue in our repo if you have any
  feedback or issues to report.<|MERGE_RESOLUTION|>--- conflicted
+++ resolved
@@ -8,15 +8,12 @@
 ## [[Unreleased]]
 
 ### Added
-<<<<<<< HEAD
 
 - Support for Deep Freeze (XLS-77d)
-=======
 - Support for the `simulate` RPC ([XLS-69](https://github.com/XRPLF/XRPL-Standards/tree/master/XLS-0069d-simulate))
 
 ### Fixed
 - `Sign`, `SignFor`, and `SignAndSubmit` methods now properly handle WebSocket clients
->>>>>>> 9ceb380c
 
 ## [4.0.0] - 2024-12-23
 
