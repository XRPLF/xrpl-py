--- conflicted
+++ resolved
@@ -8,14 +8,11 @@
 ## [[Unreleased]]
 
 ### Added
-<<<<<<< HEAD
 - Support `AMMClawback` amendment (XLS-73d).
-=======
 - Support for the `simulate` RPC ([XLS-69](https://github.com/XRPLF/XRPL-Standards/tree/master/XLS-0069d-simulate))
 
 ### Fixed
 - `Sign`, `SignFor`, and `SignAndSubmit` methods now properly handle WebSocket clients
->>>>>>> 7881dba0
 
 ## [4.0.0] - 2024-12-23
 
