--- conflicted
+++ resolved
@@ -14,12 +14,9 @@
 - Support for the Price Oracles amendment (XLS-47).
 - Add `nfts_by_issuer` clio-only API definition
 - Included `ctid` field in the `tx` request.
-<<<<<<< HEAD
 - Add `include_deleted` to ledger_entry request
-=======
 - `from_xrpl` method accepts input dictionary keys exclusively in the proper XRPL format.
 
->>>>>>> f36d6cc3
 ### Fixed
 - Added support for `XChainModifyBridge` flag maps (fixing an issue with `NFTokenCreateOffer` flag names)
 - Fixed `XChainModifyBridge` validation to allow just clearing of `MinAccountCreateAmount`
