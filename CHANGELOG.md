# Changelog

All notable changes to this project will be documented in this file.

The format is based on [Keep a Changelog](https://keepachangelog.com/en/1.0.0/),
and this project adheres to [Semantic Versioning](https://semver.org/spec/v2.0.0.html).

## [[Unreleased]]

### Added
- Add `include_deleted` to ledger_entry request

### BREAKING CHANGE:
- Remove Python 3.7 support to fix dependency installation and use 3.8 as new default.

<<<<<<< HEAD
### Added
- Support for the `Batch` amendment (XLS-56d).

### Fixed
- Handle autofilling better when multisigning transactions.
- Better typing for transaction-related helper functions.
=======
### Fixed
- Grab the FeeSettings values from the latest validated ledger. Remove hard-coded reference to 10 drops as the reference transaction cost.
>>>>>>> edfb99b5

## [3.0.0] - 2024-07-16

### BREAKING CHANGE
- Use rippled API v2 as default in requests

### Added
- Support for the DeliverMax field in Payment transactions
- Support for the `feature` RPC

### Fixed
- Allow empty strings for the purpose of removing fields in DIDSet transaction

### Removed
- Remove deprecated `full`, `accounts`, and `type` parameters from ledger request model

## [2.6.0] - 2024-06-03

### Added
- Support for the Price Oracles amendment (XLS-47).
- Add `nfts_by_issuer` clio-only API definition
- Included `ctid` field in the `tx` request.
- `from_xrpl` method accepts input dictionary keys exclusively in the proper XRPL format.

### Fixed
- Added support for `XChainModifyBridge` flag maps (fixing an issue with `NFTokenCreateOffer` flag names)
- Fixed `XChainModifyBridge` validation to allow just clearing of `MinAccountCreateAmount`
- Added support for IDE auto-completion of model constructors
- Currency codes with special characters not being allowed by IssuedCurrency objects.
- Construction of Wallet throws an "Invalid Seed" error, if the secret is not decode-able.
- Rectify the incorrect usage of a transaction flag name: Update `TF_NO_DIRECT_RIPPLE` to `TF_NO_RIPPLE_DIRECT`
- Add the missing `AMMDeposit` Flag `TF_TWO_ASSET_IF_EMPTY`

### Removed:
- Remove Hooks faucet since it's now on the Xahau testnet.

## [2.5.0] - 2023-11-30

### Added
- Support for the DID amendment (XLS-40).
- Support for `server_definitions` RPC

### Fixed
- Exported `get_nftoken_id` and `parse_nftoken_id` at the `xrpl.utils` level
- Fixed issue in `get_nftoken_id` where error is opaque when there are no `NFTokenPage`s

### Changed
- Removed sidechain-net1 Devnet faucet support as it has been decommissioned. Users should instead use the bridge between Devnet and sidechain-net2 for testing.
- Removed amm-devnet faucet support as is will soon be decommissioned

## [2.4.0] - 2023-09-27
### Added
- Added new syntax for `SetFee` pseudo transaction sent after the [XRPFees](https://xrpl.org/known-amendments.html#xrpfees) amendment. (Backwards compatible)
- Support for [XLS-38d (XChainBridge)](https://github.com/XRPLF/XRPL-Standards/tree/master/XLS-38d-XChainBridge)

### Fixed
- Update request models related to AMM
- Better error handling for when a `Wallet` is passed into an account or destination field
- Fixed AMMBid fields (BidMin, BidMax) with correct type IssuedCurrencyAmount

## [2.3.0] - 2023-08-24
### Added
- Add AMM support [XLS-30](https://github.com/XRPLF/XRPL-Standards/discussions/78)

## [2.2.0] - 2023-08-07
### Added
- Added new `Clawback` transaction as per [XLS-39](https://github.com/XRPLF/XRPL-Standards/discussions/94)

## [2.1.0] - 2023-07-24
### Fixed
- Replaced alias for `classic_address` with separate property to work around this mypy issue:
  https://github.com/python/mypy/issues/6700

## [2.0.0] - 2023-07-05
### Added:
- Wallet support for regular key compatibility
- Added new ways of wallet generation: `from_seed`, `from_secret`, `from_entropy`, `from_secret_numbers`
- Added `address` alias to `Wallet.classic_address`
  - Replaced `Wallet.classic_address` with `Wallet.address` to avoid confusion. (`classic_address` is the same as your XRPL account `address`, and is only called classic since it's an older standard than `x-address`)
- Added `network_id` to clients in order to use the `Client` with networks beyond mainnet

### Changed:
- Updated params for `Wallet` class constructor
- `Wallet.address` is now readonly
- Removed `sequence` from `Wallet` class
- Core keypairs generate seed must take in hexstring instead of bytestring
- Core keypairs formatting for `ED25519` is now padded with zeros if length of keystring is less than 64
- Removed deprecated request wrappers (the preferred method is to directly do client.request instead)
- `AccountSetFlagInterface` now operates on transaction `tf` flags (as opposed to `asf` flags)
- `sign` is now synchronous instead of async (done by removing the optional `check_fee` param & moving checks up to other functions)
- In order to be internally consistent, all signing/submitting functions will follow the parameter order of `transaction`, `client`, `wallet`, and then other parameters. (This is because `wallet` is optional for `submit_and_wait` and so must come after `client`)
- `XRP.to_amount` now converts from XRP to drops, instead of expecting a drops amount

### Fixed:
- Added a sort of the account IDs in `multisign`, so that the `multisign` always works.
- Add `ledger_hash` and `ledger_index` to `account_nfts`, `nft_buy_offers`, and `nft_sell_offers` requests.
- Add `nft_page` to `ledger_entry` request.

### Removed:
- `send_reliable_submission` has been replaced by `submit_and_wait`
- Longer aliases for signing/submitting functions have been removed. Specifically
  - `submit_transaction` is now `submit`
  - `safe_sign_transaction` is now `sign`
  - `safe_sign_and_submit_transaction` is now `sign_and_submit`
    - The param order for `sign_and_submit` moves `wallet` after `client` to be consistent with `submit_and_wait`
  - `safe_sign_and_autofill_transaction` is now `autofill_and_sign`
    - The param order for `autofill_and_sign` moves `wallet` after `client` to be consistent with `submit_and_wait`
- Removed deprecated request functions which were just wrappers around `Client.request()`. Specifically this includes:
  - `get_account_info`
  - `get_account_transactions`
  - `get_account_payment_transactions`
  - `get_transaction_from_hash`

## [1.9.0] - 2023-06-13
### Added:
- Added `submit_and_wait` to sign (if needed), autofill, submit a transaction and wait for its final outcome
- `submit` and `send_reliable_submission` now accept an optional boolean param `fail_hard` (if `True` halt the submission if it's not immediately validated)
- Added sidechain devnet support to faucet generation
- Added `user_agent` and `usage_context` to `generate_faucet_wallet`

### Changed:
- Allowed keypairs.sign to take a hex string in addition to bytes

### Fixed:
- Refactored `does_account_exist` and `get_balance` to avoid deprecated methods and use `ledger_index` parameter
- Fixed crashes in the `SignerListSet` validation
- Improved error messages in `send_reliable_submission`
- Better error handling in reliable submission

### Removed:
- RPCs and utils related to the old sidechain design

## [1.8.0] - 2023-04-10
### Added:
- Created function alias to `safe_sign_transaction` called `sign` - safe originally used to indicate local offline signing (keys aren't exposed)
- Created function alias to `safe_sign_and_autofill_transaction` called `autofill_and_sign` to reflect order of operations
- Created function alias to `submit_transaction` called `submit`
- Created function alias to `safe_sign_and_submit_transaction` called `sign_and_submit`
- AccountSetFlags for disallowing incoming objects (e.g. `asf_disallow_incoming_trustline`)
- Added `getNFTokenID` to get the NFTokenID after minting a token.
- Added `LedgerEntryType` enum and added `type` field to `Ledger` and `LedgerData` requests
- Added the algorithm used to encode a wallet's seed to the wallet.

### Changed:
- `check_fee` now has a higher limit that is less likely to be hit
- When connected hooks v2 testnet generate_faucet_wallet now defaults to using the faucet instead of requiring specification
- Deprecated `get_account_info`, `get_transaction_from_hash`, `get_account_payment_transactions` for direct requests
- Private function `request_impl` has been renamed to `_request_impl`. Users should always use `request` over `request_impl`.
- Removed nft-devnet faucet support as it has been decommissioned ([Blog Post](https://xrpl.org/blog/2023/nft-devnet-decommission.html))

### Fixed:
- Properly type the instance functions of NestedModel
- Add additional check to `txnNotFound` error from `reliable_submission` due to race condition
- Add `nft_offer` type in `AccountObjects`
- Handle errors better in `send_reliable_submission`
- Made `send_reliable_submission` wait the full duration until `LastLedgerSequence` passes by

## [1.7.0] - 2022-10-12
### Added:
- Support for ExpandedSignerList amendment that expands the maximum signer list to 32 entries
- Function to parse the final account balances from a transaction's metadata
- Function to parse order book changes from a transaction's metadata
- Support for Ed25519 seeds that don't use the `sEd` prefix
- Support for Automated Market Maker (AMM) transactions and requests as defined in XLS-30.
- Add docs to`get_account_transactions` explaining how to allow pagination through all transaction history [#462]
- Common field `ticket_sequence` to Transaction class

### Fixed:
- Typing for factory classmethods on models
- Use properly encoded transactions in `Sign`, `SignFor`, and `SignAndSubmit`
- Fix Sphinx build errors due to incompatible version bumps

## [1.6.0] - 2022-06-02
### Added:
- Support for dynamic fee calculation
- Function to parse account balances from a transaction's metadata
- Better error handling for invalid client URL
- Exported SubscribeBook

### Fixed
- Resolve `txnNotFound` error with `send_reliable_submission` when waiting for a submitted malformed transaction
- Small typing mistake in GenericRequest
- Fix bug in GenericRequest.to_dict()

## [1.5.0] - 2022-04-25
### Added
- Support setting flags with booleans. For each transaction type supporting flags there is a `FlagInterface` to set the flags with booleans.
- `federator_info` RPC support
- Helper method for creating a cross-chain payment to/from a sidechain
- Helper method for parsing an NFTokenID

### Fixed
- Updated NFT names to match new 1.9.0 rippled names
- `xrpl.asyncio.clients` exports (now includes `request_to_websocket`, `websocket_to_response`)
- Adds optional `owner` field to NFTokenBurn
- Allows lower-case currency codes

## [1.4.0] - 2022-02-24
### Added
- Sync and async `generate_faucet_wallet` functions now support a custom
  faucet host

## [1.3.0] - 2021-12-17
### Added
- Support for the [XLS-20 NFT proposal](https://github.com/XRPLF/XRPL-Standards/discussions/46)
- `xrpl.models.amounts.get_amount_value` helper function
- `xrpl.utils.str_to_hex` and `xrpl.utils.hex_to_str` helpers
- `ledger_index` optional param for all the main account methods
- `TicketCreate` transaction model
- `GenericRequest` model for unsupported request types
- Methods to convert between `IssuedCurrency` and `IssuedCurrencyAmount`
- Support for ints and floats in the `IssuedCurrency` and `IssuedCurrencyAmount` models (and ints for `XRP`)
- `max_fee` and `fee_type` optional params for `get_fee`
- `autofill`, a new public method that populates the `fee`, `sequence`, and `last_ledger_sequence` fields of a transaction, based on the current state retrieved from the server the Client is connected to. It also converts all X-Addresses to classic addresses.
- Exports `Transaction`, `Response`, pseudo-transactions at the `xrpl.models` level

### Fixed
- Improves typing of `Response.result`
- Makes the default ledger version for `get_next_valid_seq_number` `current` instead of `validated`
- Stops erroring on non-`tesSUCCESS` responses in reliable transaction submission
- Removes runtime asserts in websocket clients that were used for type checks only
- Adds missing top-level `py.typed` file for exceptions and constants
- Fix issue where unsupported currency codes weren't being correctly processed in the binary codec
- Fixes issue with UNLModify encoding (due to a bug in rippled)
- Makes the account delete fee dynamic, based on the ledger's reserve, instead of hard-coded
- Fee scaling based on load on the ledger
- Fixes potential issue with conflicting Decimal contexts
- Fixes bug where autofilling using an `xAddress` with `None` in the Destination Tag threw a KeyError

## [1.2.0] - 2021-11-09
### Added
- Support for Python 3.10

### Fixed
- Improves documentation on using websocket clients.
- Fixes an issue sending NoRippleCheck requests
- Allows projects that use xrpl-py as a dependency to use typing

## [1.1.1] - 2021-07-02
### Fixed
- Fixes an issue encoding some non-standard currency values
- Corrects installation instructions in documentation

## [1.1.0] - 2021-06-16
### Added
- Option for `Transaction.flags` to be a `List` of `int`s instead of just an `int`
- Instance method in `Transaction` objects to calculate their hashes locally
- Additional reliability to `send_reliable_submission` by getting the hash before submitting
- Pseudo-transaction models
- Optional parameters for `get_transaction_from_hash`: `binary`, `min_ledger` and `max_ledger`
- Enum for `PaymentChannelClaim` flags
- Optional parameter to check if the `Transaction` fee is not too high before signing it
- Additional X-Address support in the binary codec and account sugar
- Method to the `Wallet` class that generates the X-Address for the wallet's account
- Async versions of all high-level functionality within the `xrpl.asyncio` package
- Web socket client under `xrpl.clients.WebsocketClient`
- Async web socket client under `xrpl.asyncio.clients.AsyncWebsocketClient`
- A general `from_dict` method for `Request` models, analogous to `Transaction.from_dict`

### Fixed
- Typos in docs/tests
- Improved readability of the README/documentation
- Expose `xrpl.utils` at the top level
- Expose `xrpl.accounts.get_account_root`
- Issue with calculating IOU precision
- Invalid X-Addresses in the XRPL Binary Codec now error with `XRPLBinaryCodecException` instead of `ValueError`
- Issues with converting certain dictionaries to/from a model using `BaseModel.from_dict`
- Better error message reporting

## [1.0.0] - 2021-03-31
### Added
- Initial release! Please open up an issue in our repo if you have any
  feedback or issues to report.<|MERGE_RESOLUTION|>--- conflicted
+++ resolved
@@ -13,17 +13,13 @@
 ### BREAKING CHANGE:
 - Remove Python 3.7 support to fix dependency installation and use 3.8 as new default.
 
-<<<<<<< HEAD
 ### Added
 - Support for the `Batch` amendment (XLS-56d).
 
 ### Fixed
+- Grab the FeeSettings values from the latest validated ledger. Remove hard-coded reference to 10 drops as the reference transaction cost.
 - Handle autofilling better when multisigning transactions.
 - Better typing for transaction-related helper functions.
-=======
-### Fixed
-- Grab the FeeSettings values from the latest validated ledger. Remove hard-coded reference to 10 drops as the reference transaction cost.
->>>>>>> edfb99b5
 
 ## [3.0.0] - 2024-07-16
 
