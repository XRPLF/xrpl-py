# Changelog

All notable changes to this project will be documented in this file.

The format is based on [Keep a Changelog](https://keepachangelog.com/en/1.0.0/),
and this project adheres to [Semantic Versioning](https://semver.org/spec/v2.0.0.html).

## [[Unreleased]]

## [2.4.0] - 2023-09-27
### Added
<<<<<<< HEAD

- Added new syntax for `SetFee` psuedo transaction sent after the [XRPFees](https://xrpl.org/known-amendments.html#xrpfees) amendment. (Backwards compatible)
=======
- Added new syntax for `SetFee` pseudo transaction sent after the [XRPFees](https://xrpl.org/known-amendments.html#xrpfees) amendment. (Backwards compatible)
- Support for [XLS-38d (XChainBridge)](https://github.com/XRPLF/XRPL-Standards/tree/master/XLS-38d-XChainBridge)

### Fixed
>>>>>>> fc3a3d8f
- Update request models related to AMM
- Better error handling for when a `Wallet` is passed into an account or destination field
- Fixed AMMBid fields (BidMin, BidMax) with correct type IssuedCurrencyAmount

## [2.3.0] - 2023-08-24

### Added

- Add AMM support [XLS-30](https://github.com/XRPLF/XRPL-Standards/discussions/78)

### Fixed

- Exported `get_nftoken_id` and `parse_nftoken_id` at the `xrpl.utils` level
- Fixed issue in `get_nftoken_id` where error is opaque when there are no `NFTokenPage`s

## [2.2.0] - 2023-08-07

### Added

- Added new `Clawback` transaction as per [XLS-39](https://github.com/XRPLF/XRPL-Standards/discussions/94)

## [2.1.0] - 2023-07-24

### Fixed
<<<<<<< HEAD

=======
>>>>>>> fc3a3d8f
- Replaced alias for `classic_address` with separate property to work around this mypy issue:
  https://github.com/python/mypy/issues/6700

## [2.0.0] - 2023-07-05

### Added:

- Wallet support for regular key compatibility
- Added new ways of wallet generation: `from_seed`, `from_secret`, `from_entropy`, `from_secret_numbers`
- Added `address` alias to `Wallet.classic_address`
  - Replaced `Wallet.classic_address` with `Wallet.address` to avoid confusion. (`classic_address` is the same as your XRPL account `address`, and is only called classic since it's an older standard than `x-address`)
- Added `network_id` to clients in order to use the `Client` with networks beyond mainnet

### Changed:

- Updated params for `Wallet` class constructor
- `Wallet.address` is now readonly
- Removed `sequence` from `Wallet` class
- Core keypairs generate seed must take in hexstring instead of bytestring
- Core keypairs formatting for `ED25519` is now padded with zeros if length of keystring is less than 64
- Removed deprecated request wrappers (the preferred method is to directly do client.request instead)
- `AccountSetFlagInterface` now operates on transaction `tf` flags (as opposed to `asf` flags)
- `sign` is now synchronous instead of async (done by removing the optional `check_fee` param & moving checks up to other functions)
- In order to be internally consistent, all signing/submitting functions will follow the parameter order of `transaction`, `client`, `wallet`, and then other parameters. (This is because `wallet` is optional for `submit_and_wait` and so must come after `client`)
- `XRP.to_amount` now converts from XRP to drops, instead of expecting a drops amount

### Fixed:

- Added a sort of the account IDs in `multisign`, so that the `multisign` always works.
- Add `ledger_hash` and `ledger_index` to `account_nfts`, `nft_buy_offers`, and `nft_sell_offers` requests.
- Add `nft_page` to `ledger_entry` request.

### Removed:

- `send_reliable_submission` has been replaced by `submit_and_wait`
- Longer aliases for signing/submitting functions have been removed. Specifically
  - `submit_transaction` is now `submit`
  - `safe_sign_transaction` is now `sign`
  - `safe_sign_and_submit_transaction` is now `sign_and_submit`
    - The param order for `sign_and_submit` moves `wallet` after `client` to be consistent with `submit_and_wait`
  - `safe_sign_and_autofill_transaction` is now `autofill_and_sign`
    - The param order for `autofill_and_sign` moves `wallet` after `client` to be consistent with `submit_and_wait`
- Removed deprecated request functions which were just wrappers around `Client.request()`. Specifically this includes:
  - `get_account_info`
  - `get_account_transactions`
  - `get_account_payment_transactions`
  - `get_transaction_from_hash`

## [1.9.0] - 2023-06-13

### Added:

- Added `submit_and_wait` to sign (if needed), autofill, submit a transaction and wait for its final outcome
- `submit` and `send_reliable_submission` now accept an optional boolean param `fail_hard` (if `True` halt the submission if it's not immediately validated)
- Added sidechain devnet support to faucet generation
- Added `user_agent` and `usage_context` to `generate_faucet_wallet`

### Changed:

- Allowed keypairs.sign to take a hex string in addition to bytes

### Fixed:

- Refactored `does_account_exist` and `get_balance` to avoid deprecated methods and use `ledger_index` parameter
- Fixed crashes in the `SignerListSet` validation
- Improved error messages in `send_reliable_submission`
- Better error handling in reliable submission

### Removed:

- RPCs and utils related to the old sidechain design

## [1.8.0] - 2023-04-10

### Added:

- Created function alias to `safe_sign_transaction` called `sign` - safe originally used to indicate local offline signing (keys aren't exposed)
- Created function alias to `safe_sign_and_autofill_transaction` called `autofill_and_sign` to reflect order of operations
- Created function alias to `submit_transaction` called `submit`
- Created function alias to `safe_sign_and_submit_transaction` called `sign_and_submit`
- AccountSetFlags for disallowing incoming objects (e.g. `asf_disallow_incoming_trustline`)
- Added `getNFTokenID` to get the NFTokenID after minting a token.
- Added `LedgerEntryType` enum and added `type` field to `Ledger` and `LedgerData` requests
- Added the algorithm used to encode a wallet's seed to the wallet.

### Changed:

- `check_fee` now has a higher limit that is less likely to be hit
- When connected hooks v2 testnet generate_faucet_wallet now defaults to using the faucet instead of requiring specification
- Deprecated `get_account_info`, `get_transaction_from_hash`, `get_account_payment_transactions` for direct requests
- Private function `request_impl` has been renamed to `_request_impl`. Users should always use `request` over `request_impl`.
- Removed nft-devnet faucet support as it has been decommissioned ([Blog Post](https://xrpl.org/blog/2023/nft-devnet-decommission.html))

### Fixed:

- Properly type the instance functions of NestedModel
- Add additional check to `txnNotFound` error from `reliable_submission` due to race condition
- Add `nft_offer` type in `AccountObjects`
- Handle errors better in `send_reliable_submission`
- Made `send_reliable_submission` wait the full duration until `LastLedgerSequence` passes by

## [1.7.0] - 2022-10-12

### Added:

- Support for ExpandedSignerList amendment that expands the maximum signer list to 32 entries
- Function to parse the final account balances from a transaction's metadata
- Function to parse order book changes from a transaction's metadata
- Support for Ed25519 seeds that don't use the `sEd` prefix
- Support for Automated Market Maker (AMM) transactions and requests as defined in XLS-30.
- Add docs to`get_account_transactions` explaining how to allow pagination through all transaction history [#462]
- Common field `ticket_sequence` to Transaction class

### Fixed:

- Typing for factory classmethods on models
- Use properly encoded transactions in `Sign`, `SignFor`, and `SignAndSubmit`
- Fix Sphinx build errors due to incompatible version bumps

## [1.6.0] - 2022-06-02

### Added:

- Support for dynamic fee calculation
- Function to parse account balances from a transaction's metadata
- Better error handling for invalid client URL
- Exported SubscribeBook

### Fixed

- Resolve `txnNotFound` error with `send_reliable_submission` when waiting for a submitted malformed transaction
- Small typing mistake in GenericRequest
- Fix bug in GenericRequest.to_dict()

## [1.5.0] - 2022-04-25

### Added

- Support setting flags with booleans. For each transaction type supporting flags there is a `FlagInterface` to set the flags with booleans.
- `federator_info` RPC support
- Helper method for creating a cross-chain payment to/from a sidechain
- Helper method for parsing an NFTokenID

### Fixed

- Updated NFT names to match new 1.9.0 rippled names
- `xrpl.asyncio.clients` exports (now includes `request_to_websocket`, `websocket_to_response`)
- Adds optional `owner` field to NFTokenBurn
- Allows lower-case currency codes

## [1.4.0] - 2022-02-24

### Added

- Sync and async `generate_faucet_wallet` functions now support a custom
  faucet host

## [1.3.0] - 2021-12-17

### Added

- Support for the [XLS-20 NFT proposal](https://github.com/XRPLF/XRPL-Standards/discussions/46)
- `xrpl.models.amounts.get_amount_value` helper function
- `xrpl.utils.str_to_hex` and `xrpl.utils.hex_to_str` helpers
- `ledger_index` optional param for all the main account methods
- `TicketCreate` transaction model
- `GenericRequest` model for unsupported request types
- Methods to convert between `IssuedCurrency` and `IssuedCurrencyAmount`
- Support for ints and floats in the `IssuedCurrency` and `IssuedCurrencyAmount` models (and ints for `XRP`)
- `max_fee` and `fee_type` optional params for `get_fee`
- `autofill`, a new public method that populates the `fee`, `sequence`, and `last_ledger_sequence` fields of a transaction, based on the current state retrieved from the server the Client is connected to. It also converts all X-Addresses to classic addresses.
- Exports `Transaction`, `Response`, pseudo-transactions at the `xrpl.models` level

### Fixed

- Improves typing of `Response.result`
- Makes the default ledger version for `get_next_valid_seq_number` `current` instead of `validated`
- Stops erroring on non-`tesSUCCESS` responses in reliable transaction submission
- Removes runtime asserts in websocket clients that were used for type checks only
- Adds missing top-level `py.typed` file for exceptions and constants
- Fix issue where unsupported currency codes weren't being correctly processed in the binary codec
- Fixes issue with UNLModify encoding (due to a bug in rippled)
- Makes the account delete fee dynamic, based on the ledger's reserve, instead of hard-coded
- Fee scaling based on load on the ledger
- Fixes potential issue with conflicting Decimal contexts
- Fixes bug where autofilling using an `xAddress` with `None` in the Destination Tag threw a KeyError

## [1.2.0] - 2021-11-09

### Added

- Support for Python 3.10

### Fixed

- Improves documentation on using websocket clients.
- Fixes an issue sending NoRippleCheck requests
- Allows projects that use xrpl-py as a dependency to use typing

## [1.1.1] - 2021-07-02

### Fixed

- Fixes an issue encoding some non-standard currency values
- Corrects installation instructions in documentation

## [1.1.0] - 2021-06-16

### Added

- Option for `Transaction.flags` to be a `List` of `int`s instead of just an `int`
- Instance method in `Transaction` objects to calculate their hashes locally
- Additional reliability to `send_reliable_submission` by getting the hash before submitting
- Pseudo-transaction models
- Optional parameters for `get_transaction_from_hash`: `binary`, `min_ledger` and `max_ledger`
- Enum for `PaymentChannelClaim` flags
- Optional parameter to check if the `Transaction` fee is not too high before signing it
- Additional X-Address support in the binary codec and account sugar
- Method to the `Wallet` class that generates the X-Address for the wallet's account
- Async versions of all high-level functionality within the `xrpl.asyncio` package
- Web socket client under `xrpl.clients.WebsocketClient`
- Async web socket client under `xrpl.asyncio.clients.AsyncWebsocketClient`
- A general `from_dict` method for `Request` models, analogous to `Transaction.from_dict`

### Fixed

- Typos in docs/tests
- Improved readability of the README/documentation
- Expose `xrpl.utils` at the top level
- Expose `xrpl.accounts.get_account_root`
- Issue with calculating IOU precision
- Invalid X-Addresses in the XRPL Binary Codec now error with `XRPLBinaryCodecException` instead of `ValueError`
- Issues with converting certain dictionaries to/from a model using `BaseModel.from_dict`
- Better error message reporting

## [1.0.0] - 2021-03-31

### Added

- Initial release! Please open up an issue in our repo if you have any
  feedback or issues to report.<|MERGE_RESOLUTION|>--- conflicted
+++ resolved
@@ -9,15 +9,10 @@
 
 ## [2.4.0] - 2023-09-27
 ### Added
-<<<<<<< HEAD
-
-- Added new syntax for `SetFee` psuedo transaction sent after the [XRPFees](https://xrpl.org/known-amendments.html#xrpfees) amendment. (Backwards compatible)
-=======
 - Added new syntax for `SetFee` pseudo transaction sent after the [XRPFees](https://xrpl.org/known-amendments.html#xrpfees) amendment. (Backwards compatible)
 - Support for [XLS-38d (XChainBridge)](https://github.com/XRPLF/XRPL-Standards/tree/master/XLS-38d-XChainBridge)
 
 ### Fixed
->>>>>>> fc3a3d8f
 - Update request models related to AMM
 - Better error handling for when a `Wallet` is passed into an account or destination field
 - Fixed AMMBid fields (BidMin, BidMax) with correct type IssuedCurrencyAmount
@@ -42,10 +37,6 @@
 ## [2.1.0] - 2023-07-24
 
 ### Fixed
-<<<<<<< HEAD
-
-=======
->>>>>>> fc3a3d8f
 - Replaced alias for `classic_address` with separate property to work around this mypy issue:
   https://github.com/python/mypy/issues/6700
 
