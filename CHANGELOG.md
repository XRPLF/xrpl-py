--- conflicted
+++ resolved
@@ -9,10 +9,7 @@
 
 ### Added
 - Support for the Lending Protocol (XLS-66d)
-<<<<<<< HEAD
-=======
-
->>>>>>> 9f537b11
+
 ## [[4.3.1]] - 2025-11-12
 
 ### Added
