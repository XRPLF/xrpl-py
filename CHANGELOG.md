--- conflicted
+++ resolved
@@ -7,11 +7,8 @@
 
 ## [[Unreleased]]
 ### Added:
-<<<<<<< HEAD
+- Created function alias to `safe_sign_transaction` called `sign` - safe originally used to indicate local offline signing (keys aren't exposed)
 - Created function alias to `safe_sign_and_autofill_transaction` called `sign_and_autofill`
-=======
-- Created function alias to `safe_sign_transaction` called `sign` - safe originally used to indicate local offline signing (keys aren't exposed)
->>>>>>> 1e8e6fda
 
 ### Changed:
 - `check_fee` now has a higher limit that is less likely to be hit
