# Changelog

All notable changes to this project will be documented in this file.

The format is based on [Keep a Changelog](https://keepachangelog.com/en/1.0.0/),
and this project adheres to [Semantic Versioning](https://semver.org/spec/v2.0.0.html).

## [Unreleased]
<<<<<<< HEAD
### Added
- Instance method in `Transaction` objects to calculate their hashes locally
=======
- Added option for `Transaction.flags` to be a `List` of `int`s instead of just an `int`
>>>>>>> f6f4f569

## [1.0.0] - 2021-03-31
### Added
- Initial release! Please open up an issue in our repo if you have any
  feedback or issues to report.<|MERGE_RESOLUTION|>--- conflicted
+++ resolved
@@ -6,12 +6,9 @@
 and this project adheres to [Semantic Versioning](https://semver.org/spec/v2.0.0.html).
 
 ## [Unreleased]
-<<<<<<< HEAD
 ### Added
 - Instance method in `Transaction` objects to calculate their hashes locally
-=======
-- Added option for `Transaction.flags` to be a `List` of `int`s instead of just an `int`
->>>>>>> f6f4f569
+- Option for `Transaction.flags` to be a `List` of `int`s instead of just an `int`
 
 ## [1.0.0] - 2021-03-31
 ### Added
