# Changelog

All notable changes to this project will be documented in this file.

The format is based on [Keep a Changelog](https://keepachangelog.com/en/1.0.0/),
and this project adheres to [Semantic Versioning](https://semver.org/spec/v2.0.0.html).

## [[Unreleased]]

### Fixed
<<<<<<< HEAD
- add `MPTCurrency` support in `Issue` (rippled internal type)
=======
- add `MPTAmount` support in `Issue` (rippled internal type)
- Fixed the implementation error in get_latest_open_ledger_sequence method. The change uses the "current" ledger for extracting sequence number.
>>>>>>> c8610c4c

### Added
- Improved validation for models to also check param types

## [4.1.0] - 2025-2-13

### Added

- Support for `Deep Freeze` (XLS-77d)
- Support for  `PermissionedDomains` (XLS-80)
- Support `AMMClawback` amendment (XLS-73d)
- Support for the `simulate` RPC ([XLS-69](https://github.com/XRPLF/XRPL-Standards/tree/master/XLS-0069d-simulate))

### Fixed
- `Sign`, `SignFor`, and `SignAndSubmit` methods now properly handle WebSocket clients

## [4.0.0] - 2024-12-23

### Added

- Support for the Multi-Purpose Tokens (MPT) amendment (XLS-33)
- Add `include_deleted` to ledger_entry request
- Add support for XLS-70d (Credentials)

### BREAKING CHANGE:

- Remove Python 3.7 support to fix dependency installation and use 3.8 as new default.
- Ensure consistent use of ED25519 as the default cryptographic algorithm in `Wallet.from_secret_numbers` method, aligning with changes made in v2.0.0

### Fixed

- Grab the FeeSettings values from the latest validated ledger. Remove hard-coded reference to 10 drops as the reference transaction cost.

## [3.0.0] - 2024-07-16

### BREAKING CHANGE

- Use rippled API v2 as default in requests

### Added

- Support for the DeliverMax field in Payment transactions
- Support for the `feature` RPC

### Fixed

- Allow empty strings for the purpose of removing fields in DIDSet transaction
- Use `NetworkID` in faucet processing to produce a non-ambiguous URL for faucet hosts.

### Removed

- Remove deprecated `full`, `accounts`, and `type` parameters from ledger request model

## [2.6.0] - 2024-06-03

### Added

- Support for the Price Oracles amendment (XLS-47).
- Add `nfts_by_issuer` clio-only API definition
- Included `ctid` field in the `tx` request.
- `from_xrpl` method accepts input dictionary keys exclusively in the proper XRPL format.
- Support for  DynamicNFT amendment (XLS-46)

### Fixed

- Added support for `XChainModifyBridge` flag maps (fixing an issue with `NFTokenCreateOffer` flag names)
- Fixed `XChainModifyBridge` validation to allow just clearing of `MinAccountCreateAmount`
- Added support for IDE auto-completion of model constructors
- Currency codes with special characters not being allowed by IssuedCurrency objects.
- Construction of Wallet throws an "Invalid Seed" error, if the secret is not decode-able.
- Rectify the incorrect usage of a transaction flag name: Update `TF_NO_DIRECT_RIPPLE` to `TF_NO_RIPPLE_DIRECT`
- Add the missing `AMMDeposit` Flag `TF_TWO_ASSET_IF_EMPTY`

### Removed:

- Remove Hooks faucet since it's now on the Xahau testnet.

## [2.5.0] - 2023-11-30

### Added

- Support for the DID amendment (XLS-40).
- Support for `server_definitions` RPC

### Fixed

- Exported `get_nftoken_id` and `parse_nftoken_id` at the `xrpl.utils` level
- Fixed issue in `get_nftoken_id` where error is opaque when there are no `NFTokenPage`s

### Changed

- Removed sidechain-net1 Devnet faucet support as it has been decommissioned. Users should instead use the bridge between Devnet and sidechain-net2 for testing.
- Removed amm-devnet faucet support as is will soon be decommissioned

## [2.4.0] - 2023-09-27

### Added

- Added new syntax for `SetFee` pseudo transaction sent after the [XRPFees](https://xrpl.org/known-amendments.html#xrpfees) amendment. (Backwards compatible)
- Support for [XLS-38d (XChainBridge)](https://github.com/XRPLF/XRPL-Standards/tree/master/XLS-38d-XChainBridge)

### Fixed

- Update request models related to AMM
- Better error handling for when a `Wallet` is passed into an account or destination field
- Fixed AMMBid fields (BidMin, BidMax) with correct type IssuedCurrencyAmount

## [2.3.0] - 2023-08-24

### Added

- Add AMM support [XLS-30](https://github.com/XRPLF/XRPL-Standards/discussions/78)

## [2.2.0] - 2023-08-07

### Added

- Added new `Clawback` transaction as per [XLS-39](https://github.com/XRPLF/XRPL-Standards/discussions/94)

## [2.1.0] - 2023-07-24

### Fixed

- Replaced alias for `classic_address` with separate property to work around this mypy issue:
  https://github.com/python/mypy/issues/6700

## [2.0.0] - 2023-07-05

### BREAKING CHANGE

- The default signing algorithm in the `Wallet` was changed from secp256k1 to ed25519

### Added:

- Wallet support for regular key compatibility
- Added new ways of wallet generation: `from_seed`, `from_secret`, `from_entropy`, `from_secret_numbers`
- Added `address` alias to `Wallet.classic_address`
  - Replaced `Wallet.classic_address` with `Wallet.address` to avoid confusion. (`classic_address` is the same as your XRPL account `address`, and is only called classic since it's an older standard than `x-address`)
- Added `network_id` to clients in order to use the `Client` with networks beyond mainnet

### Changed:

- Updated params for `Wallet` class constructor
- `Wallet.address` is now readonly
- Removed `sequence` from `Wallet` class
- Core keypairs generate seed must take in hexstring instead of bytestring
- Core keypairs formatting for `ED25519` is now padded with zeros if length of keystring is less than 64
- Removed deprecated request wrappers (the preferred method is to directly do client.request instead)
- `AccountSetFlagInterface` now operates on transaction `tf` flags (as opposed to `asf` flags)
- `sign` is now synchronous instead of async (done by removing the optional `check_fee` param & moving checks up to other functions)
- In order to be internally consistent, all signing/submitting functions will follow the parameter order of `transaction`, `client`, `wallet`, and then other parameters. (This is because `wallet` is optional for `submit_and_wait` and so must come after `client`)
- `XRP.to_amount` now converts from XRP to drops, instead of expecting a drops amount

### Fixed:

- Added a sort of the account IDs in `multisign`, so that the `multisign` always works.
- Add `ledger_hash` and `ledger_index` to `account_nfts`, `nft_buy_offers`, and `nft_sell_offers` requests.
- Add `nft_page` to `ledger_entry` request.

### Removed:

- `send_reliable_submission` has been replaced by `submit_and_wait`
- Longer aliases for signing/submitting functions have been removed. Specifically
  - `submit_transaction` is now `submit`
  - `safe_sign_transaction` is now `sign`
  - `safe_sign_and_submit_transaction` is now `sign_and_submit`
    - The param order for `sign_and_submit` moves `wallet` after `client` to be consistent with `submit_and_wait`
  - `safe_sign_and_autofill_transaction` is now `autofill_and_sign`
    - The param order for `autofill_and_sign` moves `wallet` after `client` to be consistent with `submit_and_wait`
- Removed deprecated request functions which were just wrappers around `Client.request()`. Specifically this includes:
  - `get_account_info`
  - `get_account_transactions`
  - `get_account_payment_transactions`
  - `get_transaction_from_hash`

## [1.9.0] - 2023-06-13

### Added:

- Added `submit_and_wait` to sign (if needed), autofill, submit a transaction and wait for its final outcome
- `submit` and `send_reliable_submission` now accept an optional boolean param `fail_hard` (if `True` halt the submission if it's not immediately validated)
- Added sidechain devnet support to faucet generation
- Added `user_agent` and `usage_context` to `generate_faucet_wallet`

### Changed:

- Allowed keypairs.sign to take a hex string in addition to bytes

### Fixed:

- Refactored `does_account_exist` and `get_balance` to avoid deprecated methods and use `ledger_index` parameter
- Fixed crashes in the `SignerListSet` validation
- Improved error messages in `send_reliable_submission`
- Better error handling in reliable submission

### Removed:

- RPCs and utils related to the old sidechain design

## [1.8.0] - 2023-04-10

### Added:

- Created function alias to `safe_sign_transaction` called `sign` - safe originally used to indicate local offline signing (keys aren't exposed)
- Created function alias to `safe_sign_and_autofill_transaction` called `autofill_and_sign` to reflect order of operations
- Created function alias to `submit_transaction` called `submit`
- Created function alias to `safe_sign_and_submit_transaction` called `sign_and_submit`
- AccountSetFlags for disallowing incoming objects (e.g. `asf_disallow_incoming_trustline`)
- Added `getNFTokenID` to get the NFTokenID after minting a token.
- Added `LedgerEntryType` enum and added `type` field to `Ledger` and `LedgerData` requests
- Added the algorithm used to encode a wallet's seed to the wallet.

### Changed:

- `check_fee` now has a higher limit that is less likely to be hit
- When connected hooks v2 testnet generate_faucet_wallet now defaults to using the faucet instead of requiring specification
- Deprecated `get_account_info`, `get_transaction_from_hash`, `get_account_payment_transactions` for direct requests
- Private function `request_impl` has been renamed to `_request_impl`. Users should always use `request` over `request_impl`.
- Removed nft-devnet faucet support as it has been decommissioned ([Blog Post](https://xrpl.org/blog/2023/nft-devnet-decommission.html))

### Fixed:

- Properly type the instance functions of NestedModel
- Add additional check to `txnNotFound` error from `reliable_submission` due to race condition
- Add `nft_offer` type in `AccountObjects`
- Handle errors better in `send_reliable_submission`
- Made `send_reliable_submission` wait the full duration until `LastLedgerSequence` passes by

## [1.7.0] - 2022-10-12

### Added:

- Support for ExpandedSignerList amendment that expands the maximum signer list to 32 entries
- Function to parse the final account balances from a transaction's metadata
- Function to parse order book changes from a transaction's metadata
- Support for Ed25519 seeds that don't use the `sEd` prefix
- Support for Automated Market Maker (AMM) transactions and requests as defined in XLS-30.
- Add docs to`get_account_transactions` explaining how to allow pagination through all transaction history [#462]
- Common field `ticket_sequence` to Transaction class

### Fixed:

- Typing for factory classmethods on models
- Use properly encoded transactions in `Sign`, `SignFor`, and `SignAndSubmit`
- Fix Sphinx build errors due to incompatible version bumps

## [1.6.0] - 2022-06-02

### Added:

- Support for dynamic fee calculation
- Function to parse account balances from a transaction's metadata
- Better error handling for invalid client URL
- Exported SubscribeBook

### Fixed

- Resolve `txnNotFound` error with `send_reliable_submission` when waiting for a submitted malformed transaction
- Small typing mistake in GenericRequest
- Fix bug in GenericRequest.to_dict()

## [1.5.0] - 2022-04-25

### Added

- Support setting flags with booleans. For each transaction type supporting flags there is a `FlagInterface` to set the flags with booleans.
- `federator_info` RPC support
- Helper method for creating a cross-chain payment to/from a sidechain
- Helper method for parsing an NFTokenID

### Fixed

- Updated NFT names to match new 1.9.0 rippled names
- `xrpl.asyncio.clients` exports (now includes `request_to_websocket`, `websocket_to_response`)
- Adds optional `owner` field to NFTokenBurn
- Allows lower-case currency codes

## [1.4.0] - 2022-02-24

### Added

- Sync and async `generate_faucet_wallet` functions now support a custom
  faucet host

## [1.3.0] - 2021-12-17

### Added

- Support for the [XLS-20 NFT proposal](https://github.com/XRPLF/XRPL-Standards/discussions/46)
- `xrpl.models.amounts.get_amount_value` helper function
- `xrpl.utils.str_to_hex` and `xrpl.utils.hex_to_str` helpers
- `ledger_index` optional param for all the main account methods
- `TicketCreate` transaction model
- `GenericRequest` model for unsupported request types
- Methods to convert between `IssuedCurrency` and `IssuedCurrencyAmount`
- Support for ints and floats in the `IssuedCurrency` and `IssuedCurrencyAmount` models (and ints for `XRP`)
- `max_fee` and `fee_type` optional params for `get_fee`
- `autofill`, a new public method that populates the `fee`, `sequence`, and `last_ledger_sequence` fields of a transaction, based on the current state retrieved from the server the Client is connected to. It also converts all X-Addresses to classic addresses.
- Exports `Transaction`, `Response`, pseudo-transactions at the `xrpl.models` level

### Fixed

- Improves typing of `Response.result`
- Makes the default ledger version for `get_next_valid_seq_number` `current` instead of `validated`
- Stops erroring on non-`tesSUCCESS` responses in reliable transaction submission
- Removes runtime asserts in websocket clients that were used for type checks only
- Adds missing top-level `py.typed` file for exceptions and constants
- Fix issue where unsupported currency codes weren't being correctly processed in the binary codec
- Fixes issue with UNLModify encoding (due to a bug in rippled)
- Makes the account delete fee dynamic, based on the ledger's reserve, instead of hard-coded
- Fee scaling based on load on the ledger
- Fixes potential issue with conflicting Decimal contexts
- Fixes bug where autofilling using an `xAddress` with `None` in the Destination Tag threw a KeyError

## [1.2.0] - 2021-11-09

### Added

- Support for Python 3.10

### Fixed

- Improves documentation on using websocket clients.
- Fixes an issue sending NoRippleCheck requests
- Allows projects that use xrpl-py as a dependency to use typing

## [1.1.1] - 2021-07-02

### Fixed

- Fixes an issue encoding some non-standard currency values
- Corrects installation instructions in documentation

## [1.1.0] - 2021-06-16

### Added

- Option for `Transaction.flags` to be a `List` of `int`s instead of just an `int`
- Instance method in `Transaction` objects to calculate their hashes locally
- Additional reliability to `send_reliable_submission` by getting the hash before submitting
- Pseudo-transaction models
- Optional parameters for `get_transaction_from_hash`: `binary`, `min_ledger` and `max_ledger`
- Enum for `PaymentChannelClaim` flags
- Optional parameter to check if the `Transaction` fee is not too high before signing it
- Additional X-Address support in the binary codec and account sugar
- Method to the `Wallet` class that generates the X-Address for the wallet's account
- Async versions of all high-level functionality within the `xrpl.asyncio` package
- Web socket client under `xrpl.clients.WebsocketClient`
- Async web socket client under `xrpl.asyncio.clients.AsyncWebsocketClient`
- A general `from_dict` method for `Request` models, analogous to `Transaction.from_dict`

### Fixed

- Typos in docs/tests
- Improved readability of the README/documentation
- Expose `xrpl.utils` at the top level
- Expose `xrpl.accounts.get_account_root`
- Issue with calculating IOU precision
- Invalid X-Addresses in the XRPL Binary Codec now error with `XRPLBinaryCodecException` instead of `ValueError`
- Issues with converting certain dictionaries to/from a model using `BaseModel.from_dict`
- Better error message reporting

## [1.0.0] - 2021-03-31

### Added

- Initial release! Please open up an issue in our repo if you have any
  feedback or issues to report.<|MERGE_RESOLUTION|>--- conflicted
+++ resolved
@@ -8,12 +8,8 @@
 ## [[Unreleased]]
 
 ### Fixed
-<<<<<<< HEAD
 - add `MPTCurrency` support in `Issue` (rippled internal type)
-=======
-- add `MPTAmount` support in `Issue` (rippled internal type)
 - Fixed the implementation error in get_latest_open_ledger_sequence method. The change uses the "current" ledger for extracting sequence number.
->>>>>>> c8610c4c
 
 ### Added
 - Improved validation for models to also check param types
