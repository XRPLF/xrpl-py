--- conflicted
+++ resolved
@@ -6,6 +6,10 @@
 and this project adheres to [Semantic Versioning](https://semver.org/spec/v2.0.0.html).
 
 ## [[Unreleased]]
+
+### Fixed
+- Added support for `amm_info` to `Request.from_dict`
+- Improved erroring for `amm_info`
 
 ## [4.0.0] - 2024-12-23
 
@@ -31,12 +35,7 @@
 
 ### Fixed
 - Allow empty strings for the purpose of removing fields in DIDSet transaction
-<<<<<<< HEAD
-- Added support for `amm_info` to `Request.from_dict`
-- Improved erroring for `amm_info`
-=======
 - Use `NetworkID` in faucet processing to produce a non-ambiguous URL for faucet hosts.
->>>>>>> 8c6b4895
 
 ### Removed
 - Remove deprecated `full`, `accounts`, and `type` parameters from ledger request model
