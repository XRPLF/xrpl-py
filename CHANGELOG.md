# Changelog

All notable changes to this project will be documented in this file.

The format is based on [Keep a Changelog](https://keepachangelog.com/en/1.0.0/),
and this project adheres to [Semantic Versioning](https://semver.org/spec/v2.0.0.html).

## [[Unreleased]]
### Added:
<<<<<<< HEAD
- Add ExpandedSignerList amendment support
- Add function to parse the final account balances from a transaction's metadata
=======
- Function to parse the final account balances from a transaction's metadata
- Function to parse order book changes from a transaction's metadata
- Support for Ed25519 seeds that don't use the `sEd` prefix
- Common field `ticket_sequence` to Transaction class

### Fixed:
- Typing for factory classmethods on models
- Use properly encoded transactions in `Sign`, `SignFor`, and `SignAndSubmit`
>>>>>>> 5058b422

## [1.6.0] - 2022-06-02
### Added:
- Support for dynamic fee calculation
- Function to parse account balances from a transaction's metadata
- Better error handling for invalid client URL
- Exported SubscribeBook

### Fixed
- Resolve `txnNotFound` error with `send_reliable_submission` when waiting for a submitted malformed transaction
- Small typing mistake in GenericRequest
- Fix bug in GenericRequest.to_dict()

## [1.5.0] - 2022-04-25
### Added
- Support setting flags with booleans. For each transaction type supporting flags there is a `FlagInterface` to set the flags with booleans.
- `federator_info` RPC support
- Helper method for creating a cross-chain payment to/from a sidechain
- Helper method for parsing an NFTokenID

### Fixed
- Updated NFT names to match new 1.9.0 rippled names
- `xrpl.asyncio.clients` exports (now includes `request_to_websocket`, `websocket_to_response`)
- Adds optional `owner` field to NFTokenBurn
- Allows lower-case currency codes

## [1.4.0] - 2022-02-24
### Added
- Sync and async `generate_faucet_wallet` functions now support a custom
  faucet host

## [1.3.0] - 2021-12-17
### Added
- Support for the [XLS-20 NFT proposal](https://github.com/XRPLF/XRPL-Standards/discussions/46)
- `xrpl.models.amounts.get_amount_value` helper function
- `xrpl.utils.str_to_hex` and `xrpl.utils.hex_to_str` helpers
- `ledger_index` optional param for all the main account methods
- `TicketCreate` transaction model
- `GenericRequest` model for unsupported request types
- Methods to convert between `IssuedCurrency` and `IssuedCurrencyAmount`
- Support for ints and floats in the `IssuedCurrency` and `IssuedCurrencyAmount` models (and ints for `XRP`)
- `max_fee` and `fee_type` optional params for `get_fee`
- `autofill`, a new public method that populates the `fee`, `sequence`, and `last_ledger_sequence` fields of a transaction, based on the current state retrieved from the server the Client is connected to. It also converts all X-Addresses to classic addresses.
- Exports `Transaction`, `Response`, pseudo-transactions at the `xrpl.models` level

### Fixed
- Improves typing of `Response.result`
- Makes the default ledger version for `get_next_valid_seq_number` `current` instead of `validated`
- Stops erroring on non-`tesSUCCESS` responses in reliable transaction submission
- Removes runtime asserts in websocket clients that were used for type checks only
- Adds missing top-level `py.typed` file for exceptions and constants
- Fix issue where unsupported currency codes weren't being correctly processed in the binary codec
- Fixes issue with UNLModify encoding (due to a bug in rippled)
- Makes the account delete fee dynamic, based on the ledger's reserve, instead of hard-coded
- Fee scaling based on load on the ledger
- Fixes potential issue with conflicting Decimal contexts
- Fixes bug where autofilling using an `xAddress` with `None` in the Destination Tag threw a KeyError

## [1.2.0] - 2021-11-09
### Added
- Support for Python 3.10

### Fixed
- Improves documentation on using websocket clients.
- Fixes an issue sending NoRippleCheck requests
- Allows projects that use xrpl-py as a dependency to use typing

## [1.1.1] - 2021-07-02
### Fixed
- Fixes an issue encoding some non-standard currency values
- Corrects installation instructions in documentation

## [1.1.0] - 2021-06-16
### Added
- Option for `Transaction.flags` to be a `List` of `int`s instead of just an `int`
- Instance method in `Transaction` objects to calculate their hashes locally
- Additional reliability to `send_reliable_submission` by getting the hash before submitting
- Pseudo-transaction models
- Optional parameters for `get_transaction_from_hash`: `binary`, `min_ledger` and `max_ledger`
- Enum for `PaymentChannelClaim` flags
- Optional parameter to check if the `Transaction` fee is not too high before signing it
- Additional X-Address support in the binary codec and account sugar
- Method to the `Wallet` class that generates the X-Address for the wallet's account
- Async versions of all high-level functionality within the `xrpl.asyncio` package
- Web socket client under `xrpl.clients.WebsocketClient`
- Async web socket client under `xrpl.asyncio.clients.AsyncWebsocketClient`
- A general `from_dict` method for `Request` models, analogous to `Transaction.from_dict`

### Fixed
- Typos in docs/tests
- Improved readability of the README/documentation
- Expose `xrpl.utils` at the top level
- Expose `xrpl.accounts.get_account_root`
- Issue with calculating IOU precision
- Invalid X-Addresses in the XRPL Binary Codec now error with `XRPLBinaryCodecException` instead of `ValueError`
- Issues with converting certain dictionaries to/from a model using `BaseModel.from_dict`
- Better error message reporting

## [1.0.0] - 2021-03-31
### Added
- Initial release! Please open up an issue in our repo if you have any
  feedback or issues to report.<|MERGE_RESOLUTION|>--- conflicted
+++ resolved
@@ -7,10 +7,7 @@
 
 ## [[Unreleased]]
 ### Added:
-<<<<<<< HEAD
 - Add ExpandedSignerList amendment support
-- Add function to parse the final account balances from a transaction's metadata
-=======
 - Function to parse the final account balances from a transaction's metadata
 - Function to parse order book changes from a transaction's metadata
 - Support for Ed25519 seeds that don't use the `sEd` prefix
@@ -19,7 +16,6 @@
 ### Fixed:
 - Typing for factory classmethods on models
 - Use properly encoded transactions in `Sign`, `SignFor`, and `SignAndSubmit`
->>>>>>> 5058b422
 
 ## [1.6.0] - 2022-06-02
 ### Added:
