# Changelog

All notable changes to this project will be documented in this file.

The format is based on [Keep a Changelog](https://keepachangelog.com/en/1.0.0/),
and this project adheres to [Semantic Versioning](https://semver.org/spec/v2.0.0.html).

## [[Unreleased]]

### Added
- Add support for the DeliverMax field in Payment transactions

<<<<<<< HEAD
## Fixed
- Refactor the API of `get_faucet_wallet` method. This produces a non-ambiguous URL for Testnet and Devnet faucet hosts.
=======
### Fixed
- Allow empty strings for the purpose of removing fields in DIDSet transaction
>>>>>>> b0c2b76a

## [2.6.0] - 2024-06-03

### Added
- Support for the Price Oracles amendment (XLS-47).
- Add `nfts_by_issuer` clio-only API definition
- Included `ctid` field in the `tx` request.
- `from_xrpl` method accepts input dictionary keys exclusively in the proper XRPL format.

### Fixed
- Added support for `XChainModifyBridge` flag maps (fixing an issue with `NFTokenCreateOffer` flag names)
- Fixed `XChainModifyBridge` validation to allow just clearing of `MinAccountCreateAmount`
- Added support for IDE auto-completion of model constructors
- Currency codes with special characters not being allowed by IssuedCurrency objects.
- Construction of Wallet throws an "Invalid Seed" error, if the secret is not decode-able.
- Rectify the incorrect usage of a transaction flag name: Update `TF_NO_DIRECT_RIPPLE` to `TF_NO_RIPPLE_DIRECT`
- Add the missing `AMMDeposit` Flag `TF_TWO_ASSET_IF_EMPTY`

### Removed:
- Remove Hooks faucet since it's now on the Xahau testnet.

## [2.5.0] - 2023-11-30

### Added
- Support for the DID amendment (XLS-40).
- Support for `server_definitions` RPC

### Fixed
- Exported `get_nftoken_id` and `parse_nftoken_id` at the `xrpl.utils` level
- Fixed issue in `get_nftoken_id` where error is opaque when there are no `NFTokenPage`s

### Changed
- Removed sidechain-net1 Devnet faucet support as it has been decommissioned. Users should instead use the bridge between Devnet and sidechain-net2 for testing.
- Removed amm-devnet faucet support as is will soon be decommissioned

## [2.4.0] - 2023-09-27
### Added
- Added new syntax for `SetFee` pseudo transaction sent after the [XRPFees](https://xrpl.org/known-amendments.html#xrpfees) amendment. (Backwards compatible)
- Support for [XLS-38d (XChainBridge)](https://github.com/XRPLF/XRPL-Standards/tree/master/XLS-38d-XChainBridge)

### Fixed
- Update request models related to AMM
- Better error handling for when a `Wallet` is passed into an account or destination field
- Fixed AMMBid fields (BidMin, BidMax) with correct type IssuedCurrencyAmount

## [2.3.0] - 2023-08-24
### Added
- Add AMM support [XLS-30](https://github.com/XRPLF/XRPL-Standards/discussions/78)

## [2.2.0] - 2023-08-07
### Added
- Added new `Clawback` transaction as per [XLS-39](https://github.com/XRPLF/XRPL-Standards/discussions/94)

## [2.1.0] - 2023-07-24
### Fixed
- Replaced alias for `classic_address` with separate property to work around this mypy issue:
  https://github.com/python/mypy/issues/6700

## [2.0.0] - 2023-07-05
### Added:
- Wallet support for regular key compatibility
- Added new ways of wallet generation: `from_seed`, `from_secret`, `from_entropy`, `from_secret_numbers`
- Added `address` alias to `Wallet.classic_address`
  - Replaced `Wallet.classic_address` with `Wallet.address` to avoid confusion. (`classic_address` is the same as your XRPL account `address`, and is only called classic since it's an older standard than `x-address`)
- Added `network_id` to clients in order to use the `Client` with networks beyond mainnet

### Changed:
- Updated params for `Wallet` class constructor
- `Wallet.address` is now readonly
- Removed `sequence` from `Wallet` class
- Core keypairs generate seed must take in hexstring instead of bytestring
- Core keypairs formatting for `ED25519` is now padded with zeros if length of keystring is less than 64
- Removed deprecated request wrappers (the preferred method is to directly do client.request instead)
- `AccountSetFlagInterface` now operates on transaction `tf` flags (as opposed to `asf` flags)
- `sign` is now synchronous instead of async (done by removing the optional `check_fee` param & moving checks up to other functions)
- In order to be internally consistent, all signing/submitting functions will follow the parameter order of `transaction`, `client`, `wallet`, and then other parameters. (This is because `wallet` is optional for `submit_and_wait` and so must come after `client`)
- `XRP.to_amount` now converts from XRP to drops, instead of expecting a drops amount

### Fixed:
- Added a sort of the account IDs in `multisign`, so that the `multisign` always works.
- Add `ledger_hash` and `ledger_index` to `account_nfts`, `nft_buy_offers`, and `nft_sell_offers` requests.
- Add `nft_page` to `ledger_entry` request.

### Removed:
- `send_reliable_submission` has been replaced by `submit_and_wait`
- Longer aliases for signing/submitting functions have been removed. Specifically
  - `submit_transaction` is now `submit`
  - `safe_sign_transaction` is now `sign`
  - `safe_sign_and_submit_transaction` is now `sign_and_submit`
    - The param order for `sign_and_submit` moves `wallet` after `client` to be consistent with `submit_and_wait`
  - `safe_sign_and_autofill_transaction` is now `autofill_and_sign`
    - The param order for `autofill_and_sign` moves `wallet` after `client` to be consistent with `submit_and_wait`
- Removed deprecated request functions which were just wrappers around `Client.request()`. Specifically this includes:
  - `get_account_info`
  - `get_account_transactions`
  - `get_account_payment_transactions`
  - `get_transaction_from_hash`

## [1.9.0] - 2023-06-13
### Added:
- Added `submit_and_wait` to sign (if needed), autofill, submit a transaction and wait for its final outcome
- `submit` and `send_reliable_submission` now accept an optional boolean param `fail_hard` (if `True` halt the submission if it's not immediately validated)
- Added sidechain devnet support to faucet generation
- Added `user_agent` and `usage_context` to `generate_faucet_wallet`

### Changed:
- Allowed keypairs.sign to take a hex string in addition to bytes

### Fixed:
- Refactored `does_account_exist` and `get_balance` to avoid deprecated methods and use `ledger_index` parameter
- Fixed crashes in the `SignerListSet` validation
- Improved error messages in `send_reliable_submission`
- Better error handling in reliable submission

### Removed:
- RPCs and utils related to the old sidechain design

## [1.8.0] - 2023-04-10
### Added:
- Created function alias to `safe_sign_transaction` called `sign` - safe originally used to indicate local offline signing (keys aren't exposed)
- Created function alias to `safe_sign_and_autofill_transaction` called `autofill_and_sign` to reflect order of operations
- Created function alias to `submit_transaction` called `submit`
- Created function alias to `safe_sign_and_submit_transaction` called `sign_and_submit`
- AccountSetFlags for disallowing incoming objects (e.g. `asf_disallow_incoming_trustline`)
- Added `getNFTokenID` to get the NFTokenID after minting a token.
- Added `LedgerEntryType` enum and added `type` field to `Ledger` and `LedgerData` requests
- Added the algorithm used to encode a wallet's seed to the wallet.

### Changed:
- `check_fee` now has a higher limit that is less likely to be hit
- When connected hooks v2 testnet generate_faucet_wallet now defaults to using the faucet instead of requiring specification
- Deprecated `get_account_info`, `get_transaction_from_hash`, `get_account_payment_transactions` for direct requests
- Private function `request_impl` has been renamed to `_request_impl`. Users should always use `request` over `request_impl`.
- Removed nft-devnet faucet support as it has been decommissioned ([Blog Post](https://xrpl.org/blog/2023/nft-devnet-decommission.html))

### Fixed:
- Properly type the instance functions of NestedModel
- Add additional check to `txnNotFound` error from `reliable_submission` due to race condition
- Add `nft_offer` type in `AccountObjects`
- Handle errors better in `send_reliable_submission`
- Made `send_reliable_submission` wait the full duration until `LastLedgerSequence` passes by

## [1.7.0] - 2022-10-12
### Added:
- Support for ExpandedSignerList amendment that expands the maximum signer list to 32 entries
- Function to parse the final account balances from a transaction's metadata
- Function to parse order book changes from a transaction's metadata
- Support for Ed25519 seeds that don't use the `sEd` prefix
- Support for Automated Market Maker (AMM) transactions and requests as defined in XLS-30.
- Add docs to`get_account_transactions` explaining how to allow pagination through all transaction history [#462]
- Common field `ticket_sequence` to Transaction class

### Fixed:
- Typing for factory classmethods on models
- Use properly encoded transactions in `Sign`, `SignFor`, and `SignAndSubmit`
- Fix Sphinx build errors due to incompatible version bumps

## [1.6.0] - 2022-06-02
### Added:
- Support for dynamic fee calculation
- Function to parse account balances from a transaction's metadata
- Better error handling for invalid client URL
- Exported SubscribeBook

### Fixed
- Resolve `txnNotFound` error with `send_reliable_submission` when waiting for a submitted malformed transaction
- Small typing mistake in GenericRequest
- Fix bug in GenericRequest.to_dict()

## [1.5.0] - 2022-04-25
### Added
- Support setting flags with booleans. For each transaction type supporting flags there is a `FlagInterface` to set the flags with booleans.
- `federator_info` RPC support
- Helper method for creating a cross-chain payment to/from a sidechain
- Helper method for parsing an NFTokenID

### Fixed
- Updated NFT names to match new 1.9.0 rippled names
- `xrpl.asyncio.clients` exports (now includes `request_to_websocket`, `websocket_to_response`)
- Adds optional `owner` field to NFTokenBurn
- Allows lower-case currency codes

## [1.4.0] - 2022-02-24
### Added
- Sync and async `generate_faucet_wallet` functions now support a custom
  faucet host

## [1.3.0] - 2021-12-17
### Added
- Support for the [XLS-20 NFT proposal](https://github.com/XRPLF/XRPL-Standards/discussions/46)
- `xrpl.models.amounts.get_amount_value` helper function
- `xrpl.utils.str_to_hex` and `xrpl.utils.hex_to_str` helpers
- `ledger_index` optional param for all the main account methods
- `TicketCreate` transaction model
- `GenericRequest` model for unsupported request types
- Methods to convert between `IssuedCurrency` and `IssuedCurrencyAmount`
- Support for ints and floats in the `IssuedCurrency` and `IssuedCurrencyAmount` models (and ints for `XRP`)
- `max_fee` and `fee_type` optional params for `get_fee`
- `autofill`, a new public method that populates the `fee`, `sequence`, and `last_ledger_sequence` fields of a transaction, based on the current state retrieved from the server the Client is connected to. It also converts all X-Addresses to classic addresses.
- Exports `Transaction`, `Response`, pseudo-transactions at the `xrpl.models` level

### Fixed
- Improves typing of `Response.result`
- Makes the default ledger version for `get_next_valid_seq_number` `current` instead of `validated`
- Stops erroring on non-`tesSUCCESS` responses in reliable transaction submission
- Removes runtime asserts in websocket clients that were used for type checks only
- Adds missing top-level `py.typed` file for exceptions and constants
- Fix issue where unsupported currency codes weren't being correctly processed in the binary codec
- Fixes issue with UNLModify encoding (due to a bug in rippled)
- Makes the account delete fee dynamic, based on the ledger's reserve, instead of hard-coded
- Fee scaling based on load on the ledger
- Fixes potential issue with conflicting Decimal contexts
- Fixes bug where autofilling using an `xAddress` with `None` in the Destination Tag threw a KeyError

## [1.2.0] - 2021-11-09
### Added
- Support for Python 3.10

### Fixed
- Improves documentation on using websocket clients.
- Fixes an issue sending NoRippleCheck requests
- Allows projects that use xrpl-py as a dependency to use typing

## [1.1.1] - 2021-07-02
### Fixed
- Fixes an issue encoding some non-standard currency values
- Corrects installation instructions in documentation

## [1.1.0] - 2021-06-16
### Added
- Option for `Transaction.flags` to be a `List` of `int`s instead of just an `int`
- Instance method in `Transaction` objects to calculate their hashes locally
- Additional reliability to `send_reliable_submission` by getting the hash before submitting
- Pseudo-transaction models
- Optional parameters for `get_transaction_from_hash`: `binary`, `min_ledger` and `max_ledger`
- Enum for `PaymentChannelClaim` flags
- Optional parameter to check if the `Transaction` fee is not too high before signing it
- Additional X-Address support in the binary codec and account sugar
- Method to the `Wallet` class that generates the X-Address for the wallet's account
- Async versions of all high-level functionality within the `xrpl.asyncio` package
- Web socket client under `xrpl.clients.WebsocketClient`
- Async web socket client under `xrpl.asyncio.clients.AsyncWebsocketClient`
- A general `from_dict` method for `Request` models, analogous to `Transaction.from_dict`

### Fixed
- Typos in docs/tests
- Improved readability of the README/documentation
- Expose `xrpl.utils` at the top level
- Expose `xrpl.accounts.get_account_root`
- Issue with calculating IOU precision
- Invalid X-Addresses in the XRPL Binary Codec now error with `XRPLBinaryCodecException` instead of `ValueError`
- Issues with converting certain dictionaries to/from a model using `BaseModel.from_dict`
- Better error message reporting

## [1.0.0] - 2021-03-31
### Added
- Initial release! Please open up an issue in our repo if you have any
  feedback or issues to report.<|MERGE_RESOLUTION|>--- conflicted
+++ resolved
@@ -10,13 +10,9 @@
 ### Added
 - Add support for the DeliverMax field in Payment transactions
 
-<<<<<<< HEAD
-## Fixed
+### Fixed
+- Allow empty strings for the purpose of removing fields in DIDSet transaction
 - Refactor the API of `get_faucet_wallet` method. This produces a non-ambiguous URL for Testnet and Devnet faucet hosts.
-=======
-### Fixed
-- Allow empty strings for the purpose of removing fields in DIDSet transaction
->>>>>>> b0c2b76a
 
 ## [2.6.0] - 2024-06-03
 
