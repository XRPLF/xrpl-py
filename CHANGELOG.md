# Changelog

All notable changes to this project will be documented in this file.

The format is based on [Keep a Changelog](https://keepachangelog.com/en/1.0.0/),
and this project adheres to [Semantic Versioning](https://semver.org/spec/v2.0.0.html).

## [[Unreleased]]

### Fixed
- Added `MPTCurrency` support in `Issue` (rippled internal type)
- Fixed the implementation error in get_latest_open_ledger_sequence method. The change uses the "current" ledger for extracting sequence number.
<<<<<<< HEAD
- Added support for `amm_info` to `Request.from_dict`
- Improved erroring for `amm_info`
=======
- Increase default maximum payload size for websocket client
>>>>>>> dd0e6109

### Added
- Improved validation for models to also check param types

## [4.1.0] - 2025-2-13

### Added

- Support for `Deep Freeze` (XLS-77d)
- Support for  `PermissionedDomains` (XLS-80)
- Support `AMMClawback` amendment (XLS-73d)
- Support for the `simulate` RPC ([XLS-69](https://github.com/XRPLF/XRPL-Standards/tree/master/XLS-0069d-simulate))

### Fixed
- `Sign`, `SignFor`, and `SignAndSubmit` methods now properly handle WebSocket clients

## [4.0.0] - 2024-12-23

### Added

- Support for the Multi-Purpose Tokens (MPT) amendment (XLS-33)
- Add `include_deleted` to ledger_entry request
- Add support for XLS-70d (Credentials)

### BREAKING CHANGE:

- Remove Python 3.7 support to fix dependency installation and use 3.8 as new default.
- Ensure consistent use of ED25519 as the default cryptographic algorithm in `Wallet.from_secret_numbers` method, aligning with changes made in v2.0.0

### Fixed

- Grab the FeeSettings values from the latest validated ledger. Remove hard-coded reference to 10 drops as the reference transaction cost.

## [3.0.0] - 2024-07-16

### BREAKING CHANGE

- Use rippled API v2 as default in requests

### Added

- Support for the DeliverMax field in Payment transactions
- Support for the `feature` RPC

### Fixed

- Allow empty strings for the purpose of removing fields in DIDSet transaction
- Use `NetworkID` in faucet processing to produce a non-ambiguous URL for faucet hosts.

### Removed

- Remove deprecated `full`, `accounts`, and `type` parameters from ledger request model

## [2.6.0] - 2024-06-03

### Added

- Support for the Price Oracles amendment (XLS-47).
- Add `nfts_by_issuer` clio-only API definition
- Included `ctid` field in the `tx` request.
- `from_xrpl` method accepts input dictionary keys exclusively in the proper XRPL format.
- Support for  DynamicNFT amendment (XLS-46)

### Fixed

- Added support for `XChainModifyBridge` flag maps (fixing an issue with `NFTokenCreateOffer` flag names)
- Fixed `XChainModifyBridge` validation to allow just clearing of `MinAccountCreateAmount`
- Added support for IDE auto-completion of model constructors
- Currency codes with special characters not being allowed by IssuedCurrency objects.
- Construction of Wallet throws an "Invalid Seed" error, if the secret is not decode-able.
- Rectify the incorrect usage of a transaction flag name: Update `TF_NO_DIRECT_RIPPLE` to `TF_NO_RIPPLE_DIRECT`
- Add the missing `AMMDeposit` Flag `TF_TWO_ASSET_IF_EMPTY`

### Removed:

- Remove Hooks faucet since it's now on the Xahau testnet.

## [2.5.0] - 2023-11-30

### Added

- Support for the DID amendment (XLS-40).
- Support for `server_definitions` RPC

### Fixed

- Exported `get_nftoken_id` and `parse_nftoken_id` at the `xrpl.utils` level
- Fixed issue in `get_nftoken_id` where error is opaque when there are no `NFTokenPage`s

### Changed

- Removed sidechain-net1 Devnet faucet support as it has been decommissioned. Users should instead use the bridge between Devnet and sidechain-net2 for testing.
- Removed amm-devnet faucet support as is will soon be decommissioned

## [2.4.0] - 2023-09-27

### Added

- Added new syntax for `SetFee` pseudo transaction sent after the [XRPFees](https://xrpl.org/known-amendments.html#xrpfees) amendment. (Backwards compatible)
- Support for [XLS-38d (XChainBridge)](https://github.com/XRPLF/XRPL-Standards/tree/master/XLS-38d-XChainBridge)

### Fixed

- Update request models related to AMM
- Better error handling for when a `Wallet` is passed into an account or destination field
- Fixed AMMBid fields (BidMin, BidMax) with correct type IssuedCurrencyAmount

## [2.3.0] - 2023-08-24

### Added

- Add AMM support [XLS-30](https://github.com/XRPLF/XRPL-Standards/discussions/78)

## [2.2.0] - 2023-08-07

### Added

- Added new `Clawback` transaction as per [XLS-39](https://github.com/XRPLF/XRPL-Standards/discussions/94)

## [2.1.0] - 2023-07-24

### Fixed

- Replaced alias for `classic_address` with separate property to work around this mypy issue:
  https://github.com/python/mypy/issues/6700

## [2.0.0] - 2023-07-05

### BREAKING CHANGE

- The default signing algorithm in the `Wallet` was changed from secp256k1 to ed25519

### Added:

- Wallet support for regular key compatibility
- Added new ways of wallet generation: `from_seed`, `from_secret`, `from_entropy`, `from_secret_numbers`
- Added `address` alias to `Wallet.classic_address`
  - Replaced `Wallet.classic_address` with `Wallet.address` to avoid confusion. (`classic_address` is the same as your XRPL account `address`, and is only called classic since it's an older standard than `x-address`)
- Added `network_id` to clients in order to use the `Client` with networks beyond mainnet

### Changed:

- Updated params for `Wallet` class constructor
- `Wallet.address` is now readonly
- Removed `sequence` from `Wallet` class
- Core keypairs generate seed must take in hexstring instead of bytestring
- Core keypairs formatting for `ED25519` is now padded with zeros if length of keystring is less than 64
- Removed deprecated request wrappers (the preferred method is to directly do client.request instead)
- `AccountSetFlagInterface` now operates on transaction `tf` flags (as opposed to `asf` flags)
- `sign` is now synchronous instead of async (done by removing the optional `check_fee` param & moving checks up to other functions)
- In order to be internally consistent, all signing/submitting functions will follow the parameter order of `transaction`, `client`, `wallet`, and then other parameters. (This is because `wallet` is optional for `submit_and_wait` and so must come after `client`)
- `XRP.to_amount` now converts from XRP to drops, instead of expecting a drops amount

### Fixed:

- Added a sort of the account IDs in `multisign`, so that the `multisign` always works.
- Add `ledger_hash` and `ledger_index` to `account_nfts`, `nft_buy_offers`, and `nft_sell_offers` requests.
- Add `nft_page` to `ledger_entry` request.

### Removed:

- `send_reliable_submission` has been replaced by `submit_and_wait`
- Longer aliases for signing/submitting functions have been removed. Specifically
  - `submit_transaction` is now `submit`
  - `safe_sign_transaction` is now `sign`
  - `safe_sign_and_submit_transaction` is now `sign_and_submit`
    - The param order for `sign_and_submit` moves `wallet` after `client` to be consistent with `submit_and_wait`
  - `safe_sign_and_autofill_transaction` is now `autofill_and_sign`
    - The param order for `autofill_and_sign` moves `wallet` after `client` to be consistent with `submit_and_wait`
- Removed deprecated request functions which were just wrappers around `Client.request()`. Specifically this includes:
  - `get_account_info`
  - `get_account_transactions`
  - `get_account_payment_transactions`
  - `get_transaction_from_hash`

## [1.9.0] - 2023-06-13

### Added:

- Added `submit_and_wait` to sign (if needed), autofill, submit a transaction and wait for its final outcome
- `submit` and `send_reliable_submission` now accept an optional boolean param `fail_hard` (if `True` halt the submission if it's not immediately validated)
- Added sidechain devnet support to faucet generation
- Added `user_agent` and `usage_context` to `generate_faucet_wallet`

### Changed:

- Allowed keypairs.sign to take a hex string in addition to bytes

### Fixed:

- Refactored `does_account_exist` and `get_balance` to avoid deprecated methods and use `ledger_index` parameter
- Fixed crashes in the `SignerListSet` validation
- Improved error messages in `send_reliable_submission`
- Better error handling in reliable submission

### Removed:

- RPCs and utils related to the old sidechain design

## [1.8.0] - 2023-04-10

### Added:

- Created function alias to `safe_sign_transaction` called `sign` - safe originally used to indicate local offline signing (keys aren't exposed)
- Created function alias to `safe_sign_and_autofill_transaction` called `autofill_and_sign` to reflect order of operations
- Created function alias to `submit_transaction` called `submit`
- Created function alias to `safe_sign_and_submit_transaction` called `sign_and_submit`
- AccountSetFlags for disallowing incoming objects (e.g. `asf_disallow_incoming_trustline`)
- Added `getNFTokenID` to get the NFTokenID after minting a token.
- Added `LedgerEntryType` enum and added `type` field to `Ledger` and `LedgerData` requests
- Added the algorithm used to encode a wallet's seed to the wallet.

### Changed:

- `check_fee` now has a higher limit that is less likely to be hit
- When connected hooks v2 testnet generate_faucet_wallet now defaults to using the faucet instead of requiring specification
- Deprecated `get_account_info`, `get_transaction_from_hash`, `get_account_payment_transactions` for direct requests
- Private function `request_impl` has been renamed to `_request_impl`. Users should always use `request` over `request_impl`.
- Removed nft-devnet faucet support as it has been decommissioned ([Blog Post](https://xrpl.org/blog/2023/nft-devnet-decommission.html))

### Fixed:

- Properly type the instance functions of NestedModel
- Add additional check to `txnNotFound` error from `reliable_submission` due to race condition
- Add `nft_offer` type in `AccountObjects`
- Handle errors better in `send_reliable_submission`
- Made `send_reliable_submission` wait the full duration until `LastLedgerSequence` passes by

## [1.7.0] - 2022-10-12

### Added:

- Support for ExpandedSignerList amendment that expands the maximum signer list to 32 entries
- Function to parse the final account balances from a transaction's metadata
- Function to parse order book changes from a transaction's metadata
- Support for Ed25519 seeds that don't use the `sEd` prefix
- Support for Automated Market Maker (AMM) transactions and requests as defined in XLS-30.
- Add docs to`get_account_transactions` explaining how to allow pagination through all transaction history [#462]
- Common field `ticket_sequence` to Transaction class

### Fixed:

- Typing for factory classmethods on models
- Use properly encoded transactions in `Sign`, `SignFor`, and `SignAndSubmit`
- Fix Sphinx build errors due to incompatible version bumps

## [1.6.0] - 2022-06-02

### Added:

- Support for dynamic fee calculation
- Function to parse account balances from a transaction's metadata
- Better error handling for invalid client URL
- Exported SubscribeBook

### Fixed

- Resolve `txnNotFound` error with `send_reliable_submission` when waiting for a submitted malformed transaction
- Small typing mistake in GenericRequest
- Fix bug in GenericRequest.to_dict()

## [1.5.0] - 2022-04-25

### Added

- Support setting flags with booleans. For each transaction type supporting flags there is a `FlagInterface` to set the flags with booleans.
- `federator_info` RPC support
- Helper method for creating a cross-chain payment to/from a sidechain
- Helper method for parsing an NFTokenID

### Fixed

- Updated NFT names to match new 1.9.0 rippled names
- `xrpl.asyncio.clients` exports (now includes `request_to_websocket`, `websocket_to_response`)
- Adds optional `owner` field to NFTokenBurn
- Allows lower-case currency codes

## [1.4.0] - 2022-02-24

### Added

- Sync and async `generate_faucet_wallet` functions now support a custom
  faucet host

## [1.3.0] - 2021-12-17

### Added

- Support for the [XLS-20 NFT proposal](https://github.com/XRPLF/XRPL-Standards/discussions/46)
- `xrpl.models.amounts.get_amount_value` helper function
- `xrpl.utils.str_to_hex` and `xrpl.utils.hex_to_str` helpers
- `ledger_index` optional param for all the main account methods
- `TicketCreate` transaction model
- `GenericRequest` model for unsupported request types
- Methods to convert between `IssuedCurrency` and `IssuedCurrencyAmount`
- Support for ints and floats in the `IssuedCurrency` and `IssuedCurrencyAmount` models (and ints for `XRP`)
- `max_fee` and `fee_type` optional params for `get_fee`
- `autofill`, a new public method that populates the `fee`, `sequence`, and `last_ledger_sequence` fields of a transaction, based on the current state retrieved from the server the Client is connected to. It also converts all X-Addresses to classic addresses.
- Exports `Transaction`, `Response`, pseudo-transactions at the `xrpl.models` level

### Fixed

- Improves typing of `Response.result`
- Makes the default ledger version for `get_next_valid_seq_number` `current` instead of `validated`
- Stops erroring on non-`tesSUCCESS` responses in reliable transaction submission
- Removes runtime asserts in websocket clients that were used for type checks only
- Adds missing top-level `py.typed` file for exceptions and constants
- Fix issue where unsupported currency codes weren't being correctly processed in the binary codec
- Fixes issue with UNLModify encoding (due to a bug in rippled)
- Makes the account delete fee dynamic, based on the ledger's reserve, instead of hard-coded
- Fee scaling based on load on the ledger
- Fixes potential issue with conflicting Decimal contexts
- Fixes bug where autofilling using an `xAddress` with `None` in the Destination Tag threw a KeyError

## [1.2.0] - 2021-11-09

### Added

- Support for Python 3.10

### Fixed

- Improves documentation on using websocket clients.
- Fixes an issue sending NoRippleCheck requests
- Allows projects that use xrpl-py as a dependency to use typing

## [1.1.1] - 2021-07-02

### Fixed

- Fixes an issue encoding some non-standard currency values
- Corrects installation instructions in documentation

## [1.1.0] - 2021-06-16

### Added

- Option for `Transaction.flags` to be a `List` of `int`s instead of just an `int`
- Instance method in `Transaction` objects to calculate their hashes locally
- Additional reliability to `send_reliable_submission` by getting the hash before submitting
- Pseudo-transaction models
- Optional parameters for `get_transaction_from_hash`: `binary`, `min_ledger` and `max_ledger`
- Enum for `PaymentChannelClaim` flags
- Optional parameter to check if the `Transaction` fee is not too high before signing it
- Additional X-Address support in the binary codec and account sugar
- Method to the `Wallet` class that generates the X-Address for the wallet's account
- Async versions of all high-level functionality within the `xrpl.asyncio` package
- Web socket client under `xrpl.clients.WebsocketClient`
- Async web socket client under `xrpl.asyncio.clients.AsyncWebsocketClient`
- A general `from_dict` method for `Request` models, analogous to `Transaction.from_dict`

### Fixed

- Typos in docs/tests
- Improved readability of the README/documentation
- Expose `xrpl.utils` at the top level
- Expose `xrpl.accounts.get_account_root`
- Issue with calculating IOU precision
- Invalid X-Addresses in the XRPL Binary Codec now error with `XRPLBinaryCodecException` instead of `ValueError`
- Issues with converting certain dictionaries to/from a model using `BaseModel.from_dict`
- Better error message reporting

## [1.0.0] - 2021-03-31

### Added

- Initial release! Please open up an issue in our repo if you have any
  feedback or issues to report.<|MERGE_RESOLUTION|>--- conflicted
+++ resolved
@@ -10,12 +10,9 @@
 ### Fixed
 - Added `MPTCurrency` support in `Issue` (rippled internal type)
 - Fixed the implementation error in get_latest_open_ledger_sequence method. The change uses the "current" ledger for extracting sequence number.
-<<<<<<< HEAD
+- Increase default maximum payload size for websocket client
 - Added support for `amm_info` to `Request.from_dict`
 - Improved erroring for `amm_info`
-=======
-- Increase default maximum payload size for websocket client
->>>>>>> dd0e6109
 
 ### Added
 - Improved validation for models to also check param types
