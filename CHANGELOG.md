# Changelog

All notable changes to this project will be documented in this file.

The format is based on [Keep a Changelog](https://keepachangelog.com/en/1.0.0/),
and this project adheres to [Semantic Versioning](https://semver.org/spec/v2.0.0.html).

## [[Unreleased]]

### Added
<<<<<<< HEAD
- Support for `NFTokenMintOffer` (XLS-52)
=======
- Support for `Token Escrow` (XLS-85d)
>>>>>>> 4270c9d8

## [4.2.0] - 2025-6-09

### Added
- Improved validation for models to also check param types
- Support for `Single Asset Vault` (XLS-65d)
- Support for `Account Permission` and `Account Permission Delegation` (XLS-74d, XLS-75d)
- Support for the `Batch` amendment (XLS-56d)

### Fixed
- Add `MPTCurrency` support in `Issue` (rippled internal type)
- Fix the implementation error in get_latest_open_ledger_sequence method. The change uses the "current" ledger for extracting sequence number
- Increase default maximum payload size for websocket client
- Fix the default behavior of flags field when preparing transactions. By default, flags are not part of the transaction if not explicitly provided
- Add support for `amm_info` to `Request.from_dict`
- Improve error handling for `amm_info`
- Handle autofilling better when multisigning transactions
- Improve typing for transaction-related helper functions
- Improve handling of `TicketSequence`
- Fix issue with failing on a higher than expected fee
- Improve multi-sign fee calculations

## [4.1.0] - 2025-2-13

### Added

- Support for `Deep Freeze` (XLS-77d)
- Support for  `PermissionedDomains` (XLS-80)
- Support `AMMClawback` amendment (XLS-73d)
- Support for the `simulate` RPC ([XLS-69](https://github.com/XRPLF/XRPL-Standards/tree/master/XLS-0069d-simulate))

### Fixed
- `Sign`, `SignFor`, and `SignAndSubmit` methods now properly handle WebSocket clients

## [4.0.0] - 2024-12-23

### Added

- Support for the Multi-Purpose Tokens (MPT) amendment (XLS-33)
- Add `include_deleted` to ledger_entry request
- Add support for XLS-70d (Credentials)

### BREAKING CHANGE:

- Remove Python 3.7 support to fix dependency installation and use 3.8 as new default.

### Fixed

- Grab the FeeSettings values from the latest validated ledger. Remove hard-coded reference to 10 drops as the reference transaction cost.

## [3.0.0] - 2024-07-16

### BREAKING CHANGE

- Use rippled API v2 as default in requests

### Added

- Support for the DeliverMax field in Payment transactions
- Support for the `feature` RPC

### Fixed

- Allow empty strings for the purpose of removing fields in DIDSet transaction
- Use `NetworkID` in faucet processing to produce a non-ambiguous URL for faucet hosts.

### Removed

- Remove deprecated `full`, `accounts`, and `type` parameters from ledger request model

## [2.6.0] - 2024-06-03

### Added

- Support for the Price Oracles amendment (XLS-47).
- Add `nfts_by_issuer` clio-only API definition
- Included `ctid` field in the `tx` request.
- `from_xrpl` method accepts input dictionary keys exclusively in the proper XRPL format.
- Support for  DynamicNFT amendment (XLS-46)

### Fixed

- Added support for `XChainModifyBridge` flag maps (fixing an issue with `NFTokenCreateOffer` flag names)
- Fixed `XChainModifyBridge` validation to allow just clearing of `MinAccountCreateAmount`
- Added support for IDE auto-completion of model constructors
- Currency codes with special characters not being allowed by IssuedCurrency objects.
- Construction of Wallet throws an "Invalid Seed" error, if the secret is not decode-able.
- Rectify the incorrect usage of a transaction flag name: Update `TF_NO_DIRECT_RIPPLE` to `TF_NO_RIPPLE_DIRECT`
- Add the missing `AMMDeposit` Flag `TF_TWO_ASSET_IF_EMPTY`

### Removed:

- Remove Hooks faucet since it's now on the Xahau testnet.

## [2.5.0] - 2023-11-30

### Added

- Support for the DID amendment (XLS-40).
- Support for `server_definitions` RPC

### Fixed

- Exported `get_nftoken_id` and `parse_nftoken_id` at the `xrpl.utils` level
- Fixed issue in `get_nftoken_id` where error is opaque when there are no `NFTokenPage`s

### Changed

- Removed sidechain-net1 Devnet faucet support as it has been decommissioned. Users should instead use the bridge between Devnet and sidechain-net2 for testing.
- Removed amm-devnet faucet support as is will soon be decommissioned

## [2.4.0] - 2023-09-27

### Added

- Added new syntax for `SetFee` pseudo transaction sent after the [XRPFees](https://xrpl.org/known-amendments.html#xrpfees) amendment. (Backwards compatible)
- Support for [XLS-38d (XChainBridge)](https://github.com/XRPLF/XRPL-Standards/tree/master/XLS-38d-XChainBridge)

### Fixed

- Update request models related to AMM
- Better error handling for when a `Wallet` is passed into an account or destination field
- Fixed AMMBid fields (BidMin, BidMax) with correct type IssuedCurrencyAmount

## [2.3.0] - 2023-08-24

### Added

- Add AMM support [XLS-30](https://github.com/XRPLF/XRPL-Standards/discussions/78)

## [2.2.0] - 2023-08-07

### Added

- Added new `Clawback` transaction as per [XLS-39](https://github.com/XRPLF/XRPL-Standards/discussions/94)

## [2.1.0] - 2023-07-24

### Fixed

- Replaced alias for `classic_address` with separate property to work around this mypy issue:
  https://github.com/python/mypy/issues/6700

## [2.0.0] - 2023-07-05

### BREAKING CHANGE

- The default signing algorithm in the `Wallet` was changed from secp256k1 to ed25519

### Added:

- Wallet support for regular key compatibility
- Added new ways of wallet generation: `from_seed`, `from_secret`, `from_entropy`, `from_secret_numbers`
- Added `address` alias to `Wallet.classic_address`
  - Replaced `Wallet.classic_address` with `Wallet.address` to avoid confusion. (`classic_address` is the same as your XRPL account `address`, and is only called classic since it's an older standard than `x-address`)
- Added `network_id` to clients in order to use the `Client` with networks beyond mainnet

### Changed:

- Updated params for `Wallet` class constructor
- `Wallet.address` is now readonly
- Removed `sequence` from `Wallet` class
- Core keypairs generate seed must take in hexstring instead of bytestring
- Core keypairs formatting for `ED25519` is now padded with zeros if length of keystring is less than 64
- Removed deprecated request wrappers (the preferred method is to directly do client.request instead)
- `AccountSetFlagInterface` now operates on transaction `tf` flags (as opposed to `asf` flags)
- `sign` is now synchronous instead of async (done by removing the optional `check_fee` param & moving checks up to other functions)
- In order to be internally consistent, all signing/submitting functions will follow the parameter order of `transaction`, `client`, `wallet`, and then other parameters. (This is because `wallet` is optional for `submit_and_wait` and so must come after `client`)
- `XRP.to_amount` now converts from XRP to drops, instead of expecting a drops amount

### Fixed:

- Added a sort of the account IDs in `multisign`, so that the `multisign` always works.
- Add `ledger_hash` and `ledger_index` to `account_nfts`, `nft_buy_offers`, and `nft_sell_offers` requests.
- Add `nft_page` to `ledger_entry` request.

### Removed:

- `send_reliable_submission` has been replaced by `submit_and_wait`
- Longer aliases for signing/submitting functions have been removed. Specifically
  - `submit_transaction` is now `submit`
  - `safe_sign_transaction` is now `sign`
  - `safe_sign_and_submit_transaction` is now `sign_and_submit`
    - The param order for `sign_and_submit` moves `wallet` after `client` to be consistent with `submit_and_wait`
  - `safe_sign_and_autofill_transaction` is now `autofill_and_sign`
    - The param order for `autofill_and_sign` moves `wallet` after `client` to be consistent with `submit_and_wait`
- Removed deprecated request functions which were just wrappers around `Client.request()`. Specifically this includes:
  - `get_account_info`
  - `get_account_transactions`
  - `get_account_payment_transactions`
  - `get_transaction_from_hash`

## [1.9.0] - 2023-06-13

### Added:

- Added `submit_and_wait` to sign (if needed), autofill, submit a transaction and wait for its final outcome
- `submit` and `send_reliable_submission` now accept an optional boolean param `fail_hard` (if `True` halt the submission if it's not immediately validated)
- Added sidechain devnet support to faucet generation
- Added `user_agent` and `usage_context` to `generate_faucet_wallet`

### Changed:

- Allowed keypairs.sign to take a hex string in addition to bytes

### Fixed:

- Refactored `does_account_exist` and `get_balance` to avoid deprecated methods and use `ledger_index` parameter
- Fixed crashes in the `SignerListSet` validation
- Improved error messages in `send_reliable_submission`
- Better error handling in reliable submission

### Removed:

- RPCs and utils related to the old sidechain design

## [1.8.0] - 2023-04-10

### Added:

- Created function alias to `safe_sign_transaction` called `sign` - safe originally used to indicate local offline signing (keys aren't exposed)
- Created function alias to `safe_sign_and_autofill_transaction` called `autofill_and_sign` to reflect order of operations
- Created function alias to `submit_transaction` called `submit`
- Created function alias to `safe_sign_and_submit_transaction` called `sign_and_submit`
- AccountSetFlags for disallowing incoming objects (e.g. `asf_disallow_incoming_trustline`)
- Added `getNFTokenID` to get the NFTokenID after minting a token.
- Added `LedgerEntryType` enum and added `type` field to `Ledger` and `LedgerData` requests
- Added the algorithm used to encode a wallet's seed to the wallet.

### Changed:

- `check_fee` now has a higher limit that is less likely to be hit
- When connected hooks v2 testnet generate_faucet_wallet now defaults to using the faucet instead of requiring specification
- Deprecated `get_account_info`, `get_transaction_from_hash`, `get_account_payment_transactions` for direct requests
- Private function `request_impl` has been renamed to `_request_impl`. Users should always use `request` over `request_impl`.
- Removed nft-devnet faucet support as it has been decommissioned ([Blog Post](https://xrpl.org/blog/2023/nft-devnet-decommission.html))

### Fixed:

- Properly type the instance functions of NestedModel
- Add additional check to `txnNotFound` error from `reliable_submission` due to race condition
- Add `nft_offer` type in `AccountObjects`
- Handle errors better in `send_reliable_submission`
- Made `send_reliable_submission` wait the full duration until `LastLedgerSequence` passes by

## [1.7.0] - 2022-10-12

### Added:

- Support for ExpandedSignerList amendment that expands the maximum signer list to 32 entries
- Function to parse the final account balances from a transaction's metadata
- Function to parse order book changes from a transaction's metadata
- Support for Ed25519 seeds that don't use the `sEd` prefix
- Support for Automated Market Maker (AMM) transactions and requests as defined in XLS-30.
- Add docs to`get_account_transactions` explaining how to allow pagination through all transaction history [#462]
- Common field `ticket_sequence` to Transaction class

### Fixed:

- Typing for factory classmethods on models
- Use properly encoded transactions in `Sign`, `SignFor`, and `SignAndSubmit`
- Fix Sphinx build errors due to incompatible version bumps

## [1.6.0] - 2022-06-02

### Added:

- Support for dynamic fee calculation
- Function to parse account balances from a transaction's metadata
- Better error handling for invalid client URL
- Exported SubscribeBook

### Fixed

- Resolve `txnNotFound` error with `send_reliable_submission` when waiting for a submitted malformed transaction
- Small typing mistake in GenericRequest
- Fix bug in GenericRequest.to_dict()

## [1.5.0] - 2022-04-25

### Added

- Support setting flags with booleans. For each transaction type supporting flags there is a `FlagInterface` to set the flags with booleans.
- `federator_info` RPC support
- Helper method for creating a cross-chain payment to/from a sidechain
- Helper method for parsing an NFTokenID

### Fixed

- Updated NFT names to match new 1.9.0 rippled names
- `xrpl.asyncio.clients` exports (now includes `request_to_websocket`, `websocket_to_response`)
- Adds optional `owner` field to NFTokenBurn
- Allows lower-case currency codes

## [1.4.0] - 2022-02-24

### Added

- Sync and async `generate_faucet_wallet` functions now support a custom
  faucet host

## [1.3.0] - 2021-12-17

### Added

- Support for the [XLS-20 NFT proposal](https://github.com/XRPLF/XRPL-Standards/discussions/46)
- `xrpl.models.amounts.get_amount_value` helper function
- `xrpl.utils.str_to_hex` and `xrpl.utils.hex_to_str` helpers
- `ledger_index` optional param for all the main account methods
- `TicketCreate` transaction model
- `GenericRequest` model for unsupported request types
- Methods to convert between `IssuedCurrency` and `IssuedCurrencyAmount`
- Support for ints and floats in the `IssuedCurrency` and `IssuedCurrencyAmount` models (and ints for `XRP`)
- `max_fee` and `fee_type` optional params for `get_fee`
- `autofill`, a new public method that populates the `fee`, `sequence`, and `last_ledger_sequence` fields of a transaction, based on the current state retrieved from the server the Client is connected to. It also converts all X-Addresses to classic addresses.
- Exports `Transaction`, `Response`, pseudo-transactions at the `xrpl.models` level

### Fixed

- Improves typing of `Response.result`
- Makes the default ledger version for `get_next_valid_seq_number` `current` instead of `validated`
- Stops erroring on non-`tesSUCCESS` responses in reliable transaction submission
- Removes runtime asserts in websocket clients that were used for type checks only
- Adds missing top-level `py.typed` file for exceptions and constants
- Fix issue where unsupported currency codes weren't being correctly processed in the binary codec
- Fixes issue with UNLModify encoding (due to a bug in rippled)
- Makes the account delete fee dynamic, based on the ledger's reserve, instead of hard-coded
- Fee scaling based on load on the ledger
- Fixes potential issue with conflicting Decimal contexts
- Fixes bug where autofilling using an `xAddress` with `None` in the Destination Tag threw a KeyError

## [1.2.0] - 2021-11-09

### Added

- Support for Python 3.10

### Fixed

- Improves documentation on using websocket clients.
- Fixes an issue sending NoRippleCheck requests
- Allows projects that use xrpl-py as a dependency to use typing

## [1.1.1] - 2021-07-02

### Fixed

- Fixes an issue encoding some non-standard currency values
- Corrects installation instructions in documentation

## [1.1.0] - 2021-06-16

### Added

- Option for `Transaction.flags` to be a `List` of `int`s instead of just an `int`
- Instance method in `Transaction` objects to calculate their hashes locally
- Additional reliability to `send_reliable_submission` by getting the hash before submitting
- Pseudo-transaction models
- Optional parameters for `get_transaction_from_hash`: `binary`, `min_ledger` and `max_ledger`
- Enum for `PaymentChannelClaim` flags
- Optional parameter to check if the `Transaction` fee is not too high before signing it
- Additional X-Address support in the binary codec and account sugar
- Method to the `Wallet` class that generates the X-Address for the wallet's account
- Async versions of all high-level functionality within the `xrpl.asyncio` package
- Web socket client under `xrpl.clients.WebsocketClient`
- Async web socket client under `xrpl.asyncio.clients.AsyncWebsocketClient`
- A general `from_dict` method for `Request` models, analogous to `Transaction.from_dict`

### Fixed

- Typos in docs/tests
- Improved readability of the README/documentation
- Expose `xrpl.utils` at the top level
- Expose `xrpl.accounts.get_account_root`
- Issue with calculating IOU precision
- Invalid X-Addresses in the XRPL Binary Codec now error with `XRPLBinaryCodecException` instead of `ValueError`
- Issues with converting certain dictionaries to/from a model using `BaseModel.from_dict`
- Better error message reporting

## [1.0.0] - 2021-03-31

### Added

- Initial release! Please open up an issue in our repo if you have any
  feedback or issues to report.<|MERGE_RESOLUTION|>--- conflicted
+++ resolved
@@ -8,11 +8,8 @@
 ## [[Unreleased]]
 
 ### Added
-<<<<<<< HEAD
+- Support for `Token Escrow` (XLS-85d)
 - Support for `NFTokenMintOffer` (XLS-52)
-=======
-- Support for `Token Escrow` (XLS-85d)
->>>>>>> 4270c9d8
 
 ## [4.2.0] - 2025-6-09
 
