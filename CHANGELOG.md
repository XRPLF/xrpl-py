--- conflicted
+++ resolved
@@ -10,11 +10,8 @@
 - Function to parse the final account balances from a transaction's metadata
 - Function to parse order book changes from a transaction's metadata
 - Support for Ed25519 seeds that don't use the `sEd` prefix
-<<<<<<< HEAD
 - Support for cross-chain bridge proposal
-=======
 - Support for Automated Market Maker (AMM) transactions and requests as defined in XLS-30.
->>>>>>> e66a4108
 
 ### Fixed:
 - Typing for factory classmethods on models
