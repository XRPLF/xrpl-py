--- conflicted
+++ resolved
@@ -6,15 +6,12 @@
 and this project adheres to [Semantic Versioning](https://semver.org/spec/v2.0.0.html).
 
 ## [[Unreleased]]
-<<<<<<< HEAD
 - Add support for the DeliverMax field in Payment transactions
-=======
 
 ## [2.6.0] - 2024-06-03
 
 ### Added
 - Support for the Price Oracles amendment (XLS-47).
->>>>>>> bb65d89a
 - Included `ctid` field in the `tx` request.
 
 ### Fixed
