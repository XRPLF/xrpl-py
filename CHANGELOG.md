--- conflicted
+++ resolved
@@ -7,16 +7,13 @@
 
 ## [[Unreleased]]
 
-<<<<<<< HEAD
 ### Added
 - Support for the Lending Protocol (XLS-66d)
-=======
 ## [[4.3.1]] - 2025-11-12
 
 ### Added
 
 - Add `encode_mptoken_metadata` and `decode_mptoken_metadata` helper functions to encode and decode MPTokenMetadata as per XLS-89 standard.
->>>>>>> 786db5e7
 
 ### Fixed
 
