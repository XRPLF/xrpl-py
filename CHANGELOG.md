# Changelog

All notable changes to this project will be documented in this file.

The format is based on [Keep a Changelog](https://keepachangelog.com/en/1.0.0/),
and this project adheres to [Semantic Versioning](https://semver.org/spec/v2.0.0.html).

## [[Unreleased]]

### Added
- Support for `Token Escrow` (XLS-85d)
- Support for `NFTokenMintOffer` (XLS-52)
<<<<<<< HEAD
- Add warning messages to `MPTokenIssuanceCreate` and `VaultCreate` transaction as per [XLS-89d](https://github.com/XRPLF/XRPL-Standards/tree/master/XLS-0089d-multi-purpose-token-metadata-schema).

=======
- Support for `Permissioned DEX` (XLS-81)
>>>>>>> 905d375a

## [4.2.0] - 2025-6-09

### Added
- Improved validation for models to also check param types
- Support for `Single Asset Vault` (XLS-65d)
- Support for `Account Permission` and `Account Permission Delegation` (XLS-74d, XLS-75d)
- Support for the `Batch` amendment (XLS-56d)

### Fixed
- Add `MPTCurrency` support in `Issue` (rippled internal type)
- Fix the implementation error in get_latest_open_ledger_sequence method. The change uses the "current" ledger for extracting sequence number
- Increase default maximum payload size for websocket client
- Fix the default behavior of flags field when preparing transactions. By default, flags are not part of the transaction if not explicitly provided
- Add support for `amm_info` to `Request.from_dict`
- Improve error handling for `amm_info`
- Handle autofilling better when multisigning transactions
- Improve typing for transaction-related helper functions
- Improve handling of `TicketSequence`
- Fix issue with failing on a higher than expected fee
- Improve multi-sign fee calculations

## [4.1.0] - 2025-2-13

### Added

- Support for `Deep Freeze` (XLS-77d)
- Support for  `PermissionedDomains` (XLS-80)
- Support `AMMClawback` amendment (XLS-73d)
- Support for the `simulate` RPC ([XLS-69](https://github.com/XRPLF/XRPL-Standards/tree/master/XLS-0069d-simulate))

### Fixed
- `Sign`, `SignFor`, and `SignAndSubmit` methods now properly handle WebSocket clients

## [4.0.0] - 2024-12-23

### Added

- Support for the Multi-Purpose Tokens (MPT) amendment (XLS-33)
- Add `include_deleted` to ledger_entry request
- Add support for XLS-70d (Credentials)

### BREAKING CHANGE:

- Remove Python 3.7 support to fix dependency installation and use 3.8 as new default.

### Fixed

- Grab the FeeSettings values from the latest validated ledger. Remove hard-coded reference to 10 drops as the reference transaction cost.

## [3.0.0] - 2024-07-16

### BREAKING CHANGE

- Use rippled API v2 as default in requests

### Added

- Support for the DeliverMax field in Payment transactions
- Support for the `feature` RPC

### Fixed

- Allow empty strings for the purpose of removing fields in DIDSet transaction
- Use `NetworkID` in faucet processing to produce a non-ambiguous URL for faucet hosts.

### Removed

- Remove deprecated `full`, `accounts`, and `type` parameters from ledger request model

## [2.6.0] - 2024-06-03

### Added

- Support for the Price Oracles amendment (XLS-47).
- Add `nfts_by_issuer` clio-only API definition
- Included `ctid` field in the `tx` request.
- `from_xrpl` method accepts input dictionary keys exclusively in the proper XRPL format.
- Support for  DynamicNFT amendment (XLS-46)

### Fixed

- Added support for `XChainModifyBridge` flag maps (fixing an issue with `NFTokenCreateOffer` flag names)
- Fixed `XChainModifyBridge` validation to allow just clearing of `MinAccountCreateAmount`
- Added support for IDE auto-completion of model constructors
- Currency codes with special characters not being allowed by IssuedCurrency objects.
- Construction of Wallet throws an "Invalid Seed" error, if the secret is not decode-able.
- Rectify the incorrect usage of a transaction flag name: Update `TF_NO_DIRECT_RIPPLE` to `TF_NO_RIPPLE_DIRECT`
- Add the missing `AMMDeposit` Flag `TF_TWO_ASSET_IF_EMPTY`

### Removed:

- Remove Hooks faucet since it's now on the Xahau testnet.

## [2.5.0] - 2023-11-30

### Added

- Support for the DID amendment (XLS-40).
- Support for `server_definitions` RPC

### Fixed

- Exported `get_nftoken_id` and `parse_nftoken_id` at the `xrpl.utils` level
- Fixed issue in `get_nftoken_id` where error is opaque when there are no `NFTokenPage`s

### Changed

- Removed sidechain-net1 Devnet faucet support as it has been decommissioned. Users should instead use the bridge between Devnet and sidechain-net2 for testing.
- Removed amm-devnet faucet support as is will soon be decommissioned

## [2.4.0] - 2023-09-27

### Added

- Added new syntax for `SetFee` pseudo transaction sent after the [XRPFees](https://xrpl.org/known-amendments.html#xrpfees) amendment. (Backwards compatible)
- Support for [XLS-38d (XChainBridge)](https://github.com/XRPLF/XRPL-Standards/tree/master/XLS-38d-XChainBridge)

### Fixed

- Update request models related to AMM
- Better error handling for when a `Wallet` is passed into an account or destination field
- Fixed AMMBid fields (BidMin, BidMax) with correct type IssuedCurrencyAmount

## [2.3.0] - 2023-08-24

### Added

- Add AMM support [XLS-30](https://github.com/XRPLF/XRPL-Standards/discussions/78)

## [2.2.0] - 2023-08-07

### Added

- Added new `Clawback` transaction as per [XLS-39](https://github.com/XRPLF/XRPL-Standards/discussions/94)

## [2.1.0] - 2023-07-24

### Fixed

- Replaced alias for `classic_address` with separate property to work around this mypy issue:
  https://github.com/python/mypy/issues/6700

## [2.0.0] - 2023-07-05

### BREAKING CHANGE

- The default signing algorithm in the `Wallet` was changed from secp256k1 to ed25519

### Added:

- Wallet support for regular key compatibility
- Added new ways of wallet generation: `from_seed`, `from_secret`, `from_entropy`, `from_secret_numbers`
- Added `address` alias to `Wallet.classic_address`
  - Replaced `Wallet.classic_address` with `Wallet.address` to avoid confusion. (`classic_address` is the same as your XRPL account `address`, and is only called classic since it's an older standard than `x-address`)
- Added `network_id` to clients in order to use the `Client` with networks beyond mainnet

### Changed:

- Updated params for `Wallet` class constructor
- `Wallet.address` is now readonly
- Removed `sequence` from `Wallet` class
- Core keypairs generate seed must take in hexstring instead of bytestring
- Core keypairs formatting for `ED25519` is now padded with zeros if length of keystring is less than 64
- Removed deprecated request wrappers (the preferred method is to directly do client.request instead)
- `AccountSetFlagInterface` now operates on transaction `tf` flags (as opposed to `asf` flags)
- `sign` is now synchronous instead of async (done by removing the optional `check_fee` param & moving checks up to other functions)
- In order to be internally consistent, all signing/submitting functions will follow the parameter order of `transaction`, `client`, `wallet`, and then other parameters. (This is because `wallet` is optional for `submit_and_wait` and so must come after `client`)
- `XRP.to_amount` now converts from XRP to drops, instead of expecting a drops amount

### Fixed:

- Added a sort of the account IDs in `multisign`, so that the `multisign` always works.
- Add `ledger_hash` and `ledger_index` to `account_nfts`, `nft_buy_offers`, and `nft_sell_offers` requests.
- Add `nft_page` to `ledger_entry` request.

### Removed:

- `send_reliable_submission` has been replaced by `submit_and_wait`
- Longer aliases for signing/submitting functions have been removed. Specifically
  - `submit_transaction` is now `submit`
  - `safe_sign_transaction` is now `sign`
  - `safe_sign_and_submit_transaction` is now `sign_and_submit`
    - The param order for `sign_and_submit` moves `wallet` after `client` to be consistent with `submit_and_wait`
  - `safe_sign_and_autofill_transaction` is now `autofill_and_sign`
    - The param order for `autofill_and_sign` moves `wallet` after `client` to be consistent with `submit_and_wait`
- Removed deprecated request functions which were just wrappers around `Client.request()`. Specifically this includes:
  - `get_account_info`
  - `get_account_transactions`
  - `get_account_payment_transactions`
  - `get_transaction_from_hash`

## [1.9.0] - 2023-06-13

### Added:

- Added `submit_and_wait` to sign (if needed), autofill, submit a transaction and wait for its final outcome
- `submit` and `send_reliable_submission` now accept an optional boolean param `fail_hard` (if `True` halt the submission if it's not immediately validated)
- Added sidechain devnet support to faucet generation
- Added `user_agent` and `usage_context` to `generate_faucet_wallet`

### Changed:

- Allowed keypairs.sign to take a hex string in addition to bytes

### Fixed:

- Refactored `does_account_exist` and `get_balance` to avoid deprecated methods and use `ledger_index` parameter
- Fixed crashes in the `SignerListSet` validation
- Improved error messages in `send_reliable_submission`
- Better error handling in reliable submission

### Removed:

- RPCs and utils related to the old sidechain design

## [1.8.0] - 2023-04-10

### Added:

- Created function alias to `safe_sign_transaction` called `sign` - safe originally used to indicate local offline signing (keys aren't exposed)
- Created function alias to `safe_sign_and_autofill_transaction` called `autofill_and_sign` to reflect order of operations
- Created function alias to `submit_transaction` called `submit`
- Created function alias to `safe_sign_and_submit_transaction` called `sign_and_submit`
- AccountSetFlags for disallowing incoming objects (e.g. `asf_disallow_incoming_trustline`)
- Added `getNFTokenID` to get the NFTokenID after minting a token.
- Added `LedgerEntryType` enum and added `type` field to `Ledger` and `LedgerData` requests
- Added the algorithm used to encode a wallet's seed to the wallet.

### Changed:

- `check_fee` now has a higher limit that is less likely to be hit
- When connected hooks v2 testnet generate_faucet_wallet now defaults to using the faucet instead of requiring specification
- Deprecated `get_account_info`, `get_transaction_from_hash`, `get_account_payment_transactions` for direct requests
- Private function `request_impl` has been renamed to `_request_impl`. Users should always use `request` over `request_impl`.
- Removed nft-devnet faucet support as it has been decommissioned ([Blog Post](https://xrpl.org/blog/2023/nft-devnet-decommission.html))

### Fixed:

- Properly type the instance functions of NestedModel
- Add additional check to `txnNotFound` error from `reliable_submission` due to race condition
- Add `nft_offer` type in `AccountObjects`
- Handle errors better in `send_reliable_submission`
- Made `send_reliable_submission` wait the full duration until `LastLedgerSequence` passes by

## [1.7.0] - 2022-10-12

### Added:

- Support for ExpandedSignerList amendment that expands the maximum signer list to 32 entries
- Function to parse the final account balances from a transaction's metadata
- Function to parse order book changes from a transaction's metadata
- Support for Ed25519 seeds that don't use the `sEd` prefix
- Support for Automated Market Maker (AMM) transactions and requests as defined in XLS-30.
- Add docs to`get_account_transactions` explaining how to allow pagination through all transaction history [#462]
- Common field `ticket_sequence` to Transaction class

### Fixed:

- Typing for factory classmethods on models
- Use properly encoded transactions in `Sign`, `SignFor`, and `SignAndSubmit`
- Fix Sphinx build errors due to incompatible version bumps

## [1.6.0] - 2022-06-02

### Added:

- Support for dynamic fee calculation
- Function to parse account balances from a transaction's metadata
- Better error handling for invalid client URL
- Exported SubscribeBook

### Fixed

- Resolve `txnNotFound` error with `send_reliable_submission` when waiting for a submitted malformed transaction
- Small typing mistake in GenericRequest
- Fix bug in GenericRequest.to_dict()

## [1.5.0] - 2022-04-25

### Added

- Support setting flags with booleans. For each transaction type supporting flags there is a `FlagInterface` to set the flags with booleans.
- `federator_info` RPC support
- Helper method for creating a cross-chain payment to/from a sidechain
- Helper method for parsing an NFTokenID

### Fixed

- Updated NFT names to match new 1.9.0 rippled names
- `xrpl.asyncio.clients` exports (now includes `request_to_websocket`, `websocket_to_response`)
- Adds optional `owner` field to NFTokenBurn
- Allows lower-case currency codes

## [1.4.0] - 2022-02-24

### Added

- Sync and async `generate_faucet_wallet` functions now support a custom
  faucet host

## [1.3.0] - 2021-12-17

### Added

- Support for the [XLS-20 NFT proposal](https://github.com/XRPLF/XRPL-Standards/discussions/46)
- `xrpl.models.amounts.get_amount_value` helper function
- `xrpl.utils.str_to_hex` and `xrpl.utils.hex_to_str` helpers
- `ledger_index` optional param for all the main account methods
- `TicketCreate` transaction model
- `GenericRequest` model for unsupported request types
- Methods to convert between `IssuedCurrency` and `IssuedCurrencyAmount`
- Support for ints and floats in the `IssuedCurrency` and `IssuedCurrencyAmount` models (and ints for `XRP`)
- `max_fee` and `fee_type` optional params for `get_fee`
- `autofill`, a new public method that populates the `fee`, `sequence`, and `last_ledger_sequence` fields of a transaction, based on the current state retrieved from the server the Client is connected to. It also converts all X-Addresses to classic addresses.
- Exports `Transaction`, `Response`, pseudo-transactions at the `xrpl.models` level

### Fixed

- Improves typing of `Response.result`
- Makes the default ledger version for `get_next_valid_seq_number` `current` instead of `validated`
- Stops erroring on non-`tesSUCCESS` responses in reliable transaction submission
- Removes runtime asserts in websocket clients that were used for type checks only
- Adds missing top-level `py.typed` file for exceptions and constants
- Fix issue where unsupported currency codes weren't being correctly processed in the binary codec
- Fixes issue with UNLModify encoding (due to a bug in rippled)
- Makes the account delete fee dynamic, based on the ledger's reserve, instead of hard-coded
- Fee scaling based on load on the ledger
- Fixes potential issue with conflicting Decimal contexts
- Fixes bug where autofilling using an `xAddress` with `None` in the Destination Tag threw a KeyError

## [1.2.0] - 2021-11-09

### Added

- Support for Python 3.10

### Fixed

- Improves documentation on using websocket clients.
- Fixes an issue sending NoRippleCheck requests
- Allows projects that use xrpl-py as a dependency to use typing

## [1.1.1] - 2021-07-02

### Fixed

- Fixes an issue encoding some non-standard currency values
- Corrects installation instructions in documentation

## [1.1.0] - 2021-06-16

### Added

- Option for `Transaction.flags` to be a `List` of `int`s instead of just an `int`
- Instance method in `Transaction` objects to calculate their hashes locally
- Additional reliability to `send_reliable_submission` by getting the hash before submitting
- Pseudo-transaction models
- Optional parameters for `get_transaction_from_hash`: `binary`, `min_ledger` and `max_ledger`
- Enum for `PaymentChannelClaim` flags
- Optional parameter to check if the `Transaction` fee is not too high before signing it
- Additional X-Address support in the binary codec and account sugar
- Method to the `Wallet` class that generates the X-Address for the wallet's account
- Async versions of all high-level functionality within the `xrpl.asyncio` package
- Web socket client under `xrpl.clients.WebsocketClient`
- Async web socket client under `xrpl.asyncio.clients.AsyncWebsocketClient`
- A general `from_dict` method for `Request` models, analogous to `Transaction.from_dict`

### Fixed

- Typos in docs/tests
- Improved readability of the README/documentation
- Expose `xrpl.utils` at the top level
- Expose `xrpl.accounts.get_account_root`
- Issue with calculating IOU precision
- Invalid X-Addresses in the XRPL Binary Codec now error with `XRPLBinaryCodecException` instead of `ValueError`
- Issues with converting certain dictionaries to/from a model using `BaseModel.from_dict`
- Better error message reporting

## [1.0.0] - 2021-03-31

### Added

- Initial release! Please open up an issue in our repo if you have any
  feedback or issues to report.<|MERGE_RESOLUTION|>--- conflicted
+++ resolved
@@ -10,12 +10,9 @@
 ### Added
 - Support for `Token Escrow` (XLS-85d)
 - Support for `NFTokenMintOffer` (XLS-52)
-<<<<<<< HEAD
+- Support for `Permissioned DEX` (XLS-81)
 - Add warning messages to `MPTokenIssuanceCreate` and `VaultCreate` transaction as per [XLS-89d](https://github.com/XRPLF/XRPL-Standards/tree/master/XLS-0089d-multi-purpose-token-metadata-schema).
 
-=======
-- Support for `Permissioned DEX` (XLS-81)
->>>>>>> 905d375a
 
 ## [4.2.0] - 2025-6-09
 
