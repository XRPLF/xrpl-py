# Changelog

All notable changes to this project will be documented in this file.

The format is based on [Keep a Changelog](https://keepachangelog.com/en/1.0.0/),
and this project adheres to [Semantic Versioning](https://semver.org/spec/v2.0.0.html).

## [[Unreleased]]
### Added:
- Created function alias to `safe_sign_transaction` called `sign` - safe originally used to indicate local offline signing (keys aren't exposed)
- Created function alias to `safe_sign_and_autofill_transaction` called `autofill_and_sign` to reflect order of operations
- Created function alias to `submit_transaction` called `submit`
- Created function alias to `safe_sign_and_submit_transaction` called `sign_and_submit`
- Support for cross-chain bridge proposal

### Changed:
- `check_fee` now has a higher limit that is less likely to be hit
- When connected to nft devnet or hooks v2 testnet generate_faucet_wallet now defaults to using the faucet instead of requiring specification
<<<<<<< HEAD
- Support for cross-chain bridge proposal
- New AMM API signature changes
=======
- Deprecated `get_account_info`, `get_transaction_from_hash`, `get_account_payment_transactions` for direct requests
- Private function `request_impl` has been renamed to `_request_impl`. Users should always use `request` over `request_impl`.

### Fixed:
- Properly type the instance functions of NestedModel
>>>>>>> c113cfb1

## [1.7.0] - 2022-10-12
### Added:
- Support for ExpandedSignerList amendment that expands the maximum signer list to 32 entries
- Function to parse the final account balances from a transaction's metadata
- Function to parse order book changes from a transaction's metadata
- Support for Ed25519 seeds that don't use the `sEd` prefix
- Support for cross-chain bridge proposal
- Support for Automated Market Maker (AMM) transactions and requests as defined in XLS-30.
- Add docs to`get_account_transactions` explaining how to allow pagination through all transaction history [#462]
- Common field `ticket_sequence` to Transaction class
- Support for cross-chain bridge proposal

### Fixed:
- Typing for factory classmethods on models
- Use properly encoded transactions in `Sign`, `SignFor`, and `SignAndSubmit`
- Fix Sphinx build errors due to incompatible version bumps

## [1.6.0] - 2022-06-02
### Added:
- Support for dynamic fee calculation
- Function to parse account balances from a transaction's metadata
- Better error handling for invalid client URL
- Exported SubscribeBook

### Fixed
- Resolve `txnNotFound` error with `send_reliable_submission` when waiting for a submitted malformed transaction
- Small typing mistake in GenericRequest
- Fix bug in GenericRequest.to_dict()

## [1.5.0] - 2022-04-25
### Added
- Support setting flags with booleans. For each transaction type supporting flags there is a `FlagInterface` to set the flags with booleans.
- `federator_info` RPC support
- Helper method for creating a cross-chain payment to/from a sidechain
- Helper method for parsing an NFTokenID

### Fixed
- Updated NFT names to match new 1.9.0 rippled names
- `xrpl.asyncio.clients` exports (now includes `request_to_websocket`, `websocket_to_response`)
- Adds optional `owner` field to NFTokenBurn
- Allows lower-case currency codes

## [1.4.0] - 2022-02-24
### Added
- Sync and async `generate_faucet_wallet` functions now support a custom
  faucet host

## [1.3.0] - 2021-12-17
### Added
- Support for the [XLS-20 NFT proposal](https://github.com/XRPLF/XRPL-Standards/discussions/46)
- `xrpl.models.amounts.get_amount_value` helper function
- `xrpl.utils.str_to_hex` and `xrpl.utils.hex_to_str` helpers
- `ledger_index` optional param for all the main account methods
- `TicketCreate` transaction model
- `GenericRequest` model for unsupported request types
- Methods to convert between `IssuedCurrency` and `IssuedCurrencyAmount`
- Support for ints and floats in the `IssuedCurrency` and `IssuedCurrencyAmount` models (and ints for `XRP`)
- `max_fee` and `fee_type` optional params for `get_fee`
- `autofill`, a new public method that populates the `fee`, `sequence`, and `last_ledger_sequence` fields of a transaction, based on the current state retrieved from the server the Client is connected to. It also converts all X-Addresses to classic addresses.
- Exports `Transaction`, `Response`, pseudo-transactions at the `xrpl.models` level

### Fixed
- Improves typing of `Response.result`
- Makes the default ledger version for `get_next_valid_seq_number` `current` instead of `validated`
- Stops erroring on non-`tesSUCCESS` responses in reliable transaction submission
- Removes runtime asserts in websocket clients that were used for type checks only
- Adds missing top-level `py.typed` file for exceptions and constants
- Fix issue where unsupported currency codes weren't being correctly processed in the binary codec
- Fixes issue with UNLModify encoding (due to a bug in rippled)
- Makes the account delete fee dynamic, based on the ledger's reserve, instead of hard-coded
- Fee scaling based on load on the ledger
- Fixes potential issue with conflicting Decimal contexts
- Fixes bug where autofilling using an `xAddress` with `None` in the Destination Tag threw a KeyError

## [1.2.0] - 2021-11-09
### Added
- Support for Python 3.10

### Fixed
- Improves documentation on using websocket clients.
- Fixes an issue sending NoRippleCheck requests
- Allows projects that use xrpl-py as a dependency to use typing

## [1.1.1] - 2021-07-02
### Fixed
- Fixes an issue encoding some non-standard currency values
- Corrects installation instructions in documentation

## [1.1.0] - 2021-06-16
### Added
- Option for `Transaction.flags` to be a `List` of `int`s instead of just an `int`
- Instance method in `Transaction` objects to calculate their hashes locally
- Additional reliability to `send_reliable_submission` by getting the hash before submitting
- Pseudo-transaction models
- Optional parameters for `get_transaction_from_hash`: `binary`, `min_ledger` and `max_ledger`
- Enum for `PaymentChannelClaim` flags
- Optional parameter to check if the `Transaction` fee is not too high before signing it
- Additional X-Address support in the binary codec and account sugar
- Method to the `Wallet` class that generates the X-Address for the wallet's account
- Async versions of all high-level functionality within the `xrpl.asyncio` package
- Web socket client under `xrpl.clients.WebsocketClient`
- Async web socket client under `xrpl.asyncio.clients.AsyncWebsocketClient`
- A general `from_dict` method for `Request` models, analogous to `Transaction.from_dict`

### Fixed
- Typos in docs/tests
- Improved readability of the README/documentation
- Expose `xrpl.utils` at the top level
- Expose `xrpl.accounts.get_account_root`
- Issue with calculating IOU precision
- Invalid X-Addresses in the XRPL Binary Codec now error with `XRPLBinaryCodecException` instead of `ValueError`
- Issues with converting certain dictionaries to/from a model using `BaseModel.from_dict`
- Better error message reporting

## [1.0.0] - 2021-03-31
### Added
- Initial release! Please open up an issue in our repo if you have any
  feedback or issues to report.<|MERGE_RESOLUTION|>--- conflicted
+++ resolved
@@ -16,16 +16,13 @@
 ### Changed:
 - `check_fee` now has a higher limit that is less likely to be hit
 - When connected to nft devnet or hooks v2 testnet generate_faucet_wallet now defaults to using the faucet instead of requiring specification
-<<<<<<< HEAD
+- Deprecated `get_account_info`, `get_transaction_from_hash`, `get_account_payment_transactions` for direct requests
+- Private function `request_impl` has been renamed to `_request_impl`. Users should always use `request` over `request_impl`.
 - Support for cross-chain bridge proposal
 - New AMM API signature changes
-=======
-- Deprecated `get_account_info`, `get_transaction_from_hash`, `get_account_payment_transactions` for direct requests
-- Private function `request_impl` has been renamed to `_request_impl`. Users should always use `request` over `request_impl`.
 
 ### Fixed:
 - Properly type the instance functions of NestedModel
->>>>>>> c113cfb1
 
 ## [1.7.0] - 2022-10-12
 ### Added:
