--- conflicted
+++ resolved
@@ -8,11 +8,9 @@
 ## [[Unreleased]]
 
 ### Fixed
-<<<<<<< HEAD
-- Increase default maximum payload size for websocket client
-=======
 - add `MPTCurrency` support in `Issue` (rippled internal type)
 - Fixed the implementation error in get_latest_open_ledger_sequence method. The change uses the "current" ledger for extracting sequence number.
+- Increase default maximum payload size for websocket client
 
 ### Added
 - Improved validation for models to also check param types
@@ -28,7 +26,6 @@
 
 ### Fixed
 - `Sign`, `SignFor`, and `SignAndSubmit` methods now properly handle WebSocket clients
->>>>>>> caadce3c
 
 ## [4.0.0] - 2024-12-23
 
