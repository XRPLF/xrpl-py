# Changelog

All notable changes to this project will be documented in this file.

The format is based on [Keep a Changelog](https://keepachangelog.com/en/1.0.0/),
and this project adheres to [Semantic Versioning](https://semver.org/spec/v2.0.0.html).

## [[Unreleased]]
### Added:
- Created function alias to `safe_sign_transaction` called `sign` - safe originally used to indicate local offline signing (keys aren't exposed)
- Created function alias to `safe_sign_and_autofill_transaction` called `autofill_and_sign` to reflect order of operations
- Created function alias to `submit_transaction` called `submit`
- Created function alias to `safe_sign_and_submit_transaction` called `sign_and_submit`

### Changed:
- `check_fee` now has a higher limit that is less likely to be hit
- When connected to nft devnet or hooks v2 testnet generate_faucet_wallet now defaults to using the faucet instead of requiring specification
- Deprecated `get_account_info`, `get_transaction_from_hash`, `get_account_payment_transactions` for direct requests
- Private function `request_impl` has been renamed to `_request_impl`. Users should always use `request` over `request_impl`.

### Fixed:
- Properly type the instance functions of NestedModel
<<<<<<< HEAD
- Added additional check to `txnNotFound` error from `reliable_submission` due to race condition
=======
- Added `nft_offer` type in `AccountObjects`
>>>>>>> be13c1b3

## [1.7.0] - 2022-10-12
### Added:
- Support for ExpandedSignerList amendment that expands the maximum signer list to 32 entries
- Function to parse the final account balances from a transaction's metadata
- Function to parse order book changes from a transaction's metadata
- Support for Ed25519 seeds that don't use the `sEd` prefix
- Add docs to`get_account_transactions` explaining how to allow pagination through all transaction history [#462]
- Common field `ticket_sequence` to Transaction class

### Fixed:
- Typing for factory classmethods on models
- Use properly encoded transactions in `Sign`, `SignFor`, and `SignAndSubmit`
- Fix Sphinx build errors due to incompatible version bumps

## [1.6.0] - 2022-06-02
### Added:
- Support for dynamic fee calculation
- Function to parse account balances from a transaction's metadata
- Better error handling for invalid client URL
- Exported SubscribeBook

### Fixed
- Resolve `txnNotFound` error with `send_reliable_submission` when waiting for a submitted malformed transaction
- Small typing mistake in GenericRequest
- Fix bug in GenericRequest.to_dict()

## [1.5.0] - 2022-04-25
### Added
- Support setting flags with booleans. For each transaction type supporting flags there is a `FlagInterface` to set the flags with booleans.
- `federator_info` RPC support
- Helper method for creating a cross-chain payment to/from a sidechain
- Helper method for parsing an NFTokenID

### Fixed
- Updated NFT names to match new 1.9.0 rippled names
- `xrpl.asyncio.clients` exports (now includes `request_to_websocket`, `websocket_to_response`)
- Adds optional `owner` field to NFTokenBurn
- Allows lower-case currency codes

## [1.4.0] - 2022-02-24
### Added
- Sync and async `generate_faucet_wallet` functions now support a custom
  faucet host

## [1.3.0] - 2021-12-17
### Added
- Support for the [XLS-20 NFT proposal](https://github.com/XRPLF/XRPL-Standards/discussions/46)
- `xrpl.models.amounts.get_amount_value` helper function
- `xrpl.utils.str_to_hex` and `xrpl.utils.hex_to_str` helpers
- `ledger_index` optional param for all the main account methods
- `TicketCreate` transaction model
- `GenericRequest` model for unsupported request types
- Methods to convert between `IssuedCurrency` and `IssuedCurrencyAmount`
- Support for ints and floats in the `IssuedCurrency` and `IssuedCurrencyAmount` models (and ints for `XRP`)
- `max_fee` and `fee_type` optional params for `get_fee`
- `autofill`, a new public method that populates the `fee`, `sequence`, and `last_ledger_sequence` fields of a transaction, based on the current state retrieved from the server the Client is connected to. It also converts all X-Addresses to classic addresses.
- Exports `Transaction`, `Response`, pseudo-transactions at the `xrpl.models` level

### Fixed
- Improves typing of `Response.result`
- Makes the default ledger version for `get_next_valid_seq_number` `current` instead of `validated`
- Stops erroring on non-`tesSUCCESS` responses in reliable transaction submission
- Removes runtime asserts in websocket clients that were used for type checks only
- Adds missing top-level `py.typed` file for exceptions and constants
- Fix issue where unsupported currency codes weren't being correctly processed in the binary codec
- Fixes issue with UNLModify encoding (due to a bug in rippled)
- Makes the account delete fee dynamic, based on the ledger's reserve, instead of hard-coded
- Fee scaling based on load on the ledger
- Fixes potential issue with conflicting Decimal contexts
- Fixes bug where autofilling using an `xAddress` with `None` in the Destination Tag threw a KeyError

## [1.2.0] - 2021-11-09
### Added
- Support for Python 3.10

### Fixed
- Improves documentation on using websocket clients.
- Fixes an issue sending NoRippleCheck requests
- Allows projects that use xrpl-py as a dependency to use typing

## [1.1.1] - 2021-07-02
### Fixed
- Fixes an issue encoding some non-standard currency values
- Corrects installation instructions in documentation

## [1.1.0] - 2021-06-16
### Added
- Option for `Transaction.flags` to be a `List` of `int`s instead of just an `int`
- Instance method in `Transaction` objects to calculate their hashes locally
- Additional reliability to `send_reliable_submission` by getting the hash before submitting
- Pseudo-transaction models
- Optional parameters for `get_transaction_from_hash`: `binary`, `min_ledger` and `max_ledger`
- Enum for `PaymentChannelClaim` flags
- Optional parameter to check if the `Transaction` fee is not too high before signing it
- Additional X-Address support in the binary codec and account sugar
- Method to the `Wallet` class that generates the X-Address for the wallet's account
- Async versions of all high-level functionality within the `xrpl.asyncio` package
- Web socket client under `xrpl.clients.WebsocketClient`
- Async web socket client under `xrpl.asyncio.clients.AsyncWebsocketClient`
- A general `from_dict` method for `Request` models, analogous to `Transaction.from_dict`

### Fixed
- Typos in docs/tests
- Improved readability of the README/documentation
- Expose `xrpl.utils` at the top level
- Expose `xrpl.accounts.get_account_root`
- Issue with calculating IOU precision
- Invalid X-Addresses in the XRPL Binary Codec now error with `XRPLBinaryCodecException` instead of `ValueError`
- Issues with converting certain dictionaries to/from a model using `BaseModel.from_dict`
- Better error message reporting

## [1.0.0] - 2021-03-31
### Added
- Initial release! Please open up an issue in our repo if you have any
  feedback or issues to report.<|MERGE_RESOLUTION|>--- conflicted
+++ resolved
@@ -20,11 +20,8 @@
 
 ### Fixed:
 - Properly type the instance functions of NestedModel
-<<<<<<< HEAD
 - Added additional check to `txnNotFound` error from `reliable_submission` due to race condition
-=======
 - Added `nft_offer` type in `AccountObjects`
->>>>>>> be13c1b3
 
 ## [1.7.0] - 2022-10-12
 ### Added:
