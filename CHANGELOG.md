# Changelog

All notable changes to this project will be documented in this file.

The format is based on [Keep a Changelog](https://keepachangelog.com/en/1.0.0/),
and this project adheres to [Semantic Versioning](https://semver.org/spec/v2.0.0.html).

## [2.0.0]
### Added:
- Wallet support for regular key compatibility
- Added new ways of wallet generation: `from_seed`, `from_secret`, `from_entropy`, `from_secret_numbers`
- Replaced `Wallet.classic_address` with `Wallet.address` to avoid confusion. (`classic_address` is the same as your XRPL account `address`, and is only called classic since it's an older standard than `x-address`)

### Changed:
- Updated params for Wallet class constructor
- `Wallet.address` is now readonly
- Removed Sequence from Wallet class
- Core keypairs generate seed must take in hexstring instead of bytestring
- Core keypairs formatting for ED25519 is now padded with zeros if length of keystring is less than 64
- Removed deprecated request wrappers (the preferred method is to directly do client.request instead)
<<<<<<< HEAD
- Replaced the flags defined in `AccountSetFlag` (now defines the transaction `tf` flags, previously not defined anywhere)
=======
>>>>>>> 87bfc431
- `sign` is now synchronous instead of async (done by removing the optional `check_fee` param & moving checks up to other functions)
- In order to be internally consistent, all signing/submitting functions will follow the parameter order of `transaction`, `client`, `wallet`, and then other parameters. (This is because `wallet` is optional for `submit_and_wait` and so must come after `client`)
- `XRP.to_amount` now converts from XRP to drops, instead of expecting a drops amount

### Removed:
- Longer aliases for signing/submitting functions have been removed. Specifically
  - `submit_transaction` is now `submit`
  - `safe_sign_transaction` is now `sign`
  - `safe_sign_and_submit_transaction` is now `sign_and_submit`
    - The param order for `sign_and_submit` moves `wallet` after `client` to be consistent with `submit_and_wait`
  - `safe_sign_and_autofill_transaction` is now `autofill_and_sign`
    - The param order for `autofill_and_sign` moves `wallet` after `client` to be consistent with `submit_and_wait`

<<<<<<< HEAD
### Fixed:
- Added a sort of the account IDs in `multisign`, so that the `multisign` always works.
- Add `ledger_hash` and `ledger_index` to `account_nfts`, `nft_buy_offers`, and `nft_sell_offers` requests.
- Add `nft_page` to `ledger_entry` request.

## [1.9.0] - 2023-06-13

### Added:
- Added `submit_and_wait` to sign (if needed), autofill, submit a transaction and wait for its final outcome
- `submit` and `send_reliable_submission` now accept an optional boolean param `fail_hard` (if `True` halt the submission if it's not immediately validated)
- Added sidechain devnet support to faucet generation
- Added `user_agent` and `usage_context` to `generate_faucet_wallet`
=======
## [[Unreleased]]
### Added:
- Added `submit_and_wait` to sign (if needed), autofill, submit a transaction and wait for its final outcome
- `submit` and `send_reliable_submission` now accept an optional boolean param `fail_hard` (if `True` halt the submission if it's not immediately validated)
- Added enum `AccountSetAsfFlag` to define the special `asf` flags (previously defined in `AccountSetFlag`)
>>>>>>> 87bfc431

### Changed:
- Replaced the flags defined in `AccountSetFlag` (now defines the transaction `tf` flags, previously not defined anywhere)
- Allowed keypairs.sign to take a hex string in addition to bytes

### Fixed:
- Refactored `does_account_exist` and `get_balance` to avoid deprecated methods and use `ledger_index` parameter
<<<<<<< HEAD
- Fixed crashes in the `SignerListSet` validation
- Improved error messages in `send_reliable_submission`
- Better error handling in reliable submission
=======
- Fixed crashes in the SignerListSet validation
- `AccountSetFlagInterface` now operates on transaction `tf` flags (as opposed to `asf` flags)
>>>>>>> 87bfc431

### Removed:
- RPCs and utils related to the old sidechain design

## [1.8.0] - 2023-04-10
### Added:
- Created function alias to `safe_sign_transaction` called `sign` - safe originally used to indicate local offline signing (keys aren't exposed)
- Created function alias to `safe_sign_and_autofill_transaction` called `autofill_and_sign` to reflect order of operations
- Created function alias to `submit_transaction` called `submit`
- Created function alias to `safe_sign_and_submit_transaction` called `sign_and_submit`
- AccountSetFlags for disallowing incoming objects (e.g. `asf_disallow_incoming_trustline`)
- Added `getNFTokenID` to get the NFTokenID after minting a token.
- Added `LedgerEntryType` enum and added `type` field to `Ledger` and `LedgerData` requests
- Added the algorithm used to encode a wallet's seed to the wallet.
- Created function alias to `safe_sign_transaction` called `sign` - safe originally used to indicate local offline signing (keys aren't exposed)

### Changed:
- `check_fee` now has a higher limit that is less likely to be hit
- When connected hooks v2 testnet generate_faucet_wallet now defaults to using the faucet instead of requiring specification
- Deprecated `get_account_info`, `get_transaction_from_hash`, `get_account_payment_transactions` for direct requests
- Private function `request_impl` has been renamed to `_request_impl`. Users should always use `request` over `request_impl`.
- Removed nft-devnet faucet support as it has been decommissioned ([Blog Post](https://xrpl.org/blog/2023/nft-devnet-decommission.html))

### Fixed:
- Properly type the instance functions of NestedModel
- Add additional check to `txnNotFound` error from `reliable_submission` due to race condition
- Add `nft_offer` type in `AccountObjects`
- Handle errors better in `send_reliable_submission`
- Made `send_reliable_submission` wait the full duration until `LastLedgerSequence` passes by

## [1.7.0] - 2022-10-12
### Added:
- Support for ExpandedSignerList amendment that expands the maximum signer list to 32 entries
- Function to parse the final account balances from a transaction's metadata
- Function to parse order book changes from a transaction's metadata
- Support for Ed25519 seeds that don't use the `sEd` prefix
- Add docs to`get_account_transactions` explaining how to allow pagination through all transaction history [#462]
- Common field `ticket_sequence` to Transaction class

### Fixed:
- Typing for factory classmethods on models
- Use properly encoded transactions in `Sign`, `SignFor`, and `SignAndSubmit`
- Fix Sphinx build errors due to incompatible version bumps

## [1.6.0] - 2022-06-02
### Added:
- Support for dynamic fee calculation
- Function to parse account balances from a transaction's metadata
- Better error handling for invalid client URL
- Exported SubscribeBook

### Fixed
- Resolve `txnNotFound` error with `send_reliable_submission` when waiting for a submitted malformed transaction
- Small typing mistake in GenericRequest
- Fix bug in GenericRequest.to_dict()

## [1.5.0] - 2022-04-25
### Added
- Support setting flags with booleans. For each transaction type supporting flags there is a `FlagInterface` to set the flags with booleans.
- `federator_info` RPC support
- Helper method for creating a cross-chain payment to/from a sidechain
- Helper method for parsing an NFTokenID

### Fixed
- Updated NFT names to match new 1.9.0 rippled names
- `xrpl.asyncio.clients` exports (now includes `request_to_websocket`, `websocket_to_response`)
- Adds optional `owner` field to NFTokenBurn
- Allows lower-case currency codes

## [1.4.0] - 2022-02-24
### Added
- Sync and async `generate_faucet_wallet` functions now support a custom
  faucet host

## [1.3.0] - 2021-12-17
### Added
- Support for the [XLS-20 NFT proposal](https://github.com/XRPLF/XRPL-Standards/discussions/46)
- `xrpl.models.amounts.get_amount_value` helper function
- `xrpl.utils.str_to_hex` and `xrpl.utils.hex_to_str` helpers
- `ledger_index` optional param for all the main account methods
- `TicketCreate` transaction model
- `GenericRequest` model for unsupported request types
- Methods to convert between `IssuedCurrency` and `IssuedCurrencyAmount`
- Support for ints and floats in the `IssuedCurrency` and `IssuedCurrencyAmount` models (and ints for `XRP`)
- `max_fee` and `fee_type` optional params for `get_fee`
- `autofill`, a new public method that populates the `fee`, `sequence`, and `last_ledger_sequence` fields of a transaction, based on the current state retrieved from the server the Client is connected to. It also converts all X-Addresses to classic addresses.
- Exports `Transaction`, `Response`, pseudo-transactions at the `xrpl.models` level

### Fixed
- Improves typing of `Response.result`
- Makes the default ledger version for `get_next_valid_seq_number` `current` instead of `validated`
- Stops erroring on non-`tesSUCCESS` responses in reliable transaction submission
- Removes runtime asserts in websocket clients that were used for type checks only
- Adds missing top-level `py.typed` file for exceptions and constants
- Fix issue where unsupported currency codes weren't being correctly processed in the binary codec
- Fixes issue with UNLModify encoding (due to a bug in rippled)
- Makes the account delete fee dynamic, based on the ledger's reserve, instead of hard-coded
- Fee scaling based on load on the ledger
- Fixes potential issue with conflicting Decimal contexts
- Fixes bug where autofilling using an `xAddress` with `None` in the Destination Tag threw a KeyError

## [1.2.0] - 2021-11-09
### Added
- Support for Python 3.10

### Fixed
- Improves documentation on using websocket clients.
- Fixes an issue sending NoRippleCheck requests
- Allows projects that use xrpl-py as a dependency to use typing

## [1.1.1] - 2021-07-02
### Fixed
- Fixes an issue encoding some non-standard currency values
- Corrects installation instructions in documentation

## [1.1.0] - 2021-06-16
### Added
- Option for `Transaction.flags` to be a `List` of `int`s instead of just an `int`
- Instance method in `Transaction` objects to calculate their hashes locally
- Additional reliability to `send_reliable_submission` by getting the hash before submitting
- Pseudo-transaction models
- Optional parameters for `get_transaction_from_hash`: `binary`, `min_ledger` and `max_ledger`
- Enum for `PaymentChannelClaim` flags
- Optional parameter to check if the `Transaction` fee is not too high before signing it
- Additional X-Address support in the binary codec and account sugar
- Method to the `Wallet` class that generates the X-Address for the wallet's account
- Async versions of all high-level functionality within the `xrpl.asyncio` package
- Web socket client under `xrpl.clients.WebsocketClient`
- Async web socket client under `xrpl.asyncio.clients.AsyncWebsocketClient`
- A general `from_dict` method for `Request` models, analogous to `Transaction.from_dict`

### Fixed
- Typos in docs/tests
- Improved readability of the README/documentation
- Expose `xrpl.utils` at the top level
- Expose `xrpl.accounts.get_account_root`
- Issue with calculating IOU precision
- Invalid X-Addresses in the XRPL Binary Codec now error with `XRPLBinaryCodecException` instead of `ValueError`
- Issues with converting certain dictionaries to/from a model using `BaseModel.from_dict`
- Better error message reporting

## [1.0.0] - 2021-03-31
### Added
- Initial release! Please open up an issue in our repo if you have any
  feedback or issues to report.<|MERGE_RESOLUTION|>--- conflicted
+++ resolved
@@ -18,10 +18,7 @@
 - Core keypairs generate seed must take in hexstring instead of bytestring
 - Core keypairs formatting for ED25519 is now padded with zeros if length of keystring is less than 64
 - Removed deprecated request wrappers (the preferred method is to directly do client.request instead)
-<<<<<<< HEAD
 - Replaced the flags defined in `AccountSetFlag` (now defines the transaction `tf` flags, previously not defined anywhere)
-=======
->>>>>>> 87bfc431
 - `sign` is now synchronous instead of async (done by removing the optional `check_fee` param & moving checks up to other functions)
 - In order to be internally consistent, all signing/submitting functions will follow the parameter order of `transaction`, `client`, `wallet`, and then other parameters. (This is because `wallet` is optional for `submit_and_wait` and so must come after `client`)
 - `XRP.to_amount` now converts from XRP to drops, instead of expecting a drops amount
@@ -35,7 +32,6 @@
   - `safe_sign_and_autofill_transaction` is now `autofill_and_sign`
     - The param order for `autofill_and_sign` moves `wallet` after `client` to be consistent with `submit_and_wait`
 
-<<<<<<< HEAD
 ### Fixed:
 - Added a sort of the account IDs in `multisign`, so that the `multisign` always works.
 - Add `ledger_hash` and `ledger_index` to `account_nfts`, `nft_buy_offers`, and `nft_sell_offers` requests.
@@ -48,13 +44,6 @@
 - `submit` and `send_reliable_submission` now accept an optional boolean param `fail_hard` (if `True` halt the submission if it's not immediately validated)
 - Added sidechain devnet support to faucet generation
 - Added `user_agent` and `usage_context` to `generate_faucet_wallet`
-=======
-## [[Unreleased]]
-### Added:
-- Added `submit_and_wait` to sign (if needed), autofill, submit a transaction and wait for its final outcome
-- `submit` and `send_reliable_submission` now accept an optional boolean param `fail_hard` (if `True` halt the submission if it's not immediately validated)
-- Added enum `AccountSetAsfFlag` to define the special `asf` flags (previously defined in `AccountSetFlag`)
->>>>>>> 87bfc431
 
 ### Changed:
 - Replaced the flags defined in `AccountSetFlag` (now defines the transaction `tf` flags, previously not defined anywhere)
@@ -62,14 +51,9 @@
 
 ### Fixed:
 - Refactored `does_account_exist` and `get_balance` to avoid deprecated methods and use `ledger_index` parameter
-<<<<<<< HEAD
 - Fixed crashes in the `SignerListSet` validation
 - Improved error messages in `send_reliable_submission`
 - Better error handling in reliable submission
-=======
-- Fixed crashes in the SignerListSet validation
-- `AccountSetFlagInterface` now operates on transaction `tf` flags (as opposed to `asf` flags)
->>>>>>> 87bfc431
 
 ### Removed:
 - RPCs and utils related to the old sidechain design
