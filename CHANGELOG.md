# Changelog

All notable changes to this project will be documented in this file.

The format is based on [Keep a Changelog](https://keepachangelog.com/en/1.0.0/),
and this project adheres to [Semantic Versioning](https://semver.org/spec/v2.0.0.html).

## [[Unreleased]]

### Added
<<<<<<< HEAD
- Add support for the `PermissionedDomains` feature
=======
- Support `AMMClawback` amendment (XLS-73d).
- Support for the `simulate` RPC ([XLS-69](https://github.com/XRPLF/XRPL-Standards/tree/master/XLS-0069d-simulate))

### Fixed
- `Sign`, `SignFor`, and `SignAndSubmit` methods now properly handle WebSocket clients
>>>>>>> 70bf96f7

## [4.0.0] - 2024-12-23

### Added
- Support for the Multi-Purpose Tokens (MPT) amendment (XLS-33)
- Add `include_deleted` to ledger_entry request
- Add support for XLS-70d (Credentials)

### BREAKING CHANGE:
- Remove Python 3.7 support to fix dependency installation and use 3.8 as new default.

### Fixed
- Grab the FeeSettings values from the latest validated ledger. Remove hard-coded reference to 10 drops as the reference transaction cost.

## [3.0.0] - 2024-07-16

### BREAKING CHANGE
- Use rippled API v2 as default in requests

### Added
- Support for the DeliverMax field in Payment transactions
- Support for the `feature` RPC

### Fixed
- Allow empty strings for the purpose of removing fields in DIDSet transaction
- Use `NetworkID` in faucet processing to produce a non-ambiguous URL for faucet hosts.

### Removed
- Remove deprecated `full`, `accounts`, and `type` parameters from ledger request model

## [2.6.0] - 2024-06-03

### Added
- Support for the Price Oracles amendment (XLS-47).
- Add `nfts_by_issuer` clio-only API definition
- Included `ctid` field in the `tx` request.
- `from_xrpl` method accepts input dictionary keys exclusively in the proper XRPL format.
- Support for  DynamicNFT amendment (XLS-46)

### Fixed
- Added support for `XChainModifyBridge` flag maps (fixing an issue with `NFTokenCreateOffer` flag names)
- Fixed `XChainModifyBridge` validation to allow just clearing of `MinAccountCreateAmount`
- Added support for IDE auto-completion of model constructors
- Currency codes with special characters not being allowed by IssuedCurrency objects.
- Construction of Wallet throws an "Invalid Seed" error, if the secret is not decode-able.
- Rectify the incorrect usage of a transaction flag name: Update `TF_NO_DIRECT_RIPPLE` to `TF_NO_RIPPLE_DIRECT`
- Add the missing `AMMDeposit` Flag `TF_TWO_ASSET_IF_EMPTY`

### Removed:
- Remove Hooks faucet since it's now on the Xahau testnet.

## [2.5.0] - 2023-11-30

### Added
- Support for the DID amendment (XLS-40).
- Support for `server_definitions` RPC

### Fixed
- Exported `get_nftoken_id` and `parse_nftoken_id` at the `xrpl.utils` level
- Fixed issue in `get_nftoken_id` where error is opaque when there are no `NFTokenPage`s

### Changed
- Removed sidechain-net1 Devnet faucet support as it has been decommissioned. Users should instead use the bridge between Devnet and sidechain-net2 for testing.
- Removed amm-devnet faucet support as is will soon be decommissioned

## [2.4.0] - 2023-09-27
### Added
- Added new syntax for `SetFee` pseudo transaction sent after the [XRPFees](https://xrpl.org/known-amendments.html#xrpfees) amendment. (Backwards compatible)
- Support for [XLS-38d (XChainBridge)](https://github.com/XRPLF/XRPL-Standards/tree/master/XLS-38d-XChainBridge)

### Fixed
- Update request models related to AMM
- Better error handling for when a `Wallet` is passed into an account or destination field
- Fixed AMMBid fields (BidMin, BidMax) with correct type IssuedCurrencyAmount

## [2.3.0] - 2023-08-24
### Added
- Add AMM support [XLS-30](https://github.com/XRPLF/XRPL-Standards/discussions/78)

## [2.2.0] - 2023-08-07
### Added
- Added new `Clawback` transaction as per [XLS-39](https://github.com/XRPLF/XRPL-Standards/discussions/94)

## [2.1.0] - 2023-07-24
### Fixed
- Replaced alias for `classic_address` with separate property to work around this mypy issue:
  https://github.com/python/mypy/issues/6700

## [2.0.0] - 2023-07-05
### BREAKING CHANGE
- The default signing algorithm in the `Wallet` was changed from secp256k1 to ed25519

### Added:
- Wallet support for regular key compatibility
- Added new ways of wallet generation: `from_seed`, `from_secret`, `from_entropy`, `from_secret_numbers`
- Added `address` alias to `Wallet.classic_address`
  - Replaced `Wallet.classic_address` with `Wallet.address` to avoid confusion. (`classic_address` is the same as your XRPL account `address`, and is only called classic since it's an older standard than `x-address`)
- Added `network_id` to clients in order to use the `Client` with networks beyond mainnet

### Changed:
- Updated params for `Wallet` class constructor
- `Wallet.address` is now readonly
- Removed `sequence` from `Wallet` class
- Core keypairs generate seed must take in hexstring instead of bytestring
- Core keypairs formatting for `ED25519` is now padded with zeros if length of keystring is less than 64
- Removed deprecated request wrappers (the preferred method is to directly do client.request instead)
- `AccountSetFlagInterface` now operates on transaction `tf` flags (as opposed to `asf` flags)
- `sign` is now synchronous instead of async (done by removing the optional `check_fee` param & moving checks up to other functions)
- In order to be internally consistent, all signing/submitting functions will follow the parameter order of `transaction`, `client`, `wallet`, and then other parameters. (This is because `wallet` is optional for `submit_and_wait` and so must come after `client`)
- `XRP.to_amount` now converts from XRP to drops, instead of expecting a drops amount

### Fixed:
- Added a sort of the account IDs in `multisign`, so that the `multisign` always works.
- Add `ledger_hash` and `ledger_index` to `account_nfts`, `nft_buy_offers`, and `nft_sell_offers` requests.
- Add `nft_page` to `ledger_entry` request.

### Removed:
- `send_reliable_submission` has been replaced by `submit_and_wait`
- Longer aliases for signing/submitting functions have been removed. Specifically
  - `submit_transaction` is now `submit`
  - `safe_sign_transaction` is now `sign`
  - `safe_sign_and_submit_transaction` is now `sign_and_submit`
    - The param order for `sign_and_submit` moves `wallet` after `client` to be consistent with `submit_and_wait`
  - `safe_sign_and_autofill_transaction` is now `autofill_and_sign`
    - The param order for `autofill_and_sign` moves `wallet` after `client` to be consistent with `submit_and_wait`
- Removed deprecated request functions which were just wrappers around `Client.request()`. Specifically this includes:
  - `get_account_info`
  - `get_account_transactions`
  - `get_account_payment_transactions`
  - `get_transaction_from_hash`

## [1.9.0] - 2023-06-13
### Added:
- Added `submit_and_wait` to sign (if needed), autofill, submit a transaction and wait for its final outcome
- `submit` and `send_reliable_submission` now accept an optional boolean param `fail_hard` (if `True` halt the submission if it's not immediately validated)
- Added sidechain devnet support to faucet generation
- Added `user_agent` and `usage_context` to `generate_faucet_wallet`

### Changed:
- Allowed keypairs.sign to take a hex string in addition to bytes

### Fixed:
- Refactored `does_account_exist` and `get_balance` to avoid deprecated methods and use `ledger_index` parameter
- Fixed crashes in the `SignerListSet` validation
- Improved error messages in `send_reliable_submission`
- Better error handling in reliable submission

### Removed:
- RPCs and utils related to the old sidechain design

## [1.8.0] - 2023-04-10
### Added:
- Created function alias to `safe_sign_transaction` called `sign` - safe originally used to indicate local offline signing (keys aren't exposed)
- Created function alias to `safe_sign_and_autofill_transaction` called `autofill_and_sign` to reflect order of operations
- Created function alias to `submit_transaction` called `submit`
- Created function alias to `safe_sign_and_submit_transaction` called `sign_and_submit`
- AccountSetFlags for disallowing incoming objects (e.g. `asf_disallow_incoming_trustline`)
- Added `getNFTokenID` to get the NFTokenID after minting a token.
- Added `LedgerEntryType` enum and added `type` field to `Ledger` and `LedgerData` requests
- Added the algorithm used to encode a wallet's seed to the wallet.

### Changed:
- `check_fee` now has a higher limit that is less likely to be hit
- When connected hooks v2 testnet generate_faucet_wallet now defaults to using the faucet instead of requiring specification
- Deprecated `get_account_info`, `get_transaction_from_hash`, `get_account_payment_transactions` for direct requests
- Private function `request_impl` has been renamed to `_request_impl`. Users should always use `request` over `request_impl`.
- Removed nft-devnet faucet support as it has been decommissioned ([Blog Post](https://xrpl.org/blog/2023/nft-devnet-decommission.html))

### Fixed:
- Properly type the instance functions of NestedModel
- Add additional check to `txnNotFound` error from `reliable_submission` due to race condition
- Add `nft_offer` type in `AccountObjects`
- Handle errors better in `send_reliable_submission`
- Made `send_reliable_submission` wait the full duration until `LastLedgerSequence` passes by

## [1.7.0] - 2022-10-12
### Added:
- Support for ExpandedSignerList amendment that expands the maximum signer list to 32 entries
- Function to parse the final account balances from a transaction's metadata
- Function to parse order book changes from a transaction's metadata
- Support for Ed25519 seeds that don't use the `sEd` prefix
- Support for Automated Market Maker (AMM) transactions and requests as defined in XLS-30.
- Add docs to`get_account_transactions` explaining how to allow pagination through all transaction history [#462]
- Common field `ticket_sequence` to Transaction class

### Fixed:
- Typing for factory classmethods on models
- Use properly encoded transactions in `Sign`, `SignFor`, and `SignAndSubmit`
- Fix Sphinx build errors due to incompatible version bumps

## [1.6.0] - 2022-06-02
### Added:
- Support for dynamic fee calculation
- Function to parse account balances from a transaction's metadata
- Better error handling for invalid client URL
- Exported SubscribeBook

### Fixed
- Resolve `txnNotFound` error with `send_reliable_submission` when waiting for a submitted malformed transaction
- Small typing mistake in GenericRequest
- Fix bug in GenericRequest.to_dict()

## [1.5.0] - 2022-04-25
### Added
- Support setting flags with booleans. For each transaction type supporting flags there is a `FlagInterface` to set the flags with booleans.
- `federator_info` RPC support
- Helper method for creating a cross-chain payment to/from a sidechain
- Helper method for parsing an NFTokenID

### Fixed
- Updated NFT names to match new 1.9.0 rippled names
- `xrpl.asyncio.clients` exports (now includes `request_to_websocket`, `websocket_to_response`)
- Adds optional `owner` field to NFTokenBurn
- Allows lower-case currency codes

## [1.4.0] - 2022-02-24
### Added
- Sync and async `generate_faucet_wallet` functions now support a custom
  faucet host

## [1.3.0] - 2021-12-17
### Added
- Support for the [XLS-20 NFT proposal](https://github.com/XRPLF/XRPL-Standards/discussions/46)
- `xrpl.models.amounts.get_amount_value` helper function
- `xrpl.utils.str_to_hex` and `xrpl.utils.hex_to_str` helpers
- `ledger_index` optional param for all the main account methods
- `TicketCreate` transaction model
- `GenericRequest` model for unsupported request types
- Methods to convert between `IssuedCurrency` and `IssuedCurrencyAmount`
- Support for ints and floats in the `IssuedCurrency` and `IssuedCurrencyAmount` models (and ints for `XRP`)
- `max_fee` and `fee_type` optional params for `get_fee`
- `autofill`, a new public method that populates the `fee`, `sequence`, and `last_ledger_sequence` fields of a transaction, based on the current state retrieved from the server the Client is connected to. It also converts all X-Addresses to classic addresses.
- Exports `Transaction`, `Response`, pseudo-transactions at the `xrpl.models` level

### Fixed
- Improves typing of `Response.result`
- Makes the default ledger version for `get_next_valid_seq_number` `current` instead of `validated`
- Stops erroring on non-`tesSUCCESS` responses in reliable transaction submission
- Removes runtime asserts in websocket clients that were used for type checks only
- Adds missing top-level `py.typed` file for exceptions and constants
- Fix issue where unsupported currency codes weren't being correctly processed in the binary codec
- Fixes issue with UNLModify encoding (due to a bug in rippled)
- Makes the account delete fee dynamic, based on the ledger's reserve, instead of hard-coded
- Fee scaling based on load on the ledger
- Fixes potential issue with conflicting Decimal contexts
- Fixes bug where autofilling using an `xAddress` with `None` in the Destination Tag threw a KeyError

## [1.2.0] - 2021-11-09
### Added
- Support for Python 3.10

### Fixed
- Improves documentation on using websocket clients.
- Fixes an issue sending NoRippleCheck requests
- Allows projects that use xrpl-py as a dependency to use typing

## [1.1.1] - 2021-07-02
### Fixed
- Fixes an issue encoding some non-standard currency values
- Corrects installation instructions in documentation

## [1.1.0] - 2021-06-16
### Added
- Option for `Transaction.flags` to be a `List` of `int`s instead of just an `int`
- Instance method in `Transaction` objects to calculate their hashes locally
- Additional reliability to `send_reliable_submission` by getting the hash before submitting
- Pseudo-transaction models
- Optional parameters for `get_transaction_from_hash`: `binary`, `min_ledger` and `max_ledger`
- Enum for `PaymentChannelClaim` flags
- Optional parameter to check if the `Transaction` fee is not too high before signing it
- Additional X-Address support in the binary codec and account sugar
- Method to the `Wallet` class that generates the X-Address for the wallet's account
- Async versions of all high-level functionality within the `xrpl.asyncio` package
- Web socket client under `xrpl.clients.WebsocketClient`
- Async web socket client under `xrpl.asyncio.clients.AsyncWebsocketClient`
- A general `from_dict` method for `Request` models, analogous to `Transaction.from_dict`

### Fixed
- Typos in docs/tests
- Improved readability of the README/documentation
- Expose `xrpl.utils` at the top level
- Expose `xrpl.accounts.get_account_root`
- Issue with calculating IOU precision
- Invalid X-Addresses in the XRPL Binary Codec now error with `XRPLBinaryCodecException` instead of `ValueError`
- Issues with converting certain dictionaries to/from a model using `BaseModel.from_dict`
- Better error message reporting

## [1.0.0] - 2021-03-31
### Added
- Initial release! Please open up an issue in our repo if you have any
  feedback or issues to report.<|MERGE_RESOLUTION|>--- conflicted
+++ resolved
@@ -8,15 +8,12 @@
 ## [[Unreleased]]
 
 ### Added
-<<<<<<< HEAD
 - Add support for the `PermissionedDomains` feature
-=======
 - Support `AMMClawback` amendment (XLS-73d).
 - Support for the `simulate` RPC ([XLS-69](https://github.com/XRPLF/XRPL-Standards/tree/master/XLS-0069d-simulate))
 
 ### Fixed
 - `Sign`, `SignFor`, and `SignAndSubmit` methods now properly handle WebSocket clients
->>>>>>> 70bf96f7
 
 ## [4.0.0] - 2024-12-23
 
