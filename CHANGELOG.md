# Changelog

All notable changes to this project will be documented in this file.

The format is based on [Keep a Changelog](https://keepachangelog.com/en/1.0.0/),
and this project adheres to [Semantic Versioning](https://semver.org/spec/v2.0.0.html).

## [[Unreleased]]

<<<<<<< HEAD
### Added
- Added new syntax for `SetFee` psuedo transaction sent after the [XRPFees](https://xrpl.org/known-amendments.html#xrpfees) amendment. (Backwards compatible)
=======
## [2.3.0] - 2023-08-24
### Added
- Add AMM support [XLS-30](https://github.com/XRPLF/XRPL-Standards/discussions/78)
>>>>>>> 312b333a

## [2.2.0] - 2023-08-07
### Added
- Added new `Clawback` transaction as per [XLS-39](https://github.com/XRPLF/XRPL-Standards/discussions/94)

## [2.1.0] - 2023-07-24
### Fixed
- Replaced alias for `classic_address` with separate property to work around this mypy issue: 
  https://github.com/python/mypy/issues/6700

## [2.0.0] - 2023-07-05
### Added:
- Wallet support for regular key compatibility
- Added new ways of wallet generation: `from_seed`, `from_secret`, `from_entropy`, `from_secret_numbers`
- Added `address` alias to `Wallet.classic_address`
  - Replaced `Wallet.classic_address` with `Wallet.address` to avoid confusion. (`classic_address` is the same as your XRPL account `address`, and is only called classic since it's an older standard than `x-address`)
- Added `network_id` to clients in order to use the `Client` with networks beyond mainnet

### Changed:
- Updated params for `Wallet` class constructor
- `Wallet.address` is now readonly
- Removed `sequence` from `Wallet` class
- Core keypairs generate seed must take in hexstring instead of bytestring
- Core keypairs formatting for `ED25519` is now padded with zeros if length of keystring is less than 64
- Removed deprecated request wrappers (the preferred method is to directly do client.request instead)
- `AccountSetFlagInterface` now operates on transaction `tf` flags (as opposed to `asf` flags)
- `sign` is now synchronous instead of async (done by removing the optional `check_fee` param & moving checks up to other functions)
- In order to be internally consistent, all signing/submitting functions will follow the parameter order of `transaction`, `client`, `wallet`, and then other parameters. (This is because `wallet` is optional for `submit_and_wait` and so must come after `client`)
- `XRP.to_amount` now converts from XRP to drops, instead of expecting a drops amount

### Fixed:
- Added a sort of the account IDs in `multisign`, so that the `multisign` always works.
- Add `ledger_hash` and `ledger_index` to `account_nfts`, `nft_buy_offers`, and `nft_sell_offers` requests.
- Add `nft_page` to `ledger_entry` request.

### Removed:
- `send_reliable_submission` has been replaced by `submit_and_wait`
- Longer aliases for signing/submitting functions have been removed. Specifically
  - `submit_transaction` is now `submit`
  - `safe_sign_transaction` is now `sign`
  - `safe_sign_and_submit_transaction` is now `sign_and_submit`
    - The param order for `sign_and_submit` moves `wallet` after `client` to be consistent with `submit_and_wait`
  - `safe_sign_and_autofill_transaction` is now `autofill_and_sign`
    - The param order for `autofill_and_sign` moves `wallet` after `client` to be consistent with `submit_and_wait`
- Removed deprecated request functions which were just wrappers around `Client.request()`. Specifically this includes:
  - `get_account_info`
  - `get_account_transactions`
  - `get_account_payment_transactions`
  - `get_transaction_from_hash`

## [1.9.0] - 2023-06-13
### Added:
- Added `submit_and_wait` to sign (if needed), autofill, submit a transaction and wait for its final outcome
- `submit` and `send_reliable_submission` now accept an optional boolean param `fail_hard` (if `True` halt the submission if it's not immediately validated)
- Added sidechain devnet support to faucet generation
- Added `user_agent` and `usage_context` to `generate_faucet_wallet`

### Changed:
- Allowed keypairs.sign to take a hex string in addition to bytes

### Fixed:
- Refactored `does_account_exist` and `get_balance` to avoid deprecated methods and use `ledger_index` parameter
- Fixed crashes in the `SignerListSet` validation
- Improved error messages in `send_reliable_submission`
- Better error handling in reliable submission

### Removed:
- RPCs and utils related to the old sidechain design

## [1.8.0] - 2023-04-10
### Added:
- Created function alias to `safe_sign_transaction` called `sign` - safe originally used to indicate local offline signing (keys aren't exposed)
- Created function alias to `safe_sign_and_autofill_transaction` called `autofill_and_sign` to reflect order of operations
- Created function alias to `submit_transaction` called `submit`
- Created function alias to `safe_sign_and_submit_transaction` called `sign_and_submit`
- AccountSetFlags for disallowing incoming objects (e.g. `asf_disallow_incoming_trustline`)
- Added `getNFTokenID` to get the NFTokenID after minting a token.
- Added `LedgerEntryType` enum and added `type` field to `Ledger` and `LedgerData` requests
- Added the algorithm used to encode a wallet's seed to the wallet.

### Changed:
- `check_fee` now has a higher limit that is less likely to be hit
- When connected hooks v2 testnet generate_faucet_wallet now defaults to using the faucet instead of requiring specification
- Deprecated `get_account_info`, `get_transaction_from_hash`, `get_account_payment_transactions` for direct requests
- Private function `request_impl` has been renamed to `_request_impl`. Users should always use `request` over `request_impl`.
- Removed nft-devnet faucet support as it has been decommissioned ([Blog Post](https://xrpl.org/blog/2023/nft-devnet-decommission.html))

### Fixed:
- Properly type the instance functions of NestedModel
- Add additional check to `txnNotFound` error from `reliable_submission` due to race condition
- Add `nft_offer` type in `AccountObjects`
- Handle errors better in `send_reliable_submission`
- Made `send_reliable_submission` wait the full duration until `LastLedgerSequence` passes by

## [1.7.0] - 2022-10-12
### Added:
- Support for ExpandedSignerList amendment that expands the maximum signer list to 32 entries
- Function to parse the final account balances from a transaction's metadata
- Function to parse order book changes from a transaction's metadata
- Support for Ed25519 seeds that don't use the `sEd` prefix
- Support for Automated Market Maker (AMM) transactions and requests as defined in XLS-30.
- Add docs to`get_account_transactions` explaining how to allow pagination through all transaction history [#462]
- Common field `ticket_sequence` to Transaction class

### Fixed:
- Typing for factory classmethods on models
- Use properly encoded transactions in `Sign`, `SignFor`, and `SignAndSubmit`
- Fix Sphinx build errors due to incompatible version bumps

## [1.6.0] - 2022-06-02
### Added:
- Support for dynamic fee calculation
- Function to parse account balances from a transaction's metadata
- Better error handling for invalid client URL
- Exported SubscribeBook

### Fixed
- Resolve `txnNotFound` error with `send_reliable_submission` when waiting for a submitted malformed transaction
- Small typing mistake in GenericRequest
- Fix bug in GenericRequest.to_dict()

## [1.5.0] - 2022-04-25
### Added
- Support setting flags with booleans. For each transaction type supporting flags there is a `FlagInterface` to set the flags with booleans.
- `federator_info` RPC support
- Helper method for creating a cross-chain payment to/from a sidechain
- Helper method for parsing an NFTokenID

### Fixed
- Updated NFT names to match new 1.9.0 rippled names
- `xrpl.asyncio.clients` exports (now includes `request_to_websocket`, `websocket_to_response`)
- Adds optional `owner` field to NFTokenBurn
- Allows lower-case currency codes

## [1.4.0] - 2022-02-24
### Added
- Sync and async `generate_faucet_wallet` functions now support a custom
  faucet host

## [1.3.0] - 2021-12-17
### Added
- Support for the [XLS-20 NFT proposal](https://github.com/XRPLF/XRPL-Standards/discussions/46)
- `xrpl.models.amounts.get_amount_value` helper function
- `xrpl.utils.str_to_hex` and `xrpl.utils.hex_to_str` helpers
- `ledger_index` optional param for all the main account methods
- `TicketCreate` transaction model
- `GenericRequest` model for unsupported request types
- Methods to convert between `IssuedCurrency` and `IssuedCurrencyAmount`
- Support for ints and floats in the `IssuedCurrency` and `IssuedCurrencyAmount` models (and ints for `XRP`)
- `max_fee` and `fee_type` optional params for `get_fee`
- `autofill`, a new public method that populates the `fee`, `sequence`, and `last_ledger_sequence` fields of a transaction, based on the current state retrieved from the server the Client is connected to. It also converts all X-Addresses to classic addresses.
- Exports `Transaction`, `Response`, pseudo-transactions at the `xrpl.models` level

### Fixed
- Improves typing of `Response.result`
- Makes the default ledger version for `get_next_valid_seq_number` `current` instead of `validated`
- Stops erroring on non-`tesSUCCESS` responses in reliable transaction submission
- Removes runtime asserts in websocket clients that were used for type checks only
- Adds missing top-level `py.typed` file for exceptions and constants
- Fix issue where unsupported currency codes weren't being correctly processed in the binary codec
- Fixes issue with UNLModify encoding (due to a bug in rippled)
- Makes the account delete fee dynamic, based on the ledger's reserve, instead of hard-coded
- Fee scaling based on load on the ledger
- Fixes potential issue with conflicting Decimal contexts
- Fixes bug where autofilling using an `xAddress` with `None` in the Destination Tag threw a KeyError

## [1.2.0] - 2021-11-09
### Added
- Support for Python 3.10

### Fixed
- Improves documentation on using websocket clients.
- Fixes an issue sending NoRippleCheck requests
- Allows projects that use xrpl-py as a dependency to use typing

## [1.1.1] - 2021-07-02
### Fixed
- Fixes an issue encoding some non-standard currency values
- Corrects installation instructions in documentation

## [1.1.0] - 2021-06-16
### Added
- Option for `Transaction.flags` to be a `List` of `int`s instead of just an `int`
- Instance method in `Transaction` objects to calculate their hashes locally
- Additional reliability to `send_reliable_submission` by getting the hash before submitting
- Pseudo-transaction models
- Optional parameters for `get_transaction_from_hash`: `binary`, `min_ledger` and `max_ledger`
- Enum for `PaymentChannelClaim` flags
- Optional parameter to check if the `Transaction` fee is not too high before signing it
- Additional X-Address support in the binary codec and account sugar
- Method to the `Wallet` class that generates the X-Address for the wallet's account
- Async versions of all high-level functionality within the `xrpl.asyncio` package
- Web socket client under `xrpl.clients.WebsocketClient`
- Async web socket client under `xrpl.asyncio.clients.AsyncWebsocketClient`
- A general `from_dict` method for `Request` models, analogous to `Transaction.from_dict`

### Fixed
- Typos in docs/tests
- Improved readability of the README/documentation
- Expose `xrpl.utils` at the top level
- Expose `xrpl.accounts.get_account_root`
- Issue with calculating IOU precision
- Invalid X-Addresses in the XRPL Binary Codec now error with `XRPLBinaryCodecException` instead of `ValueError`
- Issues with converting certain dictionaries to/from a model using `BaseModel.from_dict`
- Better error message reporting

## [1.0.0] - 2021-03-31
### Added
- Initial release! Please open up an issue in our repo if you have any
  feedback or issues to report.<|MERGE_RESOLUTION|>--- conflicted
+++ resolved
@@ -7,14 +7,12 @@
 
 ## [[Unreleased]]
 
-<<<<<<< HEAD
 ### Added
 - Added new syntax for `SetFee` psuedo transaction sent after the [XRPFees](https://xrpl.org/known-amendments.html#xrpfees) amendment. (Backwards compatible)
-=======
+
 ## [2.3.0] - 2023-08-24
 ### Added
 - Add AMM support [XLS-30](https://github.com/XRPLF/XRPL-Standards/discussions/78)
->>>>>>> 312b333a
 
 ## [2.2.0] - 2023-08-07
 ### Added
