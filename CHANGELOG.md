# Changelog

All notable changes to this project will be documented in this file.

The format is based on [Keep a Changelog](https://keepachangelog.com/en/1.0.0/),
and this project adheres to [Semantic Versioning](https://semver.org/spec/v2.0.0.html).

## [Unreleased]
### Added
- Pseudo-transaction models.
- Instance method in `Transaction` objects to calculate their hashes locally
- Option for `Transaction.flags` to be a `List` of `int`s instead of just an `int`
<<<<<<< HEAD
- Enum for `PaymentChannelClaim` flags
=======
- Optional parameters for `get_transaction_from_hash`: `binary`, `min_ledger` and `max_ledger`
>>>>>>> ce396a15

## [1.0.0] - 2021-03-31
### Added
- Initial release! Please open up an issue in our repo if you have any
  feedback or issues to report.<|MERGE_RESOLUTION|>--- conflicted
+++ resolved
@@ -10,11 +10,8 @@
 - Pseudo-transaction models.
 - Instance method in `Transaction` objects to calculate their hashes locally
 - Option for `Transaction.flags` to be a `List` of `int`s instead of just an `int`
-<<<<<<< HEAD
+- Optional parameters for `get_transaction_from_hash`: `binary`, `min_ledger` and `max_ledger`
 - Enum for `PaymentChannelClaim` flags
-=======
-- Optional parameters for `get_transaction_from_hash`: `binary`, `min_ledger` and `max_ledger`
->>>>>>> ce396a15
 
 ## [1.0.0] - 2021-03-31
 ### Added
