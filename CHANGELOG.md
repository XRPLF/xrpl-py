# Changelog

All notable changes to this project will be documented in this file.

The format is based on [Keep a Changelog](https://keepachangelog.com/en/1.0.0/),
and this project adheres to [Semantic Versioning](https://semver.org/spec/v2.0.0.html).

## [[Unreleased]]
<<<<<<< HEAD
### Added
- Adds a transaction parser. Supporting to parse balance changes, final balances, previous balances and order book changes.
=======
### Added:
- Support for dynamic fee calculation
>>>>>>> b82b004a

## [1.5.0] - 2022-04-25
### Added
- Support setting flags with booleans. For each transaction type supporting flags there is a `FlagInterface` to set the flags with booleans.
- `federator_info` RPC support
- Helper method for creating a cross-chain payment to/from a sidechain
- Helper method for parsing an NFTokenID

### Fixed
- Updated NFT names to match new 1.9.0 rippled names
- `xrpl.asyncio.clients` exports (now includes `request_to_websocket`, `websocket_to_response`)
- Adds optional `owner` field to NFTokenBurn
- Allows lower-case currency codes

## [1.4.0] - 2022-02-24
### Added
- Sync and async `generate_faucet_wallet` functions now support a custom
  faucet host

## [1.3.0] - 2021-12-17
### Added
- Support for the [XLS-20 NFT proposal](https://github.com/XRPLF/XRPL-Standards/discussions/46)
- `xrpl.models.amounts.get_amount_value` helper function
- `xrpl.utils.str_to_hex` and `xrpl.utils.hex_to_str` helpers
- `ledger_index` optional param for all the main account methods
- `TicketCreate` transaction model
- `GenericRequest` model for unsupported request types
- Methods to convert between `IssuedCurrency` and `IssuedCurrencyAmount`
- Support for ints and floats in the `IssuedCurrency` and `IssuedCurrencyAmount` models (and ints for `XRP`)
- Fixed bug where autofilling using an `xAddress` with `None` in the Destination Tag threw a KeyError
- `max_fee` and `fee_type` optional params for `get_fee`
- `autofill`, a new public method that populates the `fee`, `sequence`, and `last_ledger_sequence` fields of a transaction, based on the current state retrieved from the server the Client is connected to. It also converts all X-Addresses to classic addresses.
- Exports `Transaction`, `Response`, pseudo-transactions at the `xrpl.models` level

### Fixed
- Improves typing of `Response.result`
- Makes the default ledger version for `get_next_valid_seq_number` `current` instead of `validated`
- Stops erroring on non-`tesSUCCESS` responses in reliable transaction submission
- Removes runtime asserts in websocket clients that were used for type checks only
- Adds missing top-level `py.typed` file for exceptions and constants
- Fix issue where unsupported currency codes weren't being correctly processed in the binary codec
- Fixes issue with UNLModify encoding (due to a bug in rippled)
- Makes the account delete fee dynamic, based on the ledger's reserve, instead of hard-coded
- Fee scaling based on load on the ledger
- Fixes potential issue with conflicting Decimal contexts

## [1.2.0] - 2021-11-09
### Added
- Support for Python 3.10

### Fixed
- Improves documentation on using websocket clients.
- Fixes an issue sending NoRippleCheck requests
- Allows projects that use xrpl-py as a dependency to use typing

## [1.1.1] - 2021-07-02
### Fixed
- Fixes an issue encoding some non-standard currency values
- Corrects installation instructions in documentation

## [1.1.0] - 2021-06-16
### Added
- Option for `Transaction.flags` to be a `List` of `int`s instead of just an `int`
- Instance method in `Transaction` objects to calculate their hashes locally
- Additional reliability to `send_reliable_submission` by getting the hash before submitting
- Pseudo-transaction models
- Optional parameters for `get_transaction_from_hash`: `binary`, `min_ledger` and `max_ledger`
- Enum for `PaymentChannelClaim` flags
- Optional parameter to check if the `Transaction` fee is not too high before signing it
- Additional X-Address support in the binary codec and account sugar
- Method to the `Wallet` class that generates the X-Address for the wallet's account
- Async versions of all high-level functionality within the `xrpl.asyncio` package
- Web socket client under `xrpl.clients.WebsocketClient`
- Async web socket client under `xrpl.asyncio.clients.AsyncWebsocketClient`
- A general `from_dict` method for `Request` models, analogous to `Transaction.from_dict`

### Fixed
- Typos in docs/tests
- Improved readability of the README/documentation
- Expose `xrpl.utils` at the top level
- Expose `xrpl.accounts.get_account_root`
- Issue with calculating IOU precision
- Invalid X-Addresses in the XRPL Binary Codec now error with `XRPLBinaryCodecException` instead of `ValueError`
- Issues with converting certain dictionaries to/from a model using `BaseModel.from_dict`
- Better error message reporting

## [1.0.0] - 2021-03-31
### Added
- Initial release! Please open up an issue in our repo if you have any
  feedback or issues to report.<|MERGE_RESOLUTION|>--- conflicted
+++ resolved
@@ -6,13 +6,9 @@
 and this project adheres to [Semantic Versioning](https://semver.org/spec/v2.0.0.html).
 
 ## [[Unreleased]]
-<<<<<<< HEAD
 ### Added
+- Support for dynamic fee calculation
 - Adds a transaction parser. Supporting to parse balance changes, final balances, previous balances and order book changes.
-=======
-### Added:
-- Support for dynamic fee calculation
->>>>>>> b82b004a
 
 ## [1.5.0] - 2022-04-25
 ### Added
