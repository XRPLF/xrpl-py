--- conflicted
+++ resolved
@@ -8,15 +8,12 @@
 ## [[Unreleased]]
 
 ### Fixed
-<<<<<<< HEAD
+- add `MPTAmount` support in `Issue` (rippled internal type)
 - Added support for `amm_info` to `Request.from_dict`
 - Improved erroring for `amm_info`
-=======
-- add `MPTAmount` support in `Issue` (rippled internal type)
 
 ### Added
 - Improved validation for models to also check param types
->>>>>>> 69793247
 
 ## [4.1.0] - 2025-2-13
 
