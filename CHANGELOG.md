--- conflicted
+++ resolved
@@ -18,10 +18,7 @@
 - Refactored `does_account_exist` and `get_balance` to avoid deprecated methods and use `ledger_index` parameter
 - Fixed crashes in the SignerListSet validation
 - Improved error messages in `send_reliable_submission`
-<<<<<<< HEAD
-=======
 - Better error handling in reliable submission
->>>>>>> 383957a2
 
 ### Removed:
 - RPCs and utils related to the old sidechain design
