# Changelog

All notable changes to this project will be documented in this file.

The format is based on [Keep a Changelog](https://keepachangelog.com/en/1.0.0/),
and this project adheres to [Semantic Versioning](https://semver.org/spec/v2.0.0.html).

## [[Unreleased]]

### Added:

- Created function alias to `safe_sign_transaction` called `sign` - safe originally used to indicate local offline signing (keys aren't exposed)
<<<<<<< HEAD
- Created function alias to `safe_sign_and_autofill_transaction` called `autofill_and_sign` to reflect order of operations
=======
- Created function alias to `safe_sign_and_submit_transaction` called `sign_and_submit`
>>>>>>> 8428ca6a

### Changed:

- `check_fee` now has a higher limit that is less likely to be hit
- When connected to nft devnet or hooks v2 testnet generate_faucet_wallet now defaults to using the faucet instead of requiring specification
- Deprecated `get_account_info`, `get_transaction_from_hash`, `get_account_payment_transactions` for direct requests
- Private function `request_impl` has been renamed to `_request_impl`. Users should always use `request` over `request_impl`.

### Fixed:

- Properly type the instance functions of NestedModel

## [1.7.0] - 2022-10-12

### Added:

- Support for ExpandedSignerList amendment that expands the maximum signer list to 32 entries
- Function to parse the final account balances from a transaction's metadata
- Function to parse order book changes from a transaction's metadata
- Support for Ed25519 seeds that don't use the `sEd` prefix
- Add docs to`get_account_transactions` explaining how to allow pagination through all transaction history [#462]
- Common field `ticket_sequence` to Transaction class

### Fixed:

- Typing for factory classmethods on models
- Use properly encoded transactions in `Sign`, `SignFor`, and `SignAndSubmit`
- Fix Sphinx build errors due to incompatible version bumps

## [1.6.0] - 2022-06-02

### Added:

- Support for dynamic fee calculation
- Function to parse account balances from a transaction's metadata
- Better error handling for invalid client URL
- Exported SubscribeBook

### Fixed

- Resolve `txnNotFound` error with `send_reliable_submission` when waiting for a submitted malformed transaction
- Small typing mistake in GenericRequest
- Fix bug in GenericRequest.to_dict()

## [1.5.0] - 2022-04-25

### Added

- Support setting flags with booleans. For each transaction type supporting flags there is a `FlagInterface` to set the flags with booleans.
- `federator_info` RPC support
- Helper method for creating a cross-chain payment to/from a sidechain
- Helper method for parsing an NFTokenID

### Fixed

- Updated NFT names to match new 1.9.0 rippled names
- `xrpl.asyncio.clients` exports (now includes `request_to_websocket`, `websocket_to_response`)
- Adds optional `owner` field to NFTokenBurn
- Allows lower-case currency codes

## [1.4.0] - 2022-02-24

### Added

- Sync and async `generate_faucet_wallet` functions now support a custom
  faucet host

## [1.3.0] - 2021-12-17

### Added

- Support for the [XLS-20 NFT proposal](https://github.com/XRPLF/XRPL-Standards/discussions/46)
- `xrpl.models.amounts.get_amount_value` helper function
- `xrpl.utils.str_to_hex` and `xrpl.utils.hex_to_str` helpers
- `ledger_index` optional param for all the main account methods
- `TicketCreate` transaction model
- `GenericRequest` model for unsupported request types
- Methods to convert between `IssuedCurrency` and `IssuedCurrencyAmount`
- Support for ints and floats in the `IssuedCurrency` and `IssuedCurrencyAmount` models (and ints for `XRP`)
- `max_fee` and `fee_type` optional params for `get_fee`
- `autofill`, a new public method that populates the `fee`, `sequence`, and `last_ledger_sequence` fields of a transaction, based on the current state retrieved from the server the Client is connected to. It also converts all X-Addresses to classic addresses.
- Exports `Transaction`, `Response`, pseudo-transactions at the `xrpl.models` level

### Fixed

- Improves typing of `Response.result`
- Makes the default ledger version for `get_next_valid_seq_number` `current` instead of `validated`
- Stops erroring on non-`tesSUCCESS` responses in reliable transaction submission
- Removes runtime asserts in websocket clients that were used for type checks only
- Adds missing top-level `py.typed` file for exceptions and constants
- Fix issue where unsupported currency codes weren't being correctly processed in the binary codec
- Fixes issue with UNLModify encoding (due to a bug in rippled)
- Makes the account delete fee dynamic, based on the ledger's reserve, instead of hard-coded
- Fee scaling based on load on the ledger
- Fixes potential issue with conflicting Decimal contexts
- Fixes bug where autofilling using an `xAddress` with `None` in the Destination Tag threw a KeyError

## [1.2.0] - 2021-11-09

### Added

- Support for Python 3.10

### Fixed

- Improves documentation on using websocket clients.
- Fixes an issue sending NoRippleCheck requests
- Allows projects that use xrpl-py as a dependency to use typing

## [1.1.1] - 2021-07-02

### Fixed

- Fixes an issue encoding some non-standard currency values
- Corrects installation instructions in documentation

## [1.1.0] - 2021-06-16

### Added

- Option for `Transaction.flags` to be a `List` of `int`s instead of just an `int`
- Instance method in `Transaction` objects to calculate their hashes locally
- Additional reliability to `send_reliable_submission` by getting the hash before submitting
- Pseudo-transaction models
- Optional parameters for `get_transaction_from_hash`: `binary`, `min_ledger` and `max_ledger`
- Enum for `PaymentChannelClaim` flags
- Optional parameter to check if the `Transaction` fee is not too high before signing it
- Additional X-Address support in the binary codec and account sugar
- Method to the `Wallet` class that generates the X-Address for the wallet's account
- Async versions of all high-level functionality within the `xrpl.asyncio` package
- Web socket client under `xrpl.clients.WebsocketClient`
- Async web socket client under `xrpl.asyncio.clients.AsyncWebsocketClient`
- A general `from_dict` method for `Request` models, analogous to `Transaction.from_dict`

### Fixed

- Typos in docs/tests
- Improved readability of the README/documentation
- Expose `xrpl.utils` at the top level
- Expose `xrpl.accounts.get_account_root`
- Issue with calculating IOU precision
- Invalid X-Addresses in the XRPL Binary Codec now error with `XRPLBinaryCodecException` instead of `ValueError`
- Issues with converting certain dictionaries to/from a model using `BaseModel.from_dict`
- Better error message reporting

## [1.0.0] - 2021-03-31

### Added

- Initial release! Please open up an issue in our repo if you have any
  feedback or issues to report.<|MERGE_RESOLUTION|>--- conflicted
+++ resolved
@@ -6,31 +6,22 @@
 and this project adheres to [Semantic Versioning](https://semver.org/spec/v2.0.0.html).
 
 ## [[Unreleased]]
-
 ### Added:
-
 - Created function alias to `safe_sign_transaction` called `sign` - safe originally used to indicate local offline signing (keys aren't exposed)
-<<<<<<< HEAD
 - Created function alias to `safe_sign_and_autofill_transaction` called `autofill_and_sign` to reflect order of operations
-=======
 - Created function alias to `safe_sign_and_submit_transaction` called `sign_and_submit`
->>>>>>> 8428ca6a
 
 ### Changed:
-
 - `check_fee` now has a higher limit that is less likely to be hit
 - When connected to nft devnet or hooks v2 testnet generate_faucet_wallet now defaults to using the faucet instead of requiring specification
 - Deprecated `get_account_info`, `get_transaction_from_hash`, `get_account_payment_transactions` for direct requests
 - Private function `request_impl` has been renamed to `_request_impl`. Users should always use `request` over `request_impl`.
 
 ### Fixed:
-
 - Properly type the instance functions of NestedModel
 
 ## [1.7.0] - 2022-10-12
-
 ### Added:
-
 - Support for ExpandedSignerList amendment that expands the maximum signer list to 32 entries
 - Function to parse the final account balances from a transaction's metadata
 - Function to parse order book changes from a transaction's metadata
@@ -39,53 +30,42 @@
 - Common field `ticket_sequence` to Transaction class
 
 ### Fixed:
-
 - Typing for factory classmethods on models
 - Use properly encoded transactions in `Sign`, `SignFor`, and `SignAndSubmit`
 - Fix Sphinx build errors due to incompatible version bumps
 
 ## [1.6.0] - 2022-06-02
-
 ### Added:
-
 - Support for dynamic fee calculation
 - Function to parse account balances from a transaction's metadata
 - Better error handling for invalid client URL
 - Exported SubscribeBook
 
 ### Fixed
-
 - Resolve `txnNotFound` error with `send_reliable_submission` when waiting for a submitted malformed transaction
 - Small typing mistake in GenericRequest
 - Fix bug in GenericRequest.to_dict()
 
 ## [1.5.0] - 2022-04-25
-
 ### Added
-
 - Support setting flags with booleans. For each transaction type supporting flags there is a `FlagInterface` to set the flags with booleans.
 - `federator_info` RPC support
 - Helper method for creating a cross-chain payment to/from a sidechain
 - Helper method for parsing an NFTokenID
 
 ### Fixed
-
 - Updated NFT names to match new 1.9.0 rippled names
 - `xrpl.asyncio.clients` exports (now includes `request_to_websocket`, `websocket_to_response`)
 - Adds optional `owner` field to NFTokenBurn
 - Allows lower-case currency codes
 
 ## [1.4.0] - 2022-02-24
-
 ### Added
-
 - Sync and async `generate_faucet_wallet` functions now support a custom
   faucet host
 
 ## [1.3.0] - 2021-12-17
-
 ### Added
-
 - Support for the [XLS-20 NFT proposal](https://github.com/XRPLF/XRPL-Standards/discussions/46)
 - `xrpl.models.amounts.get_amount_value` helper function
 - `xrpl.utils.str_to_hex` and `xrpl.utils.hex_to_str` helpers
@@ -99,7 +79,6 @@
 - Exports `Transaction`, `Response`, pseudo-transactions at the `xrpl.models` level
 
 ### Fixed
-
 - Improves typing of `Response.result`
 - Makes the default ledger version for `get_next_valid_seq_number` `current` instead of `validated`
 - Stops erroring on non-`tesSUCCESS` responses in reliable transaction submission
@@ -113,28 +92,21 @@
 - Fixes bug where autofilling using an `xAddress` with `None` in the Destination Tag threw a KeyError
 
 ## [1.2.0] - 2021-11-09
-
 ### Added
-
 - Support for Python 3.10
 
 ### Fixed
-
 - Improves documentation on using websocket clients.
 - Fixes an issue sending NoRippleCheck requests
 - Allows projects that use xrpl-py as a dependency to use typing
 
 ## [1.1.1] - 2021-07-02
-
 ### Fixed
-
 - Fixes an issue encoding some non-standard currency values
 - Corrects installation instructions in documentation
 
 ## [1.1.0] - 2021-06-16
-
 ### Added
-
 - Option for `Transaction.flags` to be a `List` of `int`s instead of just an `int`
 - Instance method in `Transaction` objects to calculate their hashes locally
 - Additional reliability to `send_reliable_submission` by getting the hash before submitting
@@ -150,7 +122,6 @@
 - A general `from_dict` method for `Request` models, analogous to `Transaction.from_dict`
 
 ### Fixed
-
 - Typos in docs/tests
 - Improved readability of the README/documentation
 - Expose `xrpl.utils` at the top level
@@ -161,8 +132,6 @@
 - Better error message reporting
 
 ## [1.0.0] - 2021-03-31
-
 ### Added
-
 - Initial release! Please open up an issue in our repo if you have any
   feedback or issues to report.