--- conflicted
+++ resolved
@@ -6,6 +6,9 @@
 and this project adheres to [Semantic Versioning](https://semver.org/spec/v2.0.0.html).
 
 ## [[Unreleased]]
+
+### Added
+- Add a utility function `generate_escrow_cryptoconditions` to generate cryptographic condition and fulfillment for conditional escrows
 
 ## [4.0.0] - 2024-12-23
 
@@ -52,14 +55,6 @@
 - Construction of Wallet throws an "Invalid Seed" error, if the secret is not decode-able.
 - Rectify the incorrect usage of a transaction flag name: Update `TF_NO_DIRECT_RIPPLE` to `TF_NO_RIPPLE_DIRECT`
 - Add the missing `AMMDeposit` Flag `TF_TWO_ASSET_IF_EMPTY`
-
-<<<<<<< HEAD
-### Added
-- Add a utility function `generate_escrow_cryptoconditions` to generate cryptographic condition and fulfillment for conditional escrows
-=======
-### Removed:
-- Remove Hooks faucet since it's now on the Xahau testnet.
->>>>>>> 8c6b4895
 
 ## [2.5.0] - 2023-11-30
 
