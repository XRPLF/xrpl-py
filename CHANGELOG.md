# Changelog

All notable changes to this project will be documented in this file.

The format is based on [Keep a Changelog](https://keepachangelog.com/en/1.0.0/),
and this project adheres to [Semantic Versioning](https://semver.org/spec/v2.0.0.html).

## [[Unreleased]]

### Added
<<<<<<< HEAD
- Support for the DeliverMax field in Payment transactions
- Support for the `feature` RPC
=======
- Add support for the DeliverMax field in Payment transactions
>>>>>>> b0c2b76a

### Fixed
- Allow empty strings for the purpose of removing fields in DIDSet transaction

## [2.6.0] - 2024-06-03

### Added
- Support for the Price Oracles amendment (XLS-47).
- Add `nfts_by_issuer` clio-only API definition
- Included `ctid` field in the `tx` request.
- `from_xrpl` method accepts input dictionary keys exclusively in the proper XRPL format.

### Fixed
- Added support for `XChainModifyBridge` flag maps (fixing an issue with `NFTokenCreateOffer` flag names)
- Fixed `XChainModifyBridge` validation to allow just clearing of `MinAccountCreateAmount`
- Added support for IDE auto-completion of model constructors
- Currency codes with special characters not being allowed by IssuedCurrency objects.
- Construction of Wallet throws an "Invalid Seed" error, if the secret is not decode-able.
- Rectify the incorrect usage of a transaction flag name: Update `TF_NO_DIRECT_RIPPLE` to `TF_NO_RIPPLE_DIRECT`
- Add the missing `AMMDeposit` Flag `TF_TWO_ASSET_IF_EMPTY`

### Removed:
- Remove Hooks faucet since it's now on the Xahau testnet.

## [2.5.0] - 2023-11-30

### Added
- Support for the DID amendment (XLS-40).
- Support for `server_definitions` RPC

### Fixed
- Exported `get_nftoken_id` and `parse_nftoken_id` at the `xrpl.utils` level
- Fixed issue in `get_nftoken_id` where error is opaque when there are no `NFTokenPage`s

### Changed
- Removed sidechain-net1 Devnet faucet support as it has been decommissioned. Users should instead use the bridge between Devnet and sidechain-net2 for testing.
- Removed amm-devnet faucet support as is will soon be decommissioned

## [2.4.0] - 2023-09-27
### Added
- Added new syntax for `SetFee` pseudo transaction sent after the [XRPFees](https://xrpl.org/known-amendments.html#xrpfees) amendment. (Backwards compatible)
- Support for [XLS-38d (XChainBridge)](https://github.com/XRPLF/XRPL-Standards/tree/master/XLS-38d-XChainBridge)

### Fixed
- Update request models related to AMM
- Better error handling for when a `Wallet` is passed into an account or destination field
- Fixed AMMBid fields (BidMin, BidMax) with correct type IssuedCurrencyAmount

## [2.3.0] - 2023-08-24
### Added
- Add AMM support [XLS-30](https://github.com/XRPLF/XRPL-Standards/discussions/78)

## [2.2.0] - 2023-08-07
### Added
- Added new `Clawback` transaction as per [XLS-39](https://github.com/XRPLF/XRPL-Standards/discussions/94)

## [2.1.0] - 2023-07-24
### Fixed
- Replaced alias for `classic_address` with separate property to work around this mypy issue:
  https://github.com/python/mypy/issues/6700

## [2.0.0] - 2023-07-05
### Added:
- Wallet support for regular key compatibility
- Added new ways of wallet generation: `from_seed`, `from_secret`, `from_entropy`, `from_secret_numbers`
- Added `address` alias to `Wallet.classic_address`
  - Replaced `Wallet.classic_address` with `Wallet.address` to avoid confusion. (`classic_address` is the same as your XRPL account `address`, and is only called classic since it's an older standard than `x-address`)
- Added `network_id` to clients in order to use the `Client` with networks beyond mainnet

### Changed:
- Updated params for `Wallet` class constructor
- `Wallet.address` is now readonly
- Removed `sequence` from `Wallet` class
- Core keypairs generate seed must take in hexstring instead of bytestring
- Core keypairs formatting for `ED25519` is now padded with zeros if length of keystring is less than 64
- Removed deprecated request wrappers (the preferred method is to directly do client.request instead)
- `AccountSetFlagInterface` now operates on transaction `tf` flags (as opposed to `asf` flags)
- `sign` is now synchronous instead of async (done by removing the optional `check_fee` param & moving checks up to other functions)
- In order to be internally consistent, all signing/submitting functions will follow the parameter order of `transaction`, `client`, `wallet`, and then other parameters. (This is because `wallet` is optional for `submit_and_wait` and so must come after `client`)
- `XRP.to_amount` now converts from XRP to drops, instead of expecting a drops amount

### Fixed:
- Added a sort of the account IDs in `multisign`, so that the `multisign` always works.
- Add `ledger_hash` and `ledger_index` to `account_nfts`, `nft_buy_offers`, and `nft_sell_offers` requests.
- Add `nft_page` to `ledger_entry` request.

### Removed:
- `send_reliable_submission` has been replaced by `submit_and_wait`
- Longer aliases for signing/submitting functions have been removed. Specifically
  - `submit_transaction` is now `submit`
  - `safe_sign_transaction` is now `sign`
  - `safe_sign_and_submit_transaction` is now `sign_and_submit`
    - The param order for `sign_and_submit` moves `wallet` after `client` to be consistent with `submit_and_wait`
  - `safe_sign_and_autofill_transaction` is now `autofill_and_sign`
    - The param order for `autofill_and_sign` moves `wallet` after `client` to be consistent with `submit_and_wait`
- Removed deprecated request functions which were just wrappers around `Client.request()`. Specifically this includes:
  - `get_account_info`
  - `get_account_transactions`
  - `get_account_payment_transactions`
  - `get_transaction_from_hash`

## [1.9.0] - 2023-06-13
### Added:
- Added `submit_and_wait` to sign (if needed), autofill, submit a transaction and wait for its final outcome
- `submit` and `send_reliable_submission` now accept an optional boolean param `fail_hard` (if `True` halt the submission if it's not immediately validated)
- Added sidechain devnet support to faucet generation
- Added `user_agent` and `usage_context` to `generate_faucet_wallet`

### Changed:
- Allowed keypairs.sign to take a hex string in addition to bytes

### Fixed:
- Refactored `does_account_exist` and `get_balance` to avoid deprecated methods and use `ledger_index` parameter
- Fixed crashes in the `SignerListSet` validation
- Improved error messages in `send_reliable_submission`
- Better error handling in reliable submission

### Removed:
- RPCs and utils related to the old sidechain design

## [1.8.0] - 2023-04-10
### Added:
- Created function alias to `safe_sign_transaction` called `sign` - safe originally used to indicate local offline signing (keys aren't exposed)
- Created function alias to `safe_sign_and_autofill_transaction` called `autofill_and_sign` to reflect order of operations
- Created function alias to `submit_transaction` called `submit`
- Created function alias to `safe_sign_and_submit_transaction` called `sign_and_submit`
- AccountSetFlags for disallowing incoming objects (e.g. `asf_disallow_incoming_trustline`)
- Added `getNFTokenID` to get the NFTokenID after minting a token.
- Added `LedgerEntryType` enum and added `type` field to `Ledger` and `LedgerData` requests
- Added the algorithm used to encode a wallet's seed to the wallet.

### Changed:
- `check_fee` now has a higher limit that is less likely to be hit
- When connected hooks v2 testnet generate_faucet_wallet now defaults to using the faucet instead of requiring specification
- Deprecated `get_account_info`, `get_transaction_from_hash`, `get_account_payment_transactions` for direct requests
- Private function `request_impl` has been renamed to `_request_impl`. Users should always use `request` over `request_impl`.
- Removed nft-devnet faucet support as it has been decommissioned ([Blog Post](https://xrpl.org/blog/2023/nft-devnet-decommission.html))

### Fixed:
- Properly type the instance functions of NestedModel
- Add additional check to `txnNotFound` error from `reliable_submission` due to race condition
- Add `nft_offer` type in `AccountObjects`
- Handle errors better in `send_reliable_submission`
- Made `send_reliable_submission` wait the full duration until `LastLedgerSequence` passes by

## [1.7.0] - 2022-10-12
### Added:
- Support for ExpandedSignerList amendment that expands the maximum signer list to 32 entries
- Function to parse the final account balances from a transaction's metadata
- Function to parse order book changes from a transaction's metadata
- Support for Ed25519 seeds that don't use the `sEd` prefix
- Support for Automated Market Maker (AMM) transactions and requests as defined in XLS-30.
- Add docs to`get_account_transactions` explaining how to allow pagination through all transaction history [#462]
- Common field `ticket_sequence` to Transaction class

### Fixed:
- Typing for factory classmethods on models
- Use properly encoded transactions in `Sign`, `SignFor`, and `SignAndSubmit`
- Fix Sphinx build errors due to incompatible version bumps

## [1.6.0] - 2022-06-02
### Added:
- Support for dynamic fee calculation
- Function to parse account balances from a transaction's metadata
- Better error handling for invalid client URL
- Exported SubscribeBook

### Fixed
- Resolve `txnNotFound` error with `send_reliable_submission` when waiting for a submitted malformed transaction
- Small typing mistake in GenericRequest
- Fix bug in GenericRequest.to_dict()

## [1.5.0] - 2022-04-25
### Added
- Support setting flags with booleans. For each transaction type supporting flags there is a `FlagInterface` to set the flags with booleans.
- `federator_info` RPC support
- Helper method for creating a cross-chain payment to/from a sidechain
- Helper method for parsing an NFTokenID

### Fixed
- Updated NFT names to match new 1.9.0 rippled names
- `xrpl.asyncio.clients` exports (now includes `request_to_websocket`, `websocket_to_response`)
- Adds optional `owner` field to NFTokenBurn
- Allows lower-case currency codes

## [1.4.0] - 2022-02-24
### Added
- Sync and async `generate_faucet_wallet` functions now support a custom
  faucet host

## [1.3.0] - 2021-12-17
### Added
- Support for the [XLS-20 NFT proposal](https://github.com/XRPLF/XRPL-Standards/discussions/46)
- `xrpl.models.amounts.get_amount_value` helper function
- `xrpl.utils.str_to_hex` and `xrpl.utils.hex_to_str` helpers
- `ledger_index` optional param for all the main account methods
- `TicketCreate` transaction model
- `GenericRequest` model for unsupported request types
- Methods to convert between `IssuedCurrency` and `IssuedCurrencyAmount`
- Support for ints and floats in the `IssuedCurrency` and `IssuedCurrencyAmount` models (and ints for `XRP`)
- `max_fee` and `fee_type` optional params for `get_fee`
- `autofill`, a new public method that populates the `fee`, `sequence`, and `last_ledger_sequence` fields of a transaction, based on the current state retrieved from the server the Client is connected to. It also converts all X-Addresses to classic addresses.
- Exports `Transaction`, `Response`, pseudo-transactions at the `xrpl.models` level

### Fixed
- Improves typing of `Response.result`
- Makes the default ledger version for `get_next_valid_seq_number` `current` instead of `validated`
- Stops erroring on non-`tesSUCCESS` responses in reliable transaction submission
- Removes runtime asserts in websocket clients that were used for type checks only
- Adds missing top-level `py.typed` file for exceptions and constants
- Fix issue where unsupported currency codes weren't being correctly processed in the binary codec
- Fixes issue with UNLModify encoding (due to a bug in rippled)
- Makes the account delete fee dynamic, based on the ledger's reserve, instead of hard-coded
- Fee scaling based on load on the ledger
- Fixes potential issue with conflicting Decimal contexts
- Fixes bug where autofilling using an `xAddress` with `None` in the Destination Tag threw a KeyError

## [1.2.0] - 2021-11-09
### Added
- Support for Python 3.10

### Fixed
- Improves documentation on using websocket clients.
- Fixes an issue sending NoRippleCheck requests
- Allows projects that use xrpl-py as a dependency to use typing

## [1.1.1] - 2021-07-02
### Fixed
- Fixes an issue encoding some non-standard currency values
- Corrects installation instructions in documentation

## [1.1.0] - 2021-06-16
### Added
- Option for `Transaction.flags` to be a `List` of `int`s instead of just an `int`
- Instance method in `Transaction` objects to calculate their hashes locally
- Additional reliability to `send_reliable_submission` by getting the hash before submitting
- Pseudo-transaction models
- Optional parameters for `get_transaction_from_hash`: `binary`, `min_ledger` and `max_ledger`
- Enum for `PaymentChannelClaim` flags
- Optional parameter to check if the `Transaction` fee is not too high before signing it
- Additional X-Address support in the binary codec and account sugar
- Method to the `Wallet` class that generates the X-Address for the wallet's account
- Async versions of all high-level functionality within the `xrpl.asyncio` package
- Web socket client under `xrpl.clients.WebsocketClient`
- Async web socket client under `xrpl.asyncio.clients.AsyncWebsocketClient`
- A general `from_dict` method for `Request` models, analogous to `Transaction.from_dict`

### Fixed
- Typos in docs/tests
- Improved readability of the README/documentation
- Expose `xrpl.utils` at the top level
- Expose `xrpl.accounts.get_account_root`
- Issue with calculating IOU precision
- Invalid X-Addresses in the XRPL Binary Codec now error with `XRPLBinaryCodecException` instead of `ValueError`
- Issues with converting certain dictionaries to/from a model using `BaseModel.from_dict`
- Better error message reporting

## [1.0.0] - 2021-03-31
### Added
- Initial release! Please open up an issue in our repo if you have any
  feedback or issues to report.<|MERGE_RESOLUTION|>--- conflicted
+++ resolved
@@ -8,12 +8,8 @@
 ## [[Unreleased]]
 
 ### Added
-<<<<<<< HEAD
 - Support for the DeliverMax field in Payment transactions
 - Support for the `feature` RPC
-=======
-- Add support for the DeliverMax field in Payment transactions
->>>>>>> b0c2b76a
 
 ### Fixed
 - Allow empty strings for the purpose of removing fields in DIDSet transaction
