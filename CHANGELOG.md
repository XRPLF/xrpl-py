--- conflicted
+++ resolved
@@ -6,16 +6,13 @@
 and this project adheres to [Semantic Versioning](https://semver.org/spec/v2.0.0.html).
 
 ## [[Unreleased]]
-<<<<<<< HEAD
 - Add support for the DeliverMax field in Payment transactions
-=======
 - Included `ctid` field in the `tx` request.
 
 ### Fixed
 - Added support for `XChainModifyBridge` flag maps (fixing an issue with `NFTokenCreateOffer` flag names)
 - Fixed `XChainModifyBridge` validation to allow just clearing of `MinAccountCreateAmount`
 - Currency codes with special characters not being allowed by IssuedCurrency objects.
->>>>>>> 2e1435c3
 
 ## [2.5.0] - 2023-11-30
 
