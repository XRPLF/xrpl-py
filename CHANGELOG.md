--- conflicted
+++ resolved
@@ -7,10 +7,9 @@
 
 ## [[Unreleased]]
 
-<<<<<<< HEAD
 ### Added
 - Improved validation for models to also check param types
-=======
+
 ## [4.1.0] - 2025-2-13
 
 ### Added
@@ -22,7 +21,6 @@
 
 ### Fixed
 - `Sign`, `SignFor`, and `SignAndSubmit` methods now properly handle WebSocket clients
->>>>>>> 271c141c
 
 ## [4.0.0] - 2024-12-23
 
