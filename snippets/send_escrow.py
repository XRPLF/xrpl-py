"""Example of how we can set up an escrow"""
from datetime import datetime
from time import sleep

from xrpl.account import get_balance
from xrpl.clients import JsonRpcClient
from xrpl.models import AccountObjects, EscrowCreate, EscrowFinish
from xrpl.transaction.reliable_submission import submit_and_wait
from xrpl.utils import datetime_to_ripple_time
from xrpl.wallet import generate_faucet_wallet

# References
# - https://xrpl.org/escrowcreate.html#escrowcreate
# - https://xrpl.org/escrowfinish.html#escrowfinish
# - https://xrpl.org/account_objects.html#account_objects

# Create a client to connect to the test network
client = JsonRpcClient("https://s.altnet.rippletest.net:51234")

# Creating two wallets to send money between
wallet1 = generate_faucet_wallet(client, debug=True)
wallet2 = generate_faucet_wallet(client, debug=True)

# Both balances should be zero since nothing has been sent yet
print("Balances of wallets before Escrow tx was created:")
print(get_balance(wallet1.address, client))
print(get_balance(wallet2.address, client))

# Create a finish time (8 seconds from last ledger close)
finish_after = datetime_to_ripple_time(datetime.now()) + 8

# Create an EscrowCreate transaction, then sign, autofill, and send it
create_tx = EscrowCreate(
    account=wallet1.address,
    destination=wallet2.address,
    amount="1000000",
    finish_after=finish_after,
)

create_escrow_response = submit_and_wait(create_tx, client, wallet1)
print(create_escrow_response)

# Create an AccountObjects request and have the client call it to see if escrow exists
account_objects_request = AccountObjects(account=wallet1.address)
account_objects = (client.request(account_objects_request)).result["account_objects"]

print("Escrow object exists in wallet1's account:")
print(account_objects)

print("Waiting for the escrow finish time to pass...")
<<<<<<< HEAD
sleep(9)
=======
sleep(8)
>>>>>>> 68194bea

# Create an EscrowFinish transaction, then sign, autofill, and send it
finish_tx = EscrowFinish(
    account=wallet1.address,
    owner=wallet1.address,
    offer_sequence=create_escrow_response.result["Sequence"],
)

submit_and_wait(finish_tx, client, wallet1)

# If escrow went through successfully, 1000000 exchanged
print("Balances of wallets after Escrow was sent:")
print(get_balance(wallet1.address, client))
print(get_balance(wallet2.address, client))<|MERGE_RESOLUTION|>--- conflicted
+++ resolved
@@ -48,11 +48,8 @@
 print(account_objects)
 
 print("Waiting for the escrow finish time to pass...")
-<<<<<<< HEAD
+
 sleep(9)
-=======
-sleep(8)
->>>>>>> 68194bea
 
 # Create an EscrowFinish transaction, then sign, autofill, and send it
 finish_tx = EscrowFinish(
