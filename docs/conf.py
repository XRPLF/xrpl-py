"""Sphinx configuration for xrpl-py."""
# Configuration file for the Sphinx documentation builder.
#
# This file only contains a selection of the most common options. For a full
# list see the documentation:
# https://www.sphinx-doc.org/en/master/usage/configuration.html

# -- Path setup --------------------------------------------------------------

# If extensions (or modules to document with autodoc) are in another directory,
# add these directories to sys.path here. If the directory is relative to the
# documentation root, use os.path.abspath to make it absolute, like shown here.
#
import os
import sys
<<<<<<< HEAD

import sphinx_rtd_theme
=======
>>>>>>> edfb99b5

sys.path.insert(0, os.path.abspath("../"))


# -- Project information -----------------------------------------------------

project = "xrpl-py"
copyright = "2021, ripplex"
author = "ripplex"


# -- General configuration ---------------------------------------------------

# Add any Sphinx extension module names here, as strings. They can be
# extensions coming with Sphinx (named 'sphinx.ext.*') or your custom
# ones.
extensions = ["sphinx.ext.autodoc", "sphinx.ext.napoleon", "sphinx_rtd_theme"]

# Add any paths that contain templates here, relative to this directory.
templates_path = ["_templates"]

# List of patterns, relative to source directory, that match files and
# directories to ignore when looking for source files.
# This pattern also affects html_static_path and html_extra_path.
exclude_patterns = ["_build", "Thumbs.db", ".DS_Store"]


# -- Options for HTML output -------------------------------------------------

# The theme to use for HTML and HTML Help pages.  See the documentation for
# a list of builtin themes.
#
# html_theme = "alabaster"

# This overrides Sphinx's default theme of 'alabaster'
html_theme = "sphinx_rtd_theme"

# Add any paths that contain custom static files (such as style sheets) here,
# relative to this directory. They are copied after the builtin static files,
# so a file named "default.css" will overwrite the builtin "default.css".
html_static_path = ["_static"]

# You can test your changes to this config by activating a branch on ReadTheDocs.
# See CONTRIBUTING.md for more details.<|MERGE_RESOLUTION|>--- conflicted
+++ resolved
@@ -13,11 +13,6 @@
 #
 import os
 import sys
-<<<<<<< HEAD
-
-import sphinx_rtd_theme
-=======
->>>>>>> edfb99b5
 
 sys.path.insert(0, os.path.abspath("../"))
 
