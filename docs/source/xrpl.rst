--- conflicted
+++ resolved
@@ -1,27 +1,4 @@
-<<<<<<< HEAD
 XRPL Global Variables
-=====================
-=======
-xrpl package
-============
-
-Subpackages
------------
-
-.. toctree::
-   :maxdepth: 4
-
-   xrpl.core.addresscodec
-   xrpl.core.binarycodec
-   xrpl.core.keypairs
-   xrpl.models
-
-Submodules
-----------
-
-xrpl.constants module
----------------------
->>>>>>> 7171f0b6
 
 .. automodule:: xrpl.constants
    :members:
