--- conflicted
+++ resolved
@@ -1,13 +1,8 @@
 [project]
 name = "xrpl-py"
-<<<<<<< HEAD
 version = "4.2.0b0"
 description = "A complete Python library for interacting with the XRP ledger (Smart Escrow beta)"
-=======
-version = "4.1.0"
-description = "A complete Python library for interacting with the XRP ledger"
 license = "ISC"
->>>>>>> 109c4130
 readme = "README.md"
 authors = [
   { name = "Mayukha Vadari", email = "mvadari@ripple.com" },
