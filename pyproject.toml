[tool.poetry]
name = "xrpl"
version = "0.1.0"
description = "Foundational XRPL ledger tools"
readme = "README.md"
repository = "https://github.com/xpring-eng/xrpl-py"
authors = [
    "Amie Corso <acorso@ripple.com>",
    "Ted Kalaw <tkalaw@ripple.com>",
    "Mayukha Vadari <mvadari@ripple.com>",
    "Greg Weisbrod <gweisbrod@ripple.com>",
]


[tool.poetry.dependencies]
python = "^3.9"
base58 = "^2.1.0"
ECPy = "^1.2.5"

[tool.poetry.dev-dependencies]
flake8 = "^3.8.4"
black = "^20.8b1"
flake8-black = "^0.2.1"
flake8-docstrings = "^1.5.0"
mypy = "^0.790"
isort = "^5.7.0"
flake8-isort = "^4.0.0"
<<<<<<< HEAD
nox = "^2020.12.31"
=======
flake8-absolute-import = "^1.0"
>>>>>>> 8fc7e036

[tool.isort]
# Make sure that isort's settings line up with black
profile = "black"

[build-system]
requires = ["poetry-core>=1.0.0"]
build-backend = "poetry.core.masonry.api"<|MERGE_RESOLUTION|>--- conflicted
+++ resolved
@@ -25,11 +25,8 @@
 mypy = "^0.790"
 isort = "^5.7.0"
 flake8-isort = "^4.0.0"
-<<<<<<< HEAD
+flake8-absolute-import = "^1.0"
 nox = "^2020.12.31"
-=======
-flake8-absolute-import = "^1.0"
->>>>>>> 8fc7e036
 
 [tool.isort]
 # Make sure that isort's settings line up with black
