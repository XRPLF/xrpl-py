[tool.poetry]
name = "xrpl-py"
version = "3.0.0"
description = "A complete Python library for interacting with the XRP ledger"
readme = "README.md"
repository = "https://github.com/XRPLF/xrpl-py"
authors = [
  "Mayukha Vadari <mvadari@ripple.com>",
  "Greg Weisbrod <gweisbrod@ripple.com>",
  "Amie Corso <acorso@ripple.com>",
  "Ted Kalaw <tkalaw@ripple.com>",
  "Florent Uzio <fuzio@ripple.com>",
  "Mayur Bhandary <mbhandary@ripple.com>",
  "Nathan Nichols <nnichols@ripple.com>",
  "Caleb Kniffen <ckniffen@ripple.com>",
  "Omar Khan <okhan@ripple.com>",
  "Justin Reynolds <justinr1234@gmail.com>",
]
keywords = ["xrp", "xrpl", "cryptocurrency"]
license = "ISC"
documentation = "https://xrpl-py.readthedocs.io"
include = ["LICENSE"]
packages = [{ include = "xrpl" }]

[tool.poetry.dependencies]
<<<<<<< HEAD
python = "^3.8.1"
=======
python = ">=3.8.1,<4.0"
>>>>>>> f9bae8c3
base58 = "^2.1.0"
ECPy = "^1.2.5"
typing-extensions = "^4.2.0"
httpx = ">=0.18.1,<0.28.0"
websockets = ">=11,<14"
Deprecated = "^1.2.13"
types-Deprecated = "^1.2.9"
pycryptodome = "^3.16.0"

[tool.poetry.dev-dependencies]
flake8 = "^7.0.0"
<<<<<<< HEAD
black = "23.3.0"
=======
black = "24.8.0"
>>>>>>> f9bae8c3
flake8-black = "^0.3.6"
flake8-docstrings = "^1.7.0"
mypy = "^1"
isort = "^5.11.5"
flake8-isort = "^6.0.0"
<<<<<<< HEAD
flake8-annotations = "3.1.1"
=======
flake8-annotations = "^3.1.1"
>>>>>>> f9bae8c3
flake8-absolute-import = "^1.0"
pydoclint = "^0.5.7"
sphinx-rtd-theme = "^3.0.0"
aiounittest = "^1.4.0"
coverage = "^7.2.7"
Sphinx = "^7.1.2"
poethepoet = "^0.29.0"

[tool.isort]
# Make sure that isort's settings line up with black
profile = "black"

[build-system]
requires = ["poetry-core>=1.0.0"]
build-backend = "poetry.core.masonry.api"

[tool.coverage.run]
branch = true
source = ["xrpl"]

[tool.coverage.report]
show_missing = true
skip_covered = true
skip_empty = true
precision = 2

[tool.poe.tasks]
test_unit = "coverage run -m unittest discover tests/unit"
test_integration = "coverage run -m unittest discover tests/integration"
lint = "poetry run flake8 xrpl tests snippets"

[tool.poe.tasks.test]
cmd = "python3 -m unittest ${FILE_PATHS}"
args = [{ name = "FILE_PATHS", positional = true, multiple = true }]

[tool.poe.tasks.test_coverage]
sequence = [
  { cmd = "coverage run -m unittest discover" },
  { cmd = "coverage report --fail-under=90" },
]<|MERGE_RESOLUTION|>--- conflicted
+++ resolved
@@ -23,11 +23,7 @@
 packages = [{ include = "xrpl" }]
 
 [tool.poetry.dependencies]
-<<<<<<< HEAD
-python = "^3.8.1"
-=======
 python = ">=3.8.1,<4.0"
->>>>>>> f9bae8c3
 base58 = "^2.1.0"
 ECPy = "^1.2.5"
 typing-extensions = "^4.2.0"
@@ -39,21 +35,13 @@
 
 [tool.poetry.dev-dependencies]
 flake8 = "^7.0.0"
-<<<<<<< HEAD
-black = "23.3.0"
-=======
 black = "24.8.0"
->>>>>>> f9bae8c3
 flake8-black = "^0.3.6"
 flake8-docstrings = "^1.7.0"
 mypy = "^1"
 isort = "^5.11.5"
 flake8-isort = "^6.0.0"
-<<<<<<< HEAD
-flake8-annotations = "3.1.1"
-=======
 flake8-annotations = "^3.1.1"
->>>>>>> f9bae8c3
 flake8-absolute-import = "^1.0"
 pydoclint = "^0.5.7"
 sphinx-rtd-theme = "^3.0.0"
