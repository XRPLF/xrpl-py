[tool.poetry]
name = "xrpl-py"
version = "3.0.0"
description = "A complete Python library for interacting with the XRP ledger"
readme = "README.md"
repository = "https://github.com/XRPLF/xrpl-py"
authors = [
  "Mayukha Vadari <mvadari@ripple.com>",
  "Greg Weisbrod <gweisbrod@ripple.com>",
  "Amie Corso <acorso@ripple.com>",
  "Ted Kalaw <tkalaw@ripple.com>",
  "Florent Uzio <fuzio@ripple.com>",
  "Mayur Bhandary <mbhandary@ripple.com>",
  "Nathan Nichols <nnichols@ripple.com>",
  "Caleb Kniffen <ckniffen@ripple.com>",
  "Omar Khan <okhan@ripple.com>"
]
keywords = [
  "xrp",
  "xrpl",
  "cryptocurrency",
]
license = "ISC"
documentation = "https://xrpl-py.readthedocs.io"
include = [
  "LICENSE",
]
packages = [
  { include = "xrpl" },
]

[tool.poetry.dependencies]
python = "^3.8.1"
base58 = "^2.1.0"
ECPy = "^1.2.5"
typing-extensions = "^4.2.0"
httpx = ">=0.18.1,<0.28.0"
websockets = ">=11,<14"
Deprecated = "^1.2.13"
types-Deprecated = "^1.2.9"
pycryptodome = "^3.16.0"

[tool.poetry.dev-dependencies]
flake8 = "^7.0.0"
black = "23.3.0"
flake8-black = "^0.3.6"
flake8-docstrings = "^1.7.0"
mypy = "^1"
isort = "^5.11.5"
flake8-isort = "^6.0.0"
flake8-annotations = "3.1.1"
flake8-absolute-import = "^1.0"
pydoclint = "^0.5.7"
sphinx-rtd-theme = "^2.0.0"
aiounittest = "^1.4.0"
coverage = "^7.2.7"
Jinja2 = "^3.1.4"
MarkupSafe = "2.1.5"
Sphinx = "^7.1.2"
<<<<<<< HEAD
poethepoet = "^0.28.0"
=======
poethepoet = "^0.29.0"
>>>>>>> fd278e0a

[tool.isort]
# Make sure that isort's settings line up with black
profile = "black"

[build-system]
requires = ["poetry-core>=1.0.0"]
build-backend = "poetry.core.masonry.api"

[tool.coverage.run]
branch = true
source = ["xrpl"]

[tool.coverage.report]
show_missing = true
skip_covered = true
skip_empty = true
precision = 2

[tool.poe.tasks]
test_unit = "coverage run -m unittest discover tests/unit"
test_integration = "coverage run -m unittest discover tests/integration"
lint = "poetry run flake8 xrpl tests snippets"

[tool.poe.tasks.test]
cmd  = "python3 -m unittest ${FILE_PATHS}"
args = [{ name = "FILE_PATHS", positional = true, multiple = true}]

[tool.poe.tasks.test_coverage]
sequence  = [{ cmd = "coverage run -m unittest discover" }, { cmd = "coverage report --fail-under=90" }]<|MERGE_RESOLUTION|>--- conflicted
+++ resolved
@@ -57,11 +57,7 @@
 Jinja2 = "^3.1.4"
 MarkupSafe = "2.1.5"
 Sphinx = "^7.1.2"
-<<<<<<< HEAD
-poethepoet = "^0.28.0"
-=======
 poethepoet = "^0.29.0"
->>>>>>> fd278e0a
 
 [tool.isort]
 # Make sure that isort's settings line up with black
