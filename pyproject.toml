--- conflicted
+++ resolved
@@ -26,12 +26,9 @@
 isort = "^5.7.0"
 flake8-isort = "^4.0.0"
 flake8-annotations = "^2.5.0"
-<<<<<<< HEAD
-darglint = "^1.5.8"
-=======
 flake8-absolute-import = "^1.0"
 nox = "^2020.12.31"
->>>>>>> 2aa7c783
+darglint = "^1.5.8"
 
 [tool.isort]
 # Make sure that isort's settings line up with black
