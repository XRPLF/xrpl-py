--- conflicted
+++ resolved
@@ -25,15 +25,12 @@
 ]
 
 [tool.poetry.dependencies]
-python = "^3.7.1"
+python = "^3.7"
 base58 = "^2.1.0"
 ECPy = "^1.2.5"
 typing-extensions = "^3.7.4"
 httpx = "^0.18.1"
-<<<<<<< HEAD
 websockets = "^9.0.1"
-=======
->>>>>>> 4f7319e8
 
 [tool.poetry.dev-dependencies]
 flake8 = "^3.8.4"
@@ -50,7 +47,6 @@
 nox-poetry = "^0.7.1"
 Sphinx = "^3.5.1"
 sphinx-rtd-theme = "^0.5.1"
-later = "^20.10.1"
 
 [tool.isort]
 # Make sure that isort's settings line up with black
