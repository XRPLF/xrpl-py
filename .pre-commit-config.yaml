# .pre-commit-config.yaml
repos:
  - repo: https://github.com/pre-commit/pre-commit-hooks
    rev: v2.3.0
    hooks:
      - id: check-yaml
      - id: end-of-file-fixer
      - id: trailing-whitespace
  # Use our local versions of tools so that we stay in sync.
  - repo: local
    hooks:
      - id: isort
        name: isort
        entry: poetry run isort
        language: system
        types: [python]
      - id: black
        name: black
        entry: poetry run black
        language: system
        types: [python]
      - id: flake8
        name: flake8
        entry: poetry run flake8
        language: system
        types: [python]
      - id: mypy
        name: mypy
        entry: poetry run mypy
        args: ["--strict"]
        language: system
<<<<<<< HEAD
        types: [python]
=======
        files: xrpl/
>>>>>>> 3bab7e25
      - id: sphinx
        name: sphinx
        entry: poetry run sphinx-apidoc -o docs/source xrpl
        language: system
        pass_filenames: false
        types: [python]<|MERGE_RESOLUTION|>--- conflicted
+++ resolved
@@ -29,11 +29,7 @@
         entry: poetry run mypy
         args: ["--strict"]
         language: system
-<<<<<<< HEAD
-        types: [python]
-=======
         files: xrpl/
->>>>>>> 3bab7e25
       - id: sphinx
         name: sphinx
         entry: poetry run sphinx-apidoc -o docs/source xrpl
