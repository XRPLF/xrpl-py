--- conflicted
+++ resolved
@@ -196,12 +196,10 @@
 fixReducedOffersV2
 DeepFreeze
 PermissionedDomains
-<<<<<<< HEAD
+
 # (proposed, not yet released) 2.5.0 Amendments
 SingleAssetVault
-=======
 PermissionDelegation
->>>>>>> c9a76765
 
 # This section can be used to simulate various FeeSettings scenarios for rippled node in standalone mode
 [voting]
