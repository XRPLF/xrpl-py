[server]
port_rpc_admin_local
port_ws_public
port_ws_admin_local

# port_peer
# port_ws_admin_local
# ssl_key = /etc/ssl/private/server.key
# ssl_cert = /etc/ssl/certs/server.crt

# IPs must be 0.0.0.0 instead of 127.0.0.1 to be accessed outside the docker container

[port_rpc_admin_local]
port = 5005
ip = 0.0.0.0
admin = 0.0.0.0
protocol = http

[port_ws_public]
port = 80
ip = 0.0.0.0
protocol = ws

# [port_peer]
# port = 51235
# ip = 0.0.0.0
# protocol = peer

[port_ws_admin_local]
port = 6006
ip = 0.0.0.0
admin = 0.0.0.0
protocol = ws

[node_size]
small

# tiny
# small
# medium
# large
# huge

[node_db]
type=NuDB
path=/var/lib/rippled/db/nudb
advisory_delete=0

# How many ledgers do we want to keep (history)?
# Integer value that defines the number of ledgers
# between online deletion events
online_delete=256

[ledger_history]
# How many ledgers do we want to keep (history)?
# Integer value (ledger count)
# or (if you have lots of TB SSD storage): 'full'
256

[database_path]
/var/lib/rippled/db

[debug_logfile]
/var/log/rippled/debug.log

[sntp_servers]
time.windows.com
time.apple.com
time.nist.gov
pool.ntp.org

[ips]
r.ripple.com 51235

[validators_file]
validators.txt

[rpc_startup]
{ "command": "log_level", "severity": "info" }

# severity (order: lots of information .. only errors)
# debug
# info
# warn
# error
# fatal

[ssl_verify]
1

# The [features] stanza does not currently work for standalone mode: https://github.com/XRPLF/xrpl-dev-portal/issues/1762#issuecomment-1441252450


# In order to enable an amendment which by default would vote "No", you must include its amendment id and name here.
# To add amendments specifically from the latest releases of rippled:
# 1. Go to https://xrpl.org/known-amendments.html
# 2. Find the first amendment in the latest releases of rippled which are not already in the list below
# 3. Click on each amendment to get their Amendment ID and name to add to this list manually.
#    You will likely update the list with all amendments from a new release of rippled all at once.

# To get the list of amendments on a network (e.g. devnet) follow the steps in xrpl.js's CONTRIBUTING.md for "Updating the Docker container".
# https://github.com/XRPLF/xrpl.js/blob/main/CONTRIBUTING.md
# (Running the script `getNewAmendments.js` should help you identify any new amendments that should be added.)
#
# Note: The version of rippled you use this config with must have an implementation for the amendments you attempt to enable or it will crash.
# If you need the version of rippled to be more up to date, you may need to make a comment on this repo: https://github.com/WietseWind/docker-rippled

# network_id is required otherwise it's read as None
[network_id]
63456

[features]
# Devnet amendments as of June 28th, 2023
NegativeUNL
fixRemoveNFTokenAutoTrustLine
NonFungibleTokensV1
CheckCashMakesTrustLine
fixRmSmallIncreasedQOffers
fixSTAmountCanonicalize
FlowSortStrands
TicketBatch
fix1201
fixQualityUpperBound
FlowCross
EnforceInvariants
fix1523
HardenedValidations
DepositPreauth
MultiSignReserve
fix1623
FeeEscalation
PayChan
fix1513
RequireFullyCanonicalSig
fix1543
TickSize
fix1781
fixCheckThreading
fix1515
CryptoConditions
fix1528
fixPayChanRecipientOwnerDir
SortedDirectories
fix1578
fix1571
fixAmendmentMajorityCalc
fixTakerDryOfferRemoval
fixMasterKeyAsRegularKey
Flow
Escrow
TrustSetAuth
DeletableAccounts
DepositAuth
fix1368
fix1512
fix1373
MultiSign
Checks
NonFungibleTokensV1_1
# 1.10.0 Amendments
DisallowIncoming
fixNonFungibleTokensV1_2
fixTrustLinesToSelf
fixUniversalNumber
ImmediateOfferKilled
XRPFees
# 1.11.0 Amendments
ExpandedSignerList
# 1.12.0 Amendments
AMM
Clawback
fixReducedOffersV1
fixNFTokenRemint
# 2.0.0-b4 Amendments
XChainBridge
DID
# 2.2.0-b3 Amendments
fixNFTokenReserve
fixInnerObjTemplate
fixAMMOverflowOffer
PriceOracle
fixEmptyDID
fixXChainRewardRounding
fixPreviousTxnID
# 2.3.0 Amendments
fixAMMv1_1
fixAMMv1_2
AMMClawback
InvariantsV1_1
Credentials
NFTokenMintOffer
MPTokensV1
fixNFTokenPageLinks
fixInnerObjTemplate2
fixEnforceNFTokenTrustline
fixReducedOffersV2
<<<<<<< HEAD
DeepFreeze
=======
PermissionedDomains
>>>>>>> 7af0ca8b

# This section can be used to simulate various FeeSettings scenarios for rippled node in standalone mode
[voting]
reference_fee = 200           # 200 drops
account_reserve = 20000000   # 20 XRP
owner_reserve = 5000000      # 5 XRP<|MERGE_RESOLUTION|>--- conflicted
+++ resolved
@@ -194,11 +194,8 @@
 fixInnerObjTemplate2
 fixEnforceNFTokenTrustline
 fixReducedOffersV2
-<<<<<<< HEAD
 DeepFreeze
-=======
 PermissionedDomains
->>>>>>> 7af0ca8b
 
 # This section can be used to simulate various FeeSettings scenarios for rippled node in standalone mode
 [voting]
