--- conflicted
+++ resolved
@@ -197,15 +197,13 @@
 DeepFreeze
 DynamicNFT
 PermissionedDomains
-<<<<<<< HEAD
 
 # (proposed, not yet released) 2.5.0 Amendments
 SingleAssetVault
-=======
 fixFrozenLPTokenTransfer
 fixInvalidTxFlags
+
 # 2.5.0 Amendments
->>>>>>> 031174a1
 PermissionDelegation
 Batch
 
