--- conflicted
+++ resolved
@@ -182,7 +182,6 @@
 fixEmptyDID
 fixXChainRewardRounding
 fixPreviousTxnID
-<<<<<<< HEAD
 fixAMMv1_1
 Credentials
 NFTokenMintOffer
@@ -190,11 +189,9 @@
 fixInnerObjTemplate2
 fixEnforceNFTokenTrustline
 fixReducedOffersV2
-=======
 
 # This section can be used to simulate various FeeSettings scenarios for rippled node in standalone mode
 [voting]
 reference_fee = 200           # 200 drops
 account_reserve = 20000000   # 20 XRP
-owner_reserve = 5000000      # 5 XRP
->>>>>>> edfb99b5
+owner_reserve = 5000000      # 5 XRP