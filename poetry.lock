[[package]]
name = "appdirs"
version = "1.4.4"
description = "A small Python module for determining appropriate platform-specific dirs, e.g. a \"user data dir\"."
category = "dev"
optional = false
python-versions = "*"

[[package]]
name = "argcomplete"
version = "1.12.2"
description = "Bash tab completion for argparse"
category = "dev"
optional = false
python-versions = "*"

[package.extras]
test = ["coverage", "flake8", "pexpect", "wheel"]

[[package]]
name = "base58"
version = "2.1.0"
description = "Base58 and Base58Check implementation."
category = "main"
optional = false
python-versions = ">=3.5"

[package.extras]
tests = ["pytest (>=4.6)", "pytest-flake8", "pytest-cov", "PyHamcrest (>=2.0.2)", "coveralls", "pytest-benchmark"]

[[package]]
name = "black"
version = "20.8b1"
description = "The uncompromising code formatter."
category = "dev"
optional = false
python-versions = ">=3.6"

[package.dependencies]
appdirs = "*"
click = ">=7.1.2"
mypy-extensions = ">=0.4.3"
pathspec = ">=0.6,<1"
regex = ">=2020.1.8"
toml = ">=0.10.1"
typed-ast = ">=1.4.0"
typing-extensions = ">=3.7.4"

[package.extras]
colorama = ["colorama (>=0.4.3)"]
d = ["aiohttp (>=3.3.2)", "aiohttp-cors"]

[[package]]
name = "click"
version = "7.1.2"
description = "Composable command line interface toolkit"
category = "dev"
optional = false
python-versions = ">=2.7, !=3.0.*, !=3.1.*, !=3.2.*, !=3.3.*, !=3.4.*"

[[package]]
<<<<<<< HEAD
name = "darglint"
version = "1.5.8"
description = "A utility for ensuring Google-style docstrings stay up to date with the source code."
category = "dev"
optional = false
python-versions = ">=3.6,<4.0"
=======
name = "colorama"
version = "0.4.4"
description = "Cross-platform colored terminal text."
category = "dev"
optional = false
python-versions = ">=2.7, !=3.0.*, !=3.1.*, !=3.2.*, !=3.3.*, !=3.4.*"

[[package]]
name = "colorlog"
version = "4.7.2"
description = "Log formatting with colors!"
category = "dev"
optional = false
python-versions = "*"

[package.dependencies]
colorama = {version = "*", markers = "sys_platform == \"win32\""}

[[package]]
name = "distlib"
version = "0.3.1"
description = "Distribution utilities"
category = "dev"
optional = false
python-versions = "*"
>>>>>>> 2aa7c783

[[package]]
name = "ecpy"
version = "1.2.5"
description = "Pure Pyhton Elliptic Curve Library"
category = "main"
optional = false
python-versions = "*"

[[package]]
name = "filelock"
version = "3.0.12"
description = "A platform independent file lock."
category = "dev"
optional = false
python-versions = "*"

[[package]]
name = "flake8"
version = "3.8.4"
description = "the modular source code checker: pep8 pyflakes and co"
category = "dev"
optional = false
python-versions = "!=3.0.*,!=3.1.*,!=3.2.*,!=3.3.*,>=2.7"

[package.dependencies]
mccabe = ">=0.6.0,<0.7.0"
pycodestyle = ">=2.6.0a1,<2.7.0"
pyflakes = ">=2.2.0,<2.3.0"

[[package]]
<<<<<<< HEAD
=======
name = "flake8-absolute-import"
version = "1.0"
description = "flake8 plugin to require absolute imports"
category = "dev"
optional = false
python-versions = ">=3.4"

[package.dependencies]
flake8 = ">=3.0"

[[package]]
>>>>>>> 2aa7c783
name = "flake8-annotations"
version = "2.5.0"
description = "Flake8 Type Annotation Checks"
category = "dev"
optional = false
python-versions = ">=3.6.1,<4.0.0"

[package.dependencies]
flake8 = ">=3.7,<3.9"

[[package]]
name = "flake8-black"
version = "0.2.1"
description = "flake8 plugin to call black as a code style validator"
category = "dev"
optional = false
python-versions = "*"

[package.dependencies]
black = "*"
flake8 = ">=3.0.0"

[[package]]
name = "flake8-docstrings"
version = "1.5.0"
description = "Extension for flake8 which uses pydocstyle to check docstrings"
category = "dev"
optional = false
python-versions = "*"

[package.dependencies]
flake8 = ">=3"
pydocstyle = ">=2.1"

[[package]]
name = "flake8-isort"
version = "4.0.0"
description = "flake8 plugin that integrates isort ."
category = "dev"
optional = false
python-versions = "*"

[package.dependencies]
flake8 = ">=3.2.1,<4"
isort = ">=4.3.5,<6"
testfixtures = ">=6.8.0,<7"

[package.extras]
test = ["pytest (>=4.0.2,<6)", "toml"]

[[package]]
name = "isort"
version = "5.7.0"
description = "A Python utility / library to sort Python imports."
category = "dev"
optional = false
python-versions = ">=3.6,<4.0"

[package.extras]
pipfile_deprecated_finder = ["pipreqs", "requirementslib"]
requirements_deprecated_finder = ["pipreqs", "pip-api"]
colors = ["colorama (>=0.4.3,<0.5.0)"]

[[package]]
name = "mccabe"
version = "0.6.1"
description = "McCabe checker, plugin for flake8"
category = "dev"
optional = false
python-versions = "*"

[[package]]
name = "mypy"
version = "0.790"
description = "Optional static typing for Python"
category = "dev"
optional = false
python-versions = ">=3.5"

[package.dependencies]
mypy-extensions = ">=0.4.3,<0.5.0"
typed-ast = ">=1.4.0,<1.5.0"
typing-extensions = ">=3.7.4"

[package.extras]
dmypy = ["psutil (>=4.0)"]

[[package]]
name = "mypy-extensions"
version = "0.4.3"
description = "Experimental type system extensions for programs checked with the mypy typechecker."
category = "dev"
optional = false
python-versions = "*"

[[package]]
name = "nox"
version = "2020.12.31"
description = "Flexible test automation."
category = "dev"
optional = false
python-versions = ">=3.6"

[package.dependencies]
argcomplete = ">=1.9.4,<2.0"
colorlog = ">=2.6.1,<5.0.0"
py = ">=1.4.0,<2.0.0"
virtualenv = ">=14.0.0"

[package.extras]
tox_to_nox = ["jinja2", "tox"]

[[package]]
name = "pathspec"
version = "0.8.1"
description = "Utility library for gitignore style pattern matching of file paths."
category = "dev"
optional = false
python-versions = ">=2.7, !=3.0.*, !=3.1.*, !=3.2.*, !=3.3.*, !=3.4.*"

[[package]]
name = "py"
version = "1.10.0"
description = "library with cross-python path, ini-parsing, io, code, log facilities"
category = "dev"
optional = false
python-versions = ">=2.7, !=3.0.*, !=3.1.*, !=3.2.*, !=3.3.*"

[[package]]
name = "pycodestyle"
version = "2.6.0"
description = "Python style guide checker"
category = "dev"
optional = false
python-versions = ">=2.7, !=3.0.*, !=3.1.*, !=3.2.*, !=3.3.*"

[[package]]
name = "pydocstyle"
version = "5.1.1"
description = "Python docstring style checker"
category = "dev"
optional = false
python-versions = ">=3.5"

[package.dependencies]
snowballstemmer = "*"

[[package]]
name = "pyflakes"
version = "2.2.0"
description = "passive checker of Python programs"
category = "dev"
optional = false
python-versions = ">=2.7, !=3.0.*, !=3.1.*, !=3.2.*, !=3.3.*"

[[package]]
name = "regex"
version = "2020.11.13"
description = "Alternative regular expression module, to replace re."
category = "dev"
optional = false
python-versions = "*"

[[package]]
name = "six"
version = "1.15.0"
description = "Python 2 and 3 compatibility utilities"
category = "dev"
optional = false
python-versions = ">=2.7, !=3.0.*, !=3.1.*, !=3.2.*"

[[package]]
name = "snowballstemmer"
version = "2.1.0"
description = "This package provides 29 stemmers for 28 languages generated from Snowball algorithms."
category = "dev"
optional = false
python-versions = "*"

[[package]]
name = "testfixtures"
version = "6.17.1"
description = "A collection of helpers and mock objects for unit tests and doc tests."
category = "dev"
optional = false
python-versions = "*"

[package.extras]
build = ["setuptools-git", "wheel", "twine"]
docs = ["sphinx", "zope.component", "sybil", "twisted", "mock", "django (<2)", "django"]
test = ["pytest (>=3.6)", "pytest-cov", "pytest-django", "zope.component", "sybil", "twisted", "mock", "django (<2)", "django"]

[[package]]
name = "toml"
version = "0.10.2"
description = "Python Library for Tom's Obvious, Minimal Language"
category = "dev"
optional = false
python-versions = ">=2.6, !=3.0.*, !=3.1.*, !=3.2.*"

[[package]]
name = "typed-ast"
version = "1.4.2"
description = "a fork of Python 2 and 3 ast modules with type comment support"
category = "dev"
optional = false
python-versions = "*"

[[package]]
name = "typing-extensions"
version = "3.7.4.3"
description = "Backported and Experimental Type Hints for Python 3.5+"
category = "dev"
optional = false
python-versions = "*"

[[package]]
name = "virtualenv"
version = "20.4.0"
description = "Virtual Python Environment builder"
category = "dev"
optional = false
python-versions = "!=3.0.*,!=3.1.*,!=3.2.*,!=3.3.*,>=2.7"

[package.dependencies]
appdirs = ">=1.4.3,<2"
distlib = ">=0.3.1,<1"
filelock = ">=3.0.0,<4"
six = ">=1.9.0,<2"

[package.extras]
docs = ["proselint (>=0.10.2)", "sphinx (>=3)", "sphinx-argparse (>=0.2.5)", "sphinx-rtd-theme (>=0.4.3)", "towncrier (>=19.9.0rc1)"]
testing = ["coverage (>=4)", "coverage-enable-subprocess (>=1)", "flaky (>=3)", "pytest (>=4)", "pytest-env (>=0.6.2)", "pytest-freezegun (>=0.4.1)", "pytest-mock (>=2)", "pytest-randomly (>=1)", "pytest-timeout (>=1)", "packaging (>=20.0)", "xonsh (>=0.9.16)"]

[metadata]
lock-version = "1.1"
python-versions = "^3.9"
<<<<<<< HEAD
content-hash = "494b4b916562eb150a36aa0a7daeb300b25115a188c3de7784c5ef8d0e773959"
=======
content-hash = "c1f80f874f3b544f94d14d0e3b728320384d385023ce35a0073363cc3d75febd"
>>>>>>> 2aa7c783

[metadata.files]
appdirs = [
    {file = "appdirs-1.4.4-py2.py3-none-any.whl", hash = "sha256:a841dacd6b99318a741b166adb07e19ee71a274450e68237b4650ca1055ab128"},
    {file = "appdirs-1.4.4.tar.gz", hash = "sha256:7d5d0167b2b1ba821647616af46a749d1c653740dd0d2415100fe26e27afdf41"},
]
argcomplete = [
    {file = "argcomplete-1.12.2-py2.py3-none-any.whl", hash = "sha256:17f01a9b9b9ece3e6b07058eae737ad6e10de8b4e149105f84614783913aba71"},
    {file = "argcomplete-1.12.2.tar.gz", hash = "sha256:de0e1282330940d52ea92a80fea2e4b9e0da1932aaa570f84d268939d1897b04"},
]
base58 = [
    {file = "base58-2.1.0-py3-none-any.whl", hash = "sha256:8225891d501b68c843ffe30b86371f844a21c6ba00da76f52f9b998ba771fb48"},
    {file = "base58-2.1.0.tar.gz", hash = "sha256:171a547b4a3c61e1ae3807224a6f7aec75e364c4395e7562649d7335768001a2"},
]
black = [
    {file = "black-20.8b1.tar.gz", hash = "sha256:1c02557aa099101b9d21496f8a914e9ed2222ef70336404eeeac8edba836fbea"},
]
click = [
    {file = "click-7.1.2-py2.py3-none-any.whl", hash = "sha256:dacca89f4bfadd5de3d7489b7c8a566eee0d3676333fbb50030263894c38c0dc"},
    {file = "click-7.1.2.tar.gz", hash = "sha256:d2b5255c7c6349bc1bd1e59e08cd12acbbd63ce649f2588755783aa94dfb6b1a"},
]
<<<<<<< HEAD
darglint = [
    {file = "darglint-1.5.8-py3-none-any.whl", hash = "sha256:2e1012945a09d19a15cc87f9d15e7b14c18473ec9cf7769c641951b348de1353"},
    {file = "darglint-1.5.8.tar.gz", hash = "sha256:529f4969029d5ff5f74bfec48adc14b6f003409141f722b6cc4b787dddc8a4dd"},
=======
colorama = [
    {file = "colorama-0.4.4-py2.py3-none-any.whl", hash = "sha256:9f47eda37229f68eee03b24b9748937c7dc3868f906e8ba69fbcbdd3bc5dc3e2"},
    {file = "colorama-0.4.4.tar.gz", hash = "sha256:5941b2b48a20143d2267e95b1c2a7603ce057ee39fd88e7329b0c292aa16869b"},
]
colorlog = [
    {file = "colorlog-4.7.2-py2.py3-none-any.whl", hash = "sha256:0a9dcdba6cab68e8a768448b418a858d73c52b37b6e8dea2568296faece393bd"},
    {file = "colorlog-4.7.2.tar.gz", hash = "sha256:18d05b616438a75762d7d214b9ec3b05d274466c9f3ddd92807e755840c88251"},
]
distlib = [
    {file = "distlib-0.3.1-py2.py3-none-any.whl", hash = "sha256:8c09de2c67b3e7deef7184574fc060ab8a793e7adbb183d942c389c8b13c52fb"},
    {file = "distlib-0.3.1.zip", hash = "sha256:edf6116872c863e1aa9d5bb7cb5e05a022c519a4594dc703843343a9ddd9bff1"},
>>>>>>> 2aa7c783
]
ecpy = [
    {file = "ECPy-1.2.5-py3-none-any.whl", hash = "sha256:559c92e42406d9d1a6b2b8fc26e6ad7bc985f33903b72f426a56cb1073a25ce3"},
    {file = "ECPy-1.2.5.tar.gz", hash = "sha256:9635cffb9b6ecf7fd7f72aea1665829ac74a1d272006d0057d45a621aae20228"},
]
filelock = [
    {file = "filelock-3.0.12-py3-none-any.whl", hash = "sha256:929b7d63ec5b7d6b71b0fa5ac14e030b3f70b75747cef1b10da9b879fef15836"},
    {file = "filelock-3.0.12.tar.gz", hash = "sha256:18d82244ee114f543149c66a6e0c14e9c4f8a1044b5cdaadd0f82159d6a6ff59"},
]
flake8 = [
    {file = "flake8-3.8.4-py2.py3-none-any.whl", hash = "sha256:749dbbd6bfd0cf1318af27bf97a14e28e5ff548ef8e5b1566ccfb25a11e7c839"},
    {file = "flake8-3.8.4.tar.gz", hash = "sha256:aadae8761ec651813c24be05c6f7b4680857ef6afaae4651a4eccaef97ce6c3b"},
]
<<<<<<< HEAD
=======
flake8-absolute-import = [
    {file = "flake8-absolute-import-1.0.tar.gz", hash = "sha256:06f2784078d91e52812dac10c77e09515916c4e455c8bb15cc538fb95f20d9a3"},
    {file = "flake8_absolute_import-1.0-py3-none-any.whl", hash = "sha256:8ea7e60817038133dd7a0d8b5719b955bc22317ab35c7d247b1a2985f96cf8d4"},
]
>>>>>>> 2aa7c783
flake8-annotations = [
    {file = "flake8-annotations-2.5.0.tar.gz", hash = "sha256:e17947a48a5b9f632fe0c72682fc797c385e451048e7dfb20139f448a074cb3e"},
    {file = "flake8_annotations-2.5.0-py3-none-any.whl", hash = "sha256:3a377140556aecf11fa9f3bb18c10db01f5ea56dc79a730e2ec9b4f1f49e2055"},
]
flake8-black = [
    {file = "flake8-black-0.2.1.tar.gz", hash = "sha256:f26651bc10db786c03f4093414f7c9ea982ed8a244cec323c984feeffdf4c118"},
]
flake8-docstrings = [
    {file = "flake8-docstrings-1.5.0.tar.gz", hash = "sha256:3d5a31c7ec6b7367ea6506a87ec293b94a0a46c0bce2bb4975b7f1d09b6f3717"},
    {file = "flake8_docstrings-1.5.0-py2.py3-none-any.whl", hash = "sha256:a256ba91bc52307bef1de59e2a009c3cf61c3d0952dbe035d6ff7208940c2edc"},
]
flake8-isort = [
    {file = "flake8-isort-4.0.0.tar.gz", hash = "sha256:2b91300f4f1926b396c2c90185844eb1a3d5ec39ea6138832d119da0a208f4d9"},
    {file = "flake8_isort-4.0.0-py2.py3-none-any.whl", hash = "sha256:729cd6ef9ba3659512dee337687c05d79c78e1215fdf921ed67e5fe46cce2f3c"},
]
isort = [
    {file = "isort-5.7.0-py3-none-any.whl", hash = "sha256:fff4f0c04e1825522ce6949973e83110a6e907750cd92d128b0d14aaaadbffdc"},
    {file = "isort-5.7.0.tar.gz", hash = "sha256:c729845434366216d320e936b8ad6f9d681aab72dc7cbc2d51bedc3582f3ad1e"},
]
mccabe = [
    {file = "mccabe-0.6.1-py2.py3-none-any.whl", hash = "sha256:ab8a6258860da4b6677da4bd2fe5dc2c659cff31b3ee4f7f5d64e79735b80d42"},
    {file = "mccabe-0.6.1.tar.gz", hash = "sha256:dd8d182285a0fe56bace7f45b5e7d1a6ebcbf524e8f3bd87eb0f125271b8831f"},
]
mypy = [
    {file = "mypy-0.790-cp35-cp35m-macosx_10_6_x86_64.whl", hash = "sha256:bd03b3cf666bff8d710d633d1c56ab7facbdc204d567715cb3b9f85c6e94f669"},
    {file = "mypy-0.790-cp35-cp35m-manylinux1_x86_64.whl", hash = "sha256:2170492030f6faa537647d29945786d297e4862765f0b4ac5930ff62e300d802"},
    {file = "mypy-0.790-cp35-cp35m-win_amd64.whl", hash = "sha256:e86bdace26c5fe9cf8cb735e7cedfe7850ad92b327ac5d797c656717d2ca66de"},
    {file = "mypy-0.790-cp36-cp36m-macosx_10_9_x86_64.whl", hash = "sha256:e97e9c13d67fbe524be17e4d8025d51a7dca38f90de2e462243ab8ed8a9178d1"},
    {file = "mypy-0.790-cp36-cp36m-manylinux1_x86_64.whl", hash = "sha256:0d34d6b122597d48a36d6c59e35341f410d4abfa771d96d04ae2c468dd201abc"},
    {file = "mypy-0.790-cp36-cp36m-win_amd64.whl", hash = "sha256:72060bf64f290fb629bd4a67c707a66fd88ca26e413a91384b18db3876e57ed7"},
    {file = "mypy-0.790-cp37-cp37m-macosx_10_9_x86_64.whl", hash = "sha256:eea260feb1830a627fb526d22fbb426b750d9f5a47b624e8d5e7e004359b219c"},
    {file = "mypy-0.790-cp37-cp37m-manylinux1_x86_64.whl", hash = "sha256:c614194e01c85bb2e551c421397e49afb2872c88b5830e3554f0519f9fb1c178"},
    {file = "mypy-0.790-cp37-cp37m-win_amd64.whl", hash = "sha256:0a0d102247c16ce93c97066443d11e2d36e6cc2a32d8ccc1f705268970479324"},
    {file = "mypy-0.790-cp38-cp38-macosx_10_9_x86_64.whl", hash = "sha256:cf4e7bf7f1214826cf7333627cb2547c0db7e3078723227820d0a2490f117a01"},
    {file = "mypy-0.790-cp38-cp38-manylinux1_x86_64.whl", hash = "sha256:af4e9ff1834e565f1baa74ccf7ae2564ae38c8df2a85b057af1dbbc958eb6666"},
    {file = "mypy-0.790-cp38-cp38-win_amd64.whl", hash = "sha256:da56dedcd7cd502ccd3c5dddc656cb36113dd793ad466e894574125945653cea"},
    {file = "mypy-0.790-py3-none-any.whl", hash = "sha256:2842d4fbd1b12ab422346376aad03ff5d0805b706102e475e962370f874a5122"},
    {file = "mypy-0.790.tar.gz", hash = "sha256:2b21ba45ad9ef2e2eb88ce4aeadd0112d0f5026418324176fd494a6824b74975"},
]
mypy-extensions = [
    {file = "mypy_extensions-0.4.3-py2.py3-none-any.whl", hash = "sha256:090fedd75945a69ae91ce1303b5824f428daf5a028d2f6ab8a299250a846f15d"},
    {file = "mypy_extensions-0.4.3.tar.gz", hash = "sha256:2d82818f5bb3e369420cb3c4060a7970edba416647068eb4c5343488a6c604a8"},
]
nox = [
    {file = "nox-2020.12.31-py3-none-any.whl", hash = "sha256:f179d6990f7a0a9cebad01b9ecea34556518b8d3340dfcafdc1d85f2c1a37ea0"},
    {file = "nox-2020.12.31.tar.gz", hash = "sha256:58a662070767ed4786beb46ce3a789fca6f1e689ed3ac15c73c4d0094e4f9dc4"},
]
pathspec = [
    {file = "pathspec-0.8.1-py2.py3-none-any.whl", hash = "sha256:aa0cb481c4041bf52ffa7b0d8fa6cd3e88a2ca4879c533c9153882ee2556790d"},
    {file = "pathspec-0.8.1.tar.gz", hash = "sha256:86379d6b86d75816baba717e64b1a3a3469deb93bb76d613c9ce79edc5cb68fd"},
]
py = [
    {file = "py-1.10.0-py2.py3-none-any.whl", hash = "sha256:3b80836aa6d1feeaa108e046da6423ab8f6ceda6468545ae8d02d9d58d18818a"},
    {file = "py-1.10.0.tar.gz", hash = "sha256:21b81bda15b66ef5e1a777a21c4dcd9c20ad3efd0b3f817e7a809035269e1bd3"},
]
pycodestyle = [
    {file = "pycodestyle-2.6.0-py2.py3-none-any.whl", hash = "sha256:2295e7b2f6b5bd100585ebcb1f616591b652db8a741695b3d8f5d28bdc934367"},
    {file = "pycodestyle-2.6.0.tar.gz", hash = "sha256:c58a7d2815e0e8d7972bf1803331fb0152f867bd89adf8a01dfd55085434192e"},
]
pydocstyle = [
    {file = "pydocstyle-5.1.1-py3-none-any.whl", hash = "sha256:aca749e190a01726a4fb472dd4ef23b5c9da7b9205c0a7857c06533de13fd678"},
    {file = "pydocstyle-5.1.1.tar.gz", hash = "sha256:19b86fa8617ed916776a11cd8bc0197e5b9856d5433b777f51a3defe13075325"},
]
pyflakes = [
    {file = "pyflakes-2.2.0-py2.py3-none-any.whl", hash = "sha256:0d94e0e05a19e57a99444b6ddcf9a6eb2e5c68d3ca1e98e90707af8152c90a92"},
    {file = "pyflakes-2.2.0.tar.gz", hash = "sha256:35b2d75ee967ea93b55750aa9edbbf72813e06a66ba54438df2cfac9e3c27fc8"},
]
regex = [
    {file = "regex-2020.11.13-cp36-cp36m-macosx_10_9_x86_64.whl", hash = "sha256:8b882a78c320478b12ff024e81dc7d43c1462aa4a3341c754ee65d857a521f85"},
    {file = "regex-2020.11.13-cp36-cp36m-manylinux1_i686.whl", hash = "sha256:a63f1a07932c9686d2d416fb295ec2c01ab246e89b4d58e5fa468089cab44b70"},
    {file = "regex-2020.11.13-cp36-cp36m-manylinux1_x86_64.whl", hash = "sha256:6e4b08c6f8daca7d8f07c8d24e4331ae7953333dbd09c648ed6ebd24db5a10ee"},
    {file = "regex-2020.11.13-cp36-cp36m-manylinux2010_i686.whl", hash = "sha256:bba349276b126947b014e50ab3316c027cac1495992f10e5682dc677b3dfa0c5"},
    {file = "regex-2020.11.13-cp36-cp36m-manylinux2010_x86_64.whl", hash = "sha256:56e01daca75eae420bce184edd8bb341c8eebb19dd3bce7266332258f9fb9dd7"},
    {file = "regex-2020.11.13-cp36-cp36m-manylinux2014_aarch64.whl", hash = "sha256:6a8ce43923c518c24a2579fda49f093f1397dad5d18346211e46f134fc624e31"},
    {file = "regex-2020.11.13-cp36-cp36m-manylinux2014_i686.whl", hash = "sha256:1ab79fcb02b930de09c76d024d279686ec5d532eb814fd0ed1e0051eb8bd2daa"},
    {file = "regex-2020.11.13-cp36-cp36m-manylinux2014_x86_64.whl", hash = "sha256:9801c4c1d9ae6a70aeb2128e5b4b68c45d4f0af0d1535500884d644fa9b768c6"},
    {file = "regex-2020.11.13-cp36-cp36m-win32.whl", hash = "sha256:49cae022fa13f09be91b2c880e58e14b6da5d10639ed45ca69b85faf039f7a4e"},
    {file = "regex-2020.11.13-cp36-cp36m-win_amd64.whl", hash = "sha256:749078d1eb89484db5f34b4012092ad14b327944ee7f1c4f74d6279a6e4d1884"},
    {file = "regex-2020.11.13-cp37-cp37m-macosx_10_9_x86_64.whl", hash = "sha256:b2f4007bff007c96a173e24dcda236e5e83bde4358a557f9ccf5e014439eae4b"},
    {file = "regex-2020.11.13-cp37-cp37m-manylinux1_i686.whl", hash = "sha256:38c8fd190db64f513fe4e1baa59fed086ae71fa45083b6936b52d34df8f86a88"},
    {file = "regex-2020.11.13-cp37-cp37m-manylinux1_x86_64.whl", hash = "sha256:5862975b45d451b6db51c2e654990c1820523a5b07100fc6903e9c86575202a0"},
    {file = "regex-2020.11.13-cp37-cp37m-manylinux2010_i686.whl", hash = "sha256:262c6825b309e6485ec2493ffc7e62a13cf13fb2a8b6d212f72bd53ad34118f1"},
    {file = "regex-2020.11.13-cp37-cp37m-manylinux2010_x86_64.whl", hash = "sha256:bafb01b4688833e099d79e7efd23f99172f501a15c44f21ea2118681473fdba0"},
    {file = "regex-2020.11.13-cp37-cp37m-manylinux2014_aarch64.whl", hash = "sha256:e32f5f3d1b1c663af7f9c4c1e72e6ffe9a78c03a31e149259f531e0fed826512"},
    {file = "regex-2020.11.13-cp37-cp37m-manylinux2014_i686.whl", hash = "sha256:3bddc701bdd1efa0d5264d2649588cbfda549b2899dc8d50417e47a82e1387ba"},
    {file = "regex-2020.11.13-cp37-cp37m-manylinux2014_x86_64.whl", hash = "sha256:02951b7dacb123d8ea6da44fe45ddd084aa6777d4b2454fa0da61d569c6fa538"},
    {file = "regex-2020.11.13-cp37-cp37m-win32.whl", hash = "sha256:0d08e71e70c0237883d0bef12cad5145b84c3705e9c6a588b2a9c7080e5af2a4"},
    {file = "regex-2020.11.13-cp37-cp37m-win_amd64.whl", hash = "sha256:1fa7ee9c2a0e30405e21031d07d7ba8617bc590d391adfc2b7f1e8b99f46f444"},
    {file = "regex-2020.11.13-cp38-cp38-macosx_10_9_x86_64.whl", hash = "sha256:baf378ba6151f6e272824b86a774326f692bc2ef4cc5ce8d5bc76e38c813a55f"},
    {file = "regex-2020.11.13-cp38-cp38-manylinux1_i686.whl", hash = "sha256:e3faaf10a0d1e8e23a9b51d1900b72e1635c2d5b0e1bea1c18022486a8e2e52d"},
    {file = "regex-2020.11.13-cp38-cp38-manylinux1_x86_64.whl", hash = "sha256:2a11a3e90bd9901d70a5b31d7dd85114755a581a5da3fc996abfefa48aee78af"},
    {file = "regex-2020.11.13-cp38-cp38-manylinux2010_i686.whl", hash = "sha256:d1ebb090a426db66dd80df8ca85adc4abfcbad8a7c2e9a5ec7513ede522e0a8f"},
    {file = "regex-2020.11.13-cp38-cp38-manylinux2010_x86_64.whl", hash = "sha256:b2b1a5ddae3677d89b686e5c625fc5547c6e492bd755b520de5332773a8af06b"},
    {file = "regex-2020.11.13-cp38-cp38-manylinux2014_aarch64.whl", hash = "sha256:2c99e97d388cd0a8d30f7c514d67887d8021541b875baf09791a3baad48bb4f8"},
    {file = "regex-2020.11.13-cp38-cp38-manylinux2014_i686.whl", hash = "sha256:c084582d4215593f2f1d28b65d2a2f3aceff8342aa85afd7be23a9cad74a0de5"},
    {file = "regex-2020.11.13-cp38-cp38-manylinux2014_x86_64.whl", hash = "sha256:a3d748383762e56337c39ab35c6ed4deb88df5326f97a38946ddd19028ecce6b"},
    {file = "regex-2020.11.13-cp38-cp38-win32.whl", hash = "sha256:7913bd25f4ab274ba37bc97ad0e21c31004224ccb02765ad984eef43e04acc6c"},
    {file = "regex-2020.11.13-cp38-cp38-win_amd64.whl", hash = "sha256:6c54ce4b5d61a7129bad5c5dc279e222afd00e721bf92f9ef09e4fae28755683"},
    {file = "regex-2020.11.13-cp39-cp39-macosx_10_9_x86_64.whl", hash = "sha256:1862a9d9194fae76a7aaf0150d5f2a8ec1da89e8b55890b1786b8f88a0f619dc"},
    {file = "regex-2020.11.13-cp39-cp39-manylinux1_i686.whl", hash = "sha256:4902e6aa086cbb224241adbc2f06235927d5cdacffb2425c73e6570e8d862364"},
    {file = "regex-2020.11.13-cp39-cp39-manylinux1_x86_64.whl", hash = "sha256:7a25fcbeae08f96a754b45bdc050e1fb94b95cab046bf56b016c25e9ab127b3e"},
    {file = "regex-2020.11.13-cp39-cp39-manylinux2010_i686.whl", hash = "sha256:d2d8ce12b7c12c87e41123997ebaf1a5767a5be3ec545f64675388970f415e2e"},
    {file = "regex-2020.11.13-cp39-cp39-manylinux2010_x86_64.whl", hash = "sha256:f7d29a6fc4760300f86ae329e3b6ca28ea9c20823df123a2ea8693e967b29917"},
    {file = "regex-2020.11.13-cp39-cp39-manylinux2014_aarch64.whl", hash = "sha256:717881211f46de3ab130b58ec0908267961fadc06e44f974466d1887f865bd5b"},
    {file = "regex-2020.11.13-cp39-cp39-manylinux2014_i686.whl", hash = "sha256:3128e30d83f2e70b0bed9b2a34e92707d0877e460b402faca908c6667092ada9"},
    {file = "regex-2020.11.13-cp39-cp39-manylinux2014_x86_64.whl", hash = "sha256:8f6a2229e8ad946e36815f2a03386bb8353d4bde368fdf8ca5f0cb97264d3b5c"},
    {file = "regex-2020.11.13-cp39-cp39-win32.whl", hash = "sha256:f8f295db00ef5f8bae530fc39af0b40486ca6068733fb860b42115052206466f"},
    {file = "regex-2020.11.13-cp39-cp39-win_amd64.whl", hash = "sha256:a15f64ae3a027b64496a71ab1f722355e570c3fac5ba2801cafce846bf5af01d"},
    {file = "regex-2020.11.13.tar.gz", hash = "sha256:83d6b356e116ca119db8e7c6fc2983289d87b27b3fac238cfe5dca529d884562"},
]
six = [
    {file = "six-1.15.0-py2.py3-none-any.whl", hash = "sha256:8b74bedcbbbaca38ff6d7491d76f2b06b3592611af620f8426e82dddb04a5ced"},
    {file = "six-1.15.0.tar.gz", hash = "sha256:30639c035cdb23534cd4aa2dd52c3bf48f06e5f4a941509c8bafd8ce11080259"},
]
snowballstemmer = [
    {file = "snowballstemmer-2.1.0-py2.py3-none-any.whl", hash = "sha256:b51b447bea85f9968c13b650126a888aabd4cb4463fca868ec596826325dedc2"},
    {file = "snowballstemmer-2.1.0.tar.gz", hash = "sha256:e997baa4f2e9139951b6f4c631bad912dfd3c792467e2f03d7239464af90e914"},
]
testfixtures = [
    {file = "testfixtures-6.17.1-py2.py3-none-any.whl", hash = "sha256:9ed31e83f59619e2fa17df053b241e16e0608f4580f7b5a9333a0c9bdcc99137"},
    {file = "testfixtures-6.17.1.tar.gz", hash = "sha256:5ec3a0dd6f71cc4c304fbc024a10cc293d3e0b852c868014b9f233203e149bda"},
]
toml = [
    {file = "toml-0.10.2-py2.py3-none-any.whl", hash = "sha256:806143ae5bfb6a3c6e736a764057db0e6a0e05e338b5630894a5f779cabb4f9b"},
    {file = "toml-0.10.2.tar.gz", hash = "sha256:b3bda1d108d5dd99f4a20d24d9c348e91c4db7ab1b749200bded2f839ccbe68f"},
]
typed-ast = [
    {file = "typed_ast-1.4.2-cp35-cp35m-manylinux1_i686.whl", hash = "sha256:7703620125e4fb79b64aa52427ec192822e9f45d37d4b6625ab37ef403e1df70"},
    {file = "typed_ast-1.4.2-cp35-cp35m-manylinux1_x86_64.whl", hash = "sha256:c9aadc4924d4b5799112837b226160428524a9a45f830e0d0f184b19e4090487"},
    {file = "typed_ast-1.4.2-cp35-cp35m-manylinux2014_aarch64.whl", hash = "sha256:9ec45db0c766f196ae629e509f059ff05fc3148f9ffd28f3cfe75d4afb485412"},
    {file = "typed_ast-1.4.2-cp35-cp35m-win32.whl", hash = "sha256:85f95aa97a35bdb2f2f7d10ec5bbdac0aeb9dafdaf88e17492da0504de2e6400"},
    {file = "typed_ast-1.4.2-cp35-cp35m-win_amd64.whl", hash = "sha256:9044ef2df88d7f33692ae3f18d3be63dec69c4fb1b5a4a9ac950f9b4ba571606"},
    {file = "typed_ast-1.4.2-cp36-cp36m-macosx_10_9_x86_64.whl", hash = "sha256:c1c876fd795b36126f773db9cbb393f19808edd2637e00fd6caba0e25f2c7b64"},
    {file = "typed_ast-1.4.2-cp36-cp36m-manylinux1_i686.whl", hash = "sha256:5dcfc2e264bd8a1db8b11a892bd1647154ce03eeba94b461effe68790d8b8e07"},
    {file = "typed_ast-1.4.2-cp36-cp36m-manylinux1_x86_64.whl", hash = "sha256:8db0e856712f79c45956da0c9a40ca4246abc3485ae0d7ecc86a20f5e4c09abc"},
    {file = "typed_ast-1.4.2-cp36-cp36m-manylinux2014_aarch64.whl", hash = "sha256:d003156bb6a59cda9050e983441b7fa2487f7800d76bdc065566b7d728b4581a"},
    {file = "typed_ast-1.4.2-cp36-cp36m-win32.whl", hash = "sha256:4c790331247081ea7c632a76d5b2a265e6d325ecd3179d06e9cf8d46d90dd151"},
    {file = "typed_ast-1.4.2-cp36-cp36m-win_amd64.whl", hash = "sha256:d175297e9533d8d37437abc14e8a83cbc68af93cc9c1c59c2c292ec59a0697a3"},
    {file = "typed_ast-1.4.2-cp37-cp37m-macosx_10_9_x86_64.whl", hash = "sha256:cf54cfa843f297991b7388c281cb3855d911137223c6b6d2dd82a47ae5125a41"},
    {file = "typed_ast-1.4.2-cp37-cp37m-manylinux1_i686.whl", hash = "sha256:b4fcdcfa302538f70929eb7b392f536a237cbe2ed9cba88e3bf5027b39f5f77f"},
    {file = "typed_ast-1.4.2-cp37-cp37m-manylinux1_x86_64.whl", hash = "sha256:987f15737aba2ab5f3928c617ccf1ce412e2e321c77ab16ca5a293e7bbffd581"},
    {file = "typed_ast-1.4.2-cp37-cp37m-manylinux2014_aarch64.whl", hash = "sha256:37f48d46d733d57cc70fd5f30572d11ab8ed92da6e6b28e024e4a3edfb456e37"},
    {file = "typed_ast-1.4.2-cp37-cp37m-win32.whl", hash = "sha256:36d829b31ab67d6fcb30e185ec996e1f72b892255a745d3a82138c97d21ed1cd"},
    {file = "typed_ast-1.4.2-cp37-cp37m-win_amd64.whl", hash = "sha256:8368f83e93c7156ccd40e49a783a6a6850ca25b556c0fa0240ed0f659d2fe496"},
    {file = "typed_ast-1.4.2-cp38-cp38-macosx_10_9_x86_64.whl", hash = "sha256:963c80b583b0661918718b095e02303d8078950b26cc00b5e5ea9ababe0de1fc"},
    {file = "typed_ast-1.4.2-cp38-cp38-manylinux1_i686.whl", hash = "sha256:e683e409e5c45d5c9082dc1daf13f6374300806240719f95dc783d1fc942af10"},
    {file = "typed_ast-1.4.2-cp38-cp38-manylinux1_x86_64.whl", hash = "sha256:84aa6223d71012c68d577c83f4e7db50d11d6b1399a9c779046d75e24bed74ea"},
    {file = "typed_ast-1.4.2-cp38-cp38-manylinux2014_aarch64.whl", hash = "sha256:a38878a223bdd37c9709d07cd357bb79f4c760b29210e14ad0fb395294583787"},
    {file = "typed_ast-1.4.2-cp38-cp38-win32.whl", hash = "sha256:a2c927c49f2029291fbabd673d51a2180038f8cd5a5b2f290f78c4516be48be2"},
    {file = "typed_ast-1.4.2-cp38-cp38-win_amd64.whl", hash = "sha256:c0c74e5579af4b977c8b932f40a5464764b2f86681327410aa028a22d2f54937"},
    {file = "typed_ast-1.4.2-cp39-cp39-macosx_10_9_x86_64.whl", hash = "sha256:07d49388d5bf7e863f7fa2f124b1b1d89d8aa0e2f7812faff0a5658c01c59aa1"},
    {file = "typed_ast-1.4.2-cp39-cp39-manylinux1_i686.whl", hash = "sha256:240296b27397e4e37874abb1df2a608a92df85cf3e2a04d0d4d61055c8305ba6"},
    {file = "typed_ast-1.4.2-cp39-cp39-manylinux1_x86_64.whl", hash = "sha256:d746a437cdbca200622385305aedd9aef68e8a645e385cc483bdc5e488f07166"},
    {file = "typed_ast-1.4.2-cp39-cp39-manylinux2014_aarch64.whl", hash = "sha256:14bf1522cdee369e8f5581238edac09150c765ec1cb33615855889cf33dcb92d"},
    {file = "typed_ast-1.4.2-cp39-cp39-win32.whl", hash = "sha256:cc7b98bf58167b7f2db91a4327da24fb93368838eb84a44c472283778fc2446b"},
    {file = "typed_ast-1.4.2-cp39-cp39-win_amd64.whl", hash = "sha256:7147e2a76c75f0f64c4319886e7639e490fee87c9d25cb1d4faef1d8cf83a440"},
    {file = "typed_ast-1.4.2.tar.gz", hash = "sha256:9fc0b3cb5d1720e7141d103cf4819aea239f7d136acf9ee4a69b047b7986175a"},
]
typing-extensions = [
    {file = "typing_extensions-3.7.4.3-py2-none-any.whl", hash = "sha256:dafc7639cde7f1b6e1acc0f457842a83e722ccca8eef5270af2d74792619a89f"},
    {file = "typing_extensions-3.7.4.3-py3-none-any.whl", hash = "sha256:7cb407020f00f7bfc3cb3e7881628838e69d8f3fcab2f64742a5e76b2f841918"},
    {file = "typing_extensions-3.7.4.3.tar.gz", hash = "sha256:99d4073b617d30288f569d3f13d2bd7548c3a7e4c8de87db09a9d29bb3a4a60c"},
]
virtualenv = [
    {file = "virtualenv-20.4.0-py2.py3-none-any.whl", hash = "sha256:227a8fed626f2f20a6cdb0870054989f82dd27b2560a911935ba905a2a5e0034"},
    {file = "virtualenv-20.4.0.tar.gz", hash = "sha256:219ee956e38b08e32d5639289aaa5bd190cfbe7dafcb8fa65407fca08e808f9c"},
]<|MERGE_RESOLUTION|>--- conflicted
+++ resolved
@@ -59,31 +59,31 @@
 python-versions = ">=2.7, !=3.0.*, !=3.1.*, !=3.2.*, !=3.3.*, !=3.4.*"
 
 [[package]]
-<<<<<<< HEAD
+name = "colorama"
+version = "0.4.4"
+description = "Cross-platform colored terminal text."
+category = "dev"
+optional = false
+python-versions = ">=2.7, !=3.0.*, !=3.1.*, !=3.2.*, !=3.3.*, !=3.4.*"
+
+[[package]]
+name = "colorlog"
+version = "4.7.2"
+description = "Log formatting with colors!"
+category = "dev"
+optional = false
+python-versions = "*"
+
+[package.dependencies]
+colorama = {version = "*", markers = "sys_platform == \"win32\""}
+
+[[package]]
 name = "darglint"
 version = "1.5.8"
 description = "A utility for ensuring Google-style docstrings stay up to date with the source code."
 category = "dev"
 optional = false
 python-versions = ">=3.6,<4.0"
-=======
-name = "colorama"
-version = "0.4.4"
-description = "Cross-platform colored terminal text."
-category = "dev"
-optional = false
-python-versions = ">=2.7, !=3.0.*, !=3.1.*, !=3.2.*, !=3.3.*, !=3.4.*"
-
-[[package]]
-name = "colorlog"
-version = "4.7.2"
-description = "Log formatting with colors!"
-category = "dev"
-optional = false
-python-versions = "*"
-
-[package.dependencies]
-colorama = {version = "*", markers = "sys_platform == \"win32\""}
 
 [[package]]
 name = "distlib"
@@ -92,7 +92,6 @@
 category = "dev"
 optional = false
 python-versions = "*"
->>>>>>> 2aa7c783
 
 [[package]]
 name = "ecpy"
@@ -124,8 +123,6 @@
 pyflakes = ">=2.2.0,<2.3.0"
 
 [[package]]
-<<<<<<< HEAD
-=======
 name = "flake8-absolute-import"
 version = "1.0"
 description = "flake8 plugin to require absolute imports"
@@ -137,7 +134,6 @@
 flake8 = ">=3.0"
 
 [[package]]
->>>>>>> 2aa7c783
 name = "flake8-annotations"
 version = "2.5.0"
 description = "Flake8 Type Annotation Checks"
@@ -375,11 +371,7 @@
 [metadata]
 lock-version = "1.1"
 python-versions = "^3.9"
-<<<<<<< HEAD
-content-hash = "494b4b916562eb150a36aa0a7daeb300b25115a188c3de7784c5ef8d0e773959"
-=======
-content-hash = "c1f80f874f3b544f94d14d0e3b728320384d385023ce35a0073363cc3d75febd"
->>>>>>> 2aa7c783
+content-hash = "2e27c4875cf55a9263edbfdaa7b8abfb6bba4035facc1ac356238785039cbadc"
 
 [metadata.files]
 appdirs = [
@@ -401,23 +393,21 @@
     {file = "click-7.1.2-py2.py3-none-any.whl", hash = "sha256:dacca89f4bfadd5de3d7489b7c8a566eee0d3676333fbb50030263894c38c0dc"},
     {file = "click-7.1.2.tar.gz", hash = "sha256:d2b5255c7c6349bc1bd1e59e08cd12acbbd63ce649f2588755783aa94dfb6b1a"},
 ]
-<<<<<<< HEAD
+colorama = [
+    {file = "colorama-0.4.4-py2.py3-none-any.whl", hash = "sha256:9f47eda37229f68eee03b24b9748937c7dc3868f906e8ba69fbcbdd3bc5dc3e2"},
+    {file = "colorama-0.4.4.tar.gz", hash = "sha256:5941b2b48a20143d2267e95b1c2a7603ce057ee39fd88e7329b0c292aa16869b"},
+]
+colorlog = [
+    {file = "colorlog-4.7.2-py2.py3-none-any.whl", hash = "sha256:0a9dcdba6cab68e8a768448b418a858d73c52b37b6e8dea2568296faece393bd"},
+    {file = "colorlog-4.7.2.tar.gz", hash = "sha256:18d05b616438a75762d7d214b9ec3b05d274466c9f3ddd92807e755840c88251"},
+]
 darglint = [
     {file = "darglint-1.5.8-py3-none-any.whl", hash = "sha256:2e1012945a09d19a15cc87f9d15e7b14c18473ec9cf7769c641951b348de1353"},
     {file = "darglint-1.5.8.tar.gz", hash = "sha256:529f4969029d5ff5f74bfec48adc14b6f003409141f722b6cc4b787dddc8a4dd"},
-=======
-colorama = [
-    {file = "colorama-0.4.4-py2.py3-none-any.whl", hash = "sha256:9f47eda37229f68eee03b24b9748937c7dc3868f906e8ba69fbcbdd3bc5dc3e2"},
-    {file = "colorama-0.4.4.tar.gz", hash = "sha256:5941b2b48a20143d2267e95b1c2a7603ce057ee39fd88e7329b0c292aa16869b"},
-]
-colorlog = [
-    {file = "colorlog-4.7.2-py2.py3-none-any.whl", hash = "sha256:0a9dcdba6cab68e8a768448b418a858d73c52b37b6e8dea2568296faece393bd"},
-    {file = "colorlog-4.7.2.tar.gz", hash = "sha256:18d05b616438a75762d7d214b9ec3b05d274466c9f3ddd92807e755840c88251"},
 ]
 distlib = [
     {file = "distlib-0.3.1-py2.py3-none-any.whl", hash = "sha256:8c09de2c67b3e7deef7184574fc060ab8a793e7adbb183d942c389c8b13c52fb"},
     {file = "distlib-0.3.1.zip", hash = "sha256:edf6116872c863e1aa9d5bb7cb5e05a022c519a4594dc703843343a9ddd9bff1"},
->>>>>>> 2aa7c783
 ]
 ecpy = [
     {file = "ECPy-1.2.5-py3-none-any.whl", hash = "sha256:559c92e42406d9d1a6b2b8fc26e6ad7bc985f33903b72f426a56cb1073a25ce3"},
@@ -431,13 +421,10 @@
     {file = "flake8-3.8.4-py2.py3-none-any.whl", hash = "sha256:749dbbd6bfd0cf1318af27bf97a14e28e5ff548ef8e5b1566ccfb25a11e7c839"},
     {file = "flake8-3.8.4.tar.gz", hash = "sha256:aadae8761ec651813c24be05c6f7b4680857ef6afaae4651a4eccaef97ce6c3b"},
 ]
-<<<<<<< HEAD
-=======
 flake8-absolute-import = [
     {file = "flake8-absolute-import-1.0.tar.gz", hash = "sha256:06f2784078d91e52812dac10c77e09515916c4e455c8bb15cc538fb95f20d9a3"},
     {file = "flake8_absolute_import-1.0-py3-none-any.whl", hash = "sha256:8ea7e60817038133dd7a0d8b5719b955bc22317ab35c7d247b1a2985f96cf8d4"},
 ]
->>>>>>> 2aa7c783
 flake8-annotations = [
     {file = "flake8-annotations-2.5.0.tar.gz", hash = "sha256:e17947a48a5b9f632fe0c72682fc797c385e451048e7dfb20139f448a074cb3e"},
     {file = "flake8_annotations-2.5.0-py3-none-any.whl", hash = "sha256:3a377140556aecf11fa9f3bb18c10db01f5ea56dc79a730e2ec9b4f1f49e2055"},
