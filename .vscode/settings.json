{
    "python.formatting.provider": "black",
    "python.linting.pylintEnabled": false,
    "python.linting.flake8Enabled": true,
    "python.linting.enabled": true,
    "esbonio.sphinx.confDir": "${workspaceFolder}/docs",
    "python.linting.mypyEnabled": true,
    "mypy.runUsingActiveInterpreter": true,
    "cSpell.words": [
        "addresscodec",
        "aiounittest",
        "altnet",
        "asyncio",
        "binarycodec",
<<<<<<< HEAD
=======
        "isnumeric",
        "nftoken",
        "rippletest",
        "ripplex",
>>>>>>> c113cfb1
        "xaddress",
        "xchain"
    ],
}<|MERGE_RESOLUTION|>--- conflicted
+++ resolved
@@ -12,13 +12,10 @@
         "altnet",
         "asyncio",
         "binarycodec",
-<<<<<<< HEAD
-=======
         "isnumeric",
         "nftoken",
         "rippletest",
         "ripplex",
->>>>>>> c113cfb1
         "xaddress",
         "xchain"
     ],
