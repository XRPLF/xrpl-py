{
    "python.formatting.provider": "black",
    "python.linting.pylintEnabled": false,
    "python.linting.flake8Enabled": true,
    "python.linting.enabled": true,
    "esbonio.sphinx.confDir": "${workspaceFolder}/docs",
    "python.linting.mypyEnabled": true,
    "mypy.runUsingActiveInterpreter": true,
    "cSpell.words": [
<<<<<<< HEAD
=======
        "addresscodec",
        "asyncio",
        "binarycodec",
>>>>>>> a40e44b3
        "xaddress",
        "xchain"
    ],
}<|MERGE_RESOLUTION|>--- conflicted
+++ resolved
@@ -7,12 +7,9 @@
     "python.linting.mypyEnabled": true,
     "mypy.runUsingActiveInterpreter": true,
     "cSpell.words": [
-<<<<<<< HEAD
-=======
         "addresscodec",
         "asyncio",
         "binarycodec",
->>>>>>> a40e44b3
         "xaddress",
         "xchain"
     ],
