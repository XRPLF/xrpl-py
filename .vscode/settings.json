--- conflicted
+++ resolved
@@ -12,11 +12,8 @@
         "altnet",
         "asyncio",
         "binarycodec",
-<<<<<<< HEAD
         "isnumeric",
-=======
         "keypair",
->>>>>>> aeecb4b4
         "nftoken",
         "rippletest",
         "ripplex",
