[![Documentation Status](https://readthedocs.org/projects/xrpl-py/badge)](https://xrpl-py.readthedocs.io/)

# xrpl-py

A pure Python implementation for interacting with the [XRP Ledger](https://xrpl.org/). 

The `xrpl-py` library simplifies the hardest parts of XRP Ledger interaction, like serialization and transaction signing. It also provides native Python methods and models for [XRP Ledger transactions](https://xrpl.org/transaction-formats.html) and core server [API](https://xrpl.org/api-conventions.html) ([`rippled`](https://github.com/ripple/rippled)) objects.

As an example, this is how you would use this library to send a payment on testnet:

```py
from xrpl.account import get_balance
from xrpl.clients import JsonRpcClient
from xrpl.models import Payment, Tx
from xrpl.transaction import submit_and_wait
from xrpl.wallet import generate_faucet_wallet

# Create a client to connect to the test network
client = JsonRpcClient("https://s.altnet.rippletest.net:51234")

<<<<<<< HEAD
# create a wallet on the testnet
from xrpl.wallet import generate_faucet_wallet
test_wallet = generate_faucet_wallet(client)
print(test_wallet)
public_key: ED3CC1BBD0952A60088E89FA502921895FC81FBD79CAE9109A8FE2D23659AD5D56
private_key: -HIDDEN-
classic_address: rBtXmAdEYcno9LWRnAGfT9qBxCeDvuVRZo

# look up account info
from xrpl.models.requests.account_info import AccountInfo
acct_info = AccountInfo(
    account="rBtXmAdEYcno9LWRnAGfT9qBxCeDvuVRZo",
    ledger_index="current",
    queue=True,
    strict=True,
=======
# Create two wallets to send money between on the test network
wallet1 = generate_faucet_wallet(client, debug=True)
wallet2 = generate_faucet_wallet(client, debug=True)

# Both balances should be zero since nothing has been sent yet
print("Balances of wallets before Payment tx")
print(get_balance(wallet1.address, client))
print(get_balance(wallet2.address, client))

# Create a Payment transaction from wallet1 to wallet2
payment_tx = Payment(
    account=wallet1.address,
    amount="1000",
    destination=wallet2.address,
>>>>>>> dcaab433
)

# Submit the payment to the network and wait to see a response
#   Behind the scenes, this fills in fields which can be looked up automatically like the fee.
#   It also signs the transaction with wallet1 to prove you own the account you're paying from.
payment_response = submit_and_wait(payment_tx, client, wallet1)
print("Transaction was submitted")

# Create a "Tx" request to look up the transaction on the ledger
tx_response = client.request(Tx(transaction=payment_response.result["hash"]))

# Check whether the transaction was actually validated on ledger
print("Validated:", tx_response.result["validated"])

# Check balances after 1000 drops (.001 XRP) was sent from wallet1 to wallet2
print("Balances of wallets after Payment tx:")
print(get_balance(wallet1.address, client))
print(get_balance(wallet2.address, client))
```

[![Downloads](https://pepy.tech/badge/xrpl-py/month)](https://pepy.tech/project/xrpl-py/month)
[![Contributors](https://img.shields.io/github/contributors/xpring-eng/xrpl-py.svg)](https://github.com/xpring-eng/xrpl-py/graphs/contributors)

## Installation and supported versions

The `xrpl-py` library is available on [PyPI](https://pypi.org/). Install with `pip`:


```
pip3 install xrpl-py
```

The library supports [Python 3.7](https://www.python.org/downloads/) and later.

[![Supported Versions](https://img.shields.io/pypi/pyversions/xrpl-py.svg)](https://pypi.org/project/xrpl-py)


## Features

Use `xrpl-py` to build Python applications that leverage the [XRP Ledger](https://xrpl.org/). The library helps with all aspects of interacting with the XRP Ledger, including:

* Key and wallet management
* Serialization
* Transaction Signing

`xrpl-py` also provides:

* A network client — See [`xrpl.clients`](https://xrpl-py.readthedocs.io/en/stable/source/xrpl.clients.html) for more information.
* Methods for inspecting accounts — See [XRPL Account Methods](https://xrpl-py.readthedocs.io/en/stable/source/xrpl.account.html) for more information.
* Codecs for encoding and decoding addresses and other objects — See [Core Codecs](https://xrpl-py.readthedocs.io/en/stable/source/xrpl.core.html) for more information.

## [➡️ Reference Documentation](https://xrpl-py.readthedocs.io/en/stable/)

See the complete [`xrpl-py` reference documentation on Read the Docs](https://xrpl-py.readthedocs.io/en/stable/index.html).


## Usage

The following sections describe some of the most commonly used modules in the `xrpl-py` library and provide sample code.

### Network client

Use the `xrpl.clients` library to create a network client for connecting to the XRP Ledger.

```py
from xrpl.clients import JsonRpcClient
JSON_RPC_URL = "https://s.altnet.rippletest.net:51234"
client = JsonRpcClient(JSON_RPC_URL)
```

### Manage keys and wallets

#### `xrpl.wallet`

Use the [`xrpl.wallet`](https://xrpl-py.readthedocs.io/en/stable/source/xrpl.wallet.html) module to create a wallet from a given seed or or via a [Testnet faucet](https://xrpl.org/xrp-testnet-faucet.html).

To create a wallet from a seed (in this case, the value generated using [`xrpl.keypairs`](#xrpl-keypairs)):

```py
wallet_from_seed = xrpl.wallet.Wallet(seed, 0)
print(wallet_from_seed)
# pub_key: ED46949E414A3D6D758D347BAEC9340DC78F7397FEE893132AAF5D56E4D7DE77B0
# priv_key: -HIDDEN-
# classic_address: rG5ZvYsK5BPi9f1Nb8mhFGDTNMJhEhufn6
```

To create a wallet from a Testnet faucet:

```py
test_wallet = generate_faucet_wallet(client)
test_account = test_wallet.classic_address
print("Classic address:", test_account)
# Classic address: rEQB2hhp3rg7sHj6L8YyR4GG47Cb7pfcuw
```

#### `xrpl.core.keypairs`

Use the [`xrpl.core.keypairs`](https://xrpl-py.readthedocs.io/en/stable/source/xrpl.core.keypairs.html#module-xrpl.core.keypairs) module to generate seeds and derive keypairs and addresses from those seed values.

Here's an example of how to generate a `seed` value and derive an [XRP Ledger "classic" address](https://xrpl.org/cryptographic-keys.html#account-id-and-address) from that seed.


```py
from xrpl.core import keypairs
seed = keypairs.generate_seed()
public, private = keypairs.derive_keypair(seed)
test_account = keypairs.derive_classic_address(public)
print("Here's the public key:")
print(public)
print("Here's the private key:")
print(private)
print("Store this in a secure place!")
# Here's the public key:
# ED3CC1BBD0952A60088E89FA502921895FC81FBD79CAE9109A8FE2D23659AD5D56
# Here's the private key:
# EDE65EE7882847EF5345A43BFB8E6F5EEC60F45461696C384639B99B26AAA7A5CD
# Store this in a secure place!
```

**Note:** You can use `xrpl.core.keypairs.sign` to sign transactions but `xrpl-py` also provides explicit methods for safely signing and submitting transactions. See [Transaction Signing](#transaction-signing) and [XRPL Transaction Methods](https://xrpl-py.readthedocs.io/en/stable/source/xrpl.transaction.html#module-xrpl.transaction) for more information.


### Serialize and sign transactions

To securely submit transactions to the XRP Ledger, you need to first serialize data from JSON and other formats into the [XRP Ledger's canonical format](https://xrpl.org/serialization.html), then to [authorize the transaction](https://xrpl.org/transaction-basics.html#authorizing-transactions) by digitally [signing it](https://xrpl-py.readthedocs.io/en/stable/source/xrpl.core.keypairs.html?highlight=sign#xrpl.core.keypairs.sign) with the account's private key. The `xrpl-py` library provides several methods to simplify this process.


Use the [`xrpl.transaction`](https://xrpl-py.readthedocs.io/en/stable/source/xrpl.transaction.html) module to sign and submit transactions. The module offers three ways to do this:

* [`sign_and_submit`](https://xrpl-py.readthedocs.io/en/stable/source/xrpl.transaction.html#xrpl.transaction.sign_and_submit) — Signs a transaction locally, then submits it to the XRP Ledger. This method does not implement [reliable transaction submission](https://xrpl.org/reliable-transaction-submission.html#reliable-transaction-submission) best practices, so only use it for development or testing purposes.

* [`sign`](https://xrpl-py.readthedocs.io/en/stable/source/xrpl.transaction.html#xrpl.transaction.sign) — Signs a transaction locally. This method **does  not** submit the transaction to the XRP Ledger.

* [`send_reliable_submission`](https://xrpl-py.readthedocs.io/en/stable/source/xrpl.transaction.html#xrpl.transaction.send_reliable_submission) — An implementation of the [reliable transaction submission guidelines](https://xrpl.org/reliable-transaction-submission.html#reliable-transaction-submission), this method submits a signed transaction to the XRP Ledger and then verifies that it has been included in a validated ledger (or has failed to do so). Use this method to submit transactions for production purposes.


```py
from xrpl.models.transactions import Payment
from xrpl.transaction import sign, send_reliable_submission
from xrpl.ledger import get_latest_validated_ledger_sequence
from xrpl.account import get_next_valid_seq_number

current_validated_ledger = get_latest_validated_ledger_sequence(client)
wallet_sequence = get_next_valid_seq_number(test_wallet.classic_address, client)

# prepare the transaction
# the amount is expressed in drops, not XRP
# see https://xrpl.org/basic-data-types.html#specifying-currency-amounts
my_tx_payment = Payment(
    account=test_wallet.classic_address,
    amount="2200000",
    destination="rPT1Sjq2YGrBMTttX4GZHjKu9dyfzbpAYe",
    last_ledger_sequence=current_validated_ledger + 20,
    sequence=wallet_sequence,
    fee="10",
)
# sign the transaction
my_tx_payment_signed = sign(my_tx_payment,test_wallet)

# submit the transaction
tx_response = send_reliable_submission(my_tx_payment_signed, client)
```

#### Get fee from the XRP Ledger


In most cases, you can specify the minimum [transaction cost](https://xrpl.org/transaction-cost.html#current-transaction-cost) of `"10"` for the `fee` field unless you have a strong reason not to. But if you want to get the [current load-balanced transaction cost](https://xrpl.org/transaction-cost.html#current-transaction-cost) from the network, you can use the `get_fee` function:

```py
from xrpl.ledger import get_fee
fee = get_fee(client)
print(fee)
# 10
```

#### Auto-filled fields

The `xrpl-py` library automatically populates the `fee`, `sequence` and `last_ledger_sequence` fields when you create transactions. In the example above, you could omit those fields and let the library fill them in for you.

```py
from xrpl.models.transactions import Payment
from xrpl.transaction import send_reliable_submission, autofill_and_sign
# prepare the transaction
# the amount is expressed in drops, not XRP
# see https://xrpl.org/basic-data-types.html#specifying-currency-amounts
my_tx_payment = Payment(
    account=test_wallet.classic_address,
    amount="2200000",
    destination="rPT1Sjq2YGrBMTttX4GZHjKu9dyfzbpAYe"
)

# sign the transaction with the autofill method
# (this will auto-populate the fee, sequence, and last_ledger_sequence)
my_tx_payment_signed = autofill_and_sign(my_tx_payment, test_wallet, client)
print(my_tx_payment_signed)
# Payment(
#     account='rMPUKmzmDWEX1tQhzQ8oGFNfAEhnWNFwz',
#     transaction_type=<TransactionType.PAYMENT: 'Payment'>,
#     fee='10',
#     sequence=16034065,
#     account_txn_id=None,
#     flags=0,
#     last_ledger_sequence=10268600,
#     memos=None,
#     signers=None,
#     source_tag=None,
#     signing_pub_key='EDD9540FA398915F0BCBD6E65579C03BE5424836CB68B7EB1D6573F2382156B444',
#     txn_signature='938FB22AE7FE76CF26FD11F8F97668E175DFAABD2977BCA397233117E7E1C4A1E39681091CC4D6DF21403682803AB54CC21DC4FA2F6848811DEE10FFEF74D809',
#     amount='2200000',
#     destination='rPT1Sjq2YGrBMTttX4GZHjKu9dyfzbpAYe',
#     destination_tag=None,
#     invoice_id=None,
#     paths=None,
#     send_max=None,
#     deliver_min=None
# )

# submit the transaction
tx_response = send_reliable_submission(my_tx_payment_signed, client)
```


### Subscribe to ledger updates

You can send `subscribe` and `unsubscribe` requests only using the WebSocket network client. These request methods allow you to be alerted of certain situations as they occur, such as when a new ledger is declared.

```py
from xrpl.clients import WebsocketClient
url = "wss://s.altnet.rippletest.net/"
from xrpl.models.requests import Subscribe, StreamParameter
req = Subscribe(streams=[StreamParameter.LEDGER])
# NOTE: this code will run forever without a timeout, until the process is killed
with WebsocketClient(url) as client:
    client.send(req)
    for message in client:
        print(message)
# {'result': {'fee_base': 10, 'fee_ref': 10, 'ledger_hash': '7CD50477F23FF158B430772D8E82A961376A7B40E13C695AA849811EDF66C5C0', 'ledger_index': 18183504, 'ledger_time': 676412962, 'reserve_base': 20000000, 'reserve_inc': 5000000, 'validated_ledgers': '17469391-18183504'}, 'status': 'success', 'type': 'response'}
# {'fee_base': 10, 'fee_ref': 10, 'ledger_hash': 'BAA743DABD168BD434804416C8087B7BDEF7E6D7EAD412B9102281DD83B10D00', 'ledger_index': 18183505, 'ledger_time': 676412970, 'reserve_base': 20000000, 'reserve_inc': 5000000, 'txn_count': 0, 'type': 'ledgerClosed', 'validated_ledgers': '17469391-18183505'}
# {'fee_base': 10, 'fee_ref': 10, 'ledger_hash': 'D8227DAF8F745AE3F907B251D40B4081E019D013ABC23B68C0B1431DBADA1A46', 'ledger_index': 18183506, 'ledger_time': 676412971, 'reserve_base': 20000000, 'reserve_inc': 5000000, 'txn_count': 0, 'type': 'ledgerClosed', 'validated_ledgers': '17469391-18183506'}
# {'fee_base': 10, 'fee_ref': 10, 'ledger_hash': 'CFC412B6DDB9A402662832A781C23F0F2E842EAE6CFC539FEEB287318092C0DE', 'ledger_index': 18183507, 'ledger_time': 676412972, 'reserve_base': 20000000, 'reserve_inc': 5000000, 'txn_count': 0, 'type': 'ledgerClosed', 'validated_ledgers': '17469391-18183507'}
```


### Asynchronous Code

This library supports Python's [`asyncio`](https://docs.python.org/3/library/asyncio.html) package, which is used to run asynchronous code. All the async code is in [`xrpl.asyncio`](https://xrpl-py.readthedocs.io/en/stable/source/xrpl.asyncio.html) If you are writing asynchronous code, please note that you will not be able to use any synchronous sugar functions, due to how event loops are handled. However, every synchronous method has a corresponding asynchronous method that you can use.

This sample code is the asynchronous equivalent of the above section on submitting a transaction.

```py
import asyncio
from xrpl.models.transactions import Payment
from xrpl.asyncio.transaction import sign, send_reliable_submission
from xrpl.asyncio.ledger import get_latest_validated_ledger_sequence
from xrpl.asyncio.account import get_next_valid_seq_number
from xrpl.asyncio.clients import AsyncJsonRpcClient

async_client = AsyncJsonRpcClient(JSON_RPC_URL)

async def submit_sample_transaction():
    current_validated_ledger = await get_latest_validated_ledger_sequence(async_client)
    wallet_sequence = await get_next_valid_seq_number(test_wallet.classic_address, async_client)

    # prepare the transaction
    # the amount is expressed in drops, not XRP
    # see https://xrpl.org/basic-data-types.html#specifying-currency-amounts
    my_tx_payment = Payment(
        account=test_wallet.classic_address,
        amount="2200000",
        destination="rPT1Sjq2YGrBMTttX4GZHjKu9dyfzbpAYe",
        last_ledger_sequence=current_validated_ledger + 20,
        sequence=wallet_sequence,
        fee="10",
    )
    # sign the transaction
    my_tx_payment_signed = await sign(my_tx_payment,test_wallet)

    # submit the transaction
    tx_response = await send_reliable_submission(my_tx_payment_signed, async_client)

asyncio.run(submit_sample_transaction())
```

### Encode addresses

Use [`xrpl.core.addresscodec`](https://xrpl-py.readthedocs.io/en/stable/source/xrpl.core.addresscodec.html) to encode and decode addresses into and from the ["classic" and X-address formats](https://xrpl.org/accounts.html#addresses).

```py
# convert classic address to x-address
from xrpl.core import addresscodec
testnet_xaddress = (
    addresscodec.classic_address_to_xaddress(
        "rMPUKmzmDWEX1tQhzQ8oGFNfAEhnWNFwz",
        tag=0,
        is_test_network=True,
    )
)
print(testnet_xaddress)
# T7QDemmxnuN7a52A62nx2fxGPWcRahLCf3qaswfrsNW9Lps
```

## Migrating

If you're currently using `xrpl-py` version 1, you can use [this guide to migrate to v2](https://xrpl.org/blog/2023/xrpl-py-2.0-release.html).

## Contributing

If you want to contribute to this project, see [CONTRIBUTING.md].

### Mailing Lists

We have a low-traffic mailing list for announcements of new `xrpl-py` releases. (About 1 email per week)

+ [Subscribe to xrpl-announce](https://groups.google.com/g/xrpl-announce)

If you're using the XRP Ledger in production, you should run a [rippled server](https://github.com/ripple/rippled) and subscribe to the ripple-server mailing list as well.

+ [Subscribe to ripple-server](https://groups.google.com/g/ripple-server)

### Code Samples
- For samples of common use cases, see the [XRPL.org Code Samples](https://xrpl.org/code-samples.html) page.
- You can also browse those samples [directly on GitHub](https://github.com/XRPLF/xrpl-dev-portal/tree/master/content/_code-samples).

### Report an issue

Experienced an issue? Report it [here](https://github.com/XRPLF/xrpl-py/issues/new).

## License

The `xrpl-py` library is licensed under the ISC License. See [LICENSE] for more information.



[CONTRIBUTING.md]: CONTRIBUTING.md
[LICENSE]: LICENSE<|MERGE_RESOLUTION|>--- conflicted
+++ resolved
@@ -2,7 +2,7 @@
 
 # xrpl-py
 
-A pure Python implementation for interacting with the [XRP Ledger](https://xrpl.org/). 
+A pure Python implementation for interacting with the [XRP Ledger](https://xrpl.org/).
 
 The `xrpl-py` library simplifies the hardest parts of XRP Ledger interaction, like serialization and transaction signing. It also provides native Python methods and models for [XRP Ledger transactions](https://xrpl.org/transaction-formats.html) and core server [API](https://xrpl.org/api-conventions.html) ([`rippled`](https://github.com/ripple/rippled)) objects.
 
@@ -18,23 +18,6 @@
 # Create a client to connect to the test network
 client = JsonRpcClient("https://s.altnet.rippletest.net:51234")
 
-<<<<<<< HEAD
-# create a wallet on the testnet
-from xrpl.wallet import generate_faucet_wallet
-test_wallet = generate_faucet_wallet(client)
-print(test_wallet)
-public_key: ED3CC1BBD0952A60088E89FA502921895FC81FBD79CAE9109A8FE2D23659AD5D56
-private_key: -HIDDEN-
-classic_address: rBtXmAdEYcno9LWRnAGfT9qBxCeDvuVRZo
-
-# look up account info
-from xrpl.models.requests.account_info import AccountInfo
-acct_info = AccountInfo(
-    account="rBtXmAdEYcno9LWRnAGfT9qBxCeDvuVRZo",
-    ledger_index="current",
-    queue=True,
-    strict=True,
-=======
 # Create two wallets to send money between on the test network
 wallet1 = generate_faucet_wallet(client, debug=True)
 wallet2 = generate_faucet_wallet(client, debug=True)
@@ -49,7 +32,6 @@
     account=wallet1.address,
     amount="1000",
     destination=wallet2.address,
->>>>>>> dcaab433
 )
 
 # Submit the payment to the network and wait to see a response
@@ -129,18 +111,18 @@
 To create a wallet from a seed (in this case, the value generated using [`xrpl.keypairs`](#xrpl-keypairs)):
 
 ```py
-wallet_from_seed = xrpl.wallet.Wallet(seed, 0)
+wallet_from_seed = xrpl.wallet.Wallet.from_seed(seed)
 print(wallet_from_seed)
 # pub_key: ED46949E414A3D6D758D347BAEC9340DC78F7397FEE893132AAF5D56E4D7DE77B0
 # priv_key: -HIDDEN-
-# classic_address: rG5ZvYsK5BPi9f1Nb8mhFGDTNMJhEhufn6
+# address: rG5ZvYsK5BPi9f1Nb8mhFGDTNMJhEhufn6
 ```
 
 To create a wallet from a Testnet faucet:
 
 ```py
 test_wallet = generate_faucet_wallet(client)
-test_account = test_wallet.classic_address
+test_account = test_wallet.address
 print("Classic address:", test_account)
 # Classic address: rEQB2hhp3rg7sHj6L8YyR4GG47Cb7pfcuw
 ```
@@ -183,34 +165,33 @@
 
 * [`sign`](https://xrpl-py.readthedocs.io/en/stable/source/xrpl.transaction.html#xrpl.transaction.sign) — Signs a transaction locally. This method **does  not** submit the transaction to the XRP Ledger.
 
-* [`send_reliable_submission`](https://xrpl-py.readthedocs.io/en/stable/source/xrpl.transaction.html#xrpl.transaction.send_reliable_submission) — An implementation of the [reliable transaction submission guidelines](https://xrpl.org/reliable-transaction-submission.html#reliable-transaction-submission), this method submits a signed transaction to the XRP Ledger and then verifies that it has been included in a validated ledger (or has failed to do so). Use this method to submit transactions for production purposes.
+* [`submit_and_wait`](https://xrpl-py.readthedocs.io/en/stable/source/xrpl.transaction.html#xrpl.transaction.submit_and_wait) — An implementation of the [reliable transaction submission guidelines](https://xrpl.org/reliable-transaction-submission.html#reliable-transaction-submission), this method submits a signed transaction to the XRP Ledger and then verifies that it has been included in a validated ledger (or has failed to do so). Use this method to submit transactions for production purposes.
 
 
 ```py
 from xrpl.models.transactions import Payment
-from xrpl.transaction import sign, send_reliable_submission
+from xrpl.transaction import sign, submit_and_wait
 from xrpl.ledger import get_latest_validated_ledger_sequence
 from xrpl.account import get_next_valid_seq_number
 
 current_validated_ledger = get_latest_validated_ledger_sequence(client)
-wallet_sequence = get_next_valid_seq_number(test_wallet.classic_address, client)
 
 # prepare the transaction
 # the amount is expressed in drops, not XRP
 # see https://xrpl.org/basic-data-types.html#specifying-currency-amounts
 my_tx_payment = Payment(
-    account=test_wallet.classic_address,
+    account=test_wallet.address,
     amount="2200000",
     destination="rPT1Sjq2YGrBMTttX4GZHjKu9dyfzbpAYe",
     last_ledger_sequence=current_validated_ledger + 20,
-    sequence=wallet_sequence,
+    sequence=get_next_valid_seq_number(test_wallet.address, client),
     fee="10",
 )
 # sign the transaction
 my_tx_payment_signed = sign(my_tx_payment,test_wallet)
 
 # submit the transaction
-tx_response = send_reliable_submission(my_tx_payment_signed, client)
+tx_response = submit_and_wait(my_tx_payment_signed, client)
 ```
 
 #### Get fee from the XRP Ledger
@@ -231,19 +212,19 @@
 
 ```py
 from xrpl.models.transactions import Payment
-from xrpl.transaction import send_reliable_submission, autofill_and_sign
+from xrpl.transaction import submit_and_wait, autofill_and_sign
 # prepare the transaction
 # the amount is expressed in drops, not XRP
 # see https://xrpl.org/basic-data-types.html#specifying-currency-amounts
 my_tx_payment = Payment(
-    account=test_wallet.classic_address,
+    account=test_wallet.address,
     amount="2200000",
     destination="rPT1Sjq2YGrBMTttX4GZHjKu9dyfzbpAYe"
 )
 
 # sign the transaction with the autofill method
 # (this will auto-populate the fee, sequence, and last_ledger_sequence)
-my_tx_payment_signed = autofill_and_sign(my_tx_payment, test_wallet, client)
+my_tx_payment_signed = autofill_and_sign(my_tx_payment, client, test_wallet)
 print(my_tx_payment_signed)
 # Payment(
 #     account='rMPUKmzmDWEX1tQhzQ8oGFNfAEhnWNFwz',
@@ -268,7 +249,7 @@
 # )
 
 # submit the transaction
-tx_response = send_reliable_submission(my_tx_payment_signed, client)
+tx_response = submit_and_wait(my_tx_payment_signed, client)
 ```
 
 
@@ -279,7 +260,7 @@
 ```py
 from xrpl.clients import WebsocketClient
 url = "wss://s.altnet.rippletest.net/"
-from xrpl.models.requests import Subscribe, StreamParameter
+from xrpl.models import Subscribe, StreamParameter
 req = Subscribe(streams=[StreamParameter.LEDGER])
 # NOTE: this code will run forever without a timeout, until the process is killed
 with WebsocketClient(url) as client:
@@ -302,7 +283,7 @@
 ```py
 import asyncio
 from xrpl.models.transactions import Payment
-from xrpl.asyncio.transaction import sign, send_reliable_submission
+from xrpl.asyncio.transaction import sign, submit_and_wait
 from xrpl.asyncio.ledger import get_latest_validated_ledger_sequence
 from xrpl.asyncio.account import get_next_valid_seq_number
 from xrpl.asyncio.clients import AsyncJsonRpcClient
@@ -311,24 +292,20 @@
 
 async def submit_sample_transaction():
     current_validated_ledger = await get_latest_validated_ledger_sequence(async_client)
-    wallet_sequence = await get_next_valid_seq_number(test_wallet.classic_address, async_client)
 
     # prepare the transaction
     # the amount is expressed in drops, not XRP
     # see https://xrpl.org/basic-data-types.html#specifying-currency-amounts
     my_tx_payment = Payment(
-        account=test_wallet.classic_address,
+        account=test_wallet.address,
         amount="2200000",
         destination="rPT1Sjq2YGrBMTttX4GZHjKu9dyfzbpAYe",
         last_ledger_sequence=current_validated_ledger + 20,
-        sequence=wallet_sequence,
+        sequence=await get_next_valid_seq_number(test_wallet.address, async_client),
         fee="10",
     )
-    # sign the transaction
-    my_tx_payment_signed = await sign(my_tx_payment,test_wallet)
-
-    # submit the transaction
-    tx_response = await send_reliable_submission(my_tx_payment_signed, async_client)
+    # sign and submit the transaction
+    tx_response = await submit_and_wait(my_tx_payment_signed, async_client, test_wallet)
 
 asyncio.run(submit_sample_transaction())
 ```
