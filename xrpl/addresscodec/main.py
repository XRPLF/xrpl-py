"""TODO: D100 Missing docstring in public module."""
import base58
from .codec import encode_classic_address, decode_classic_address
from .exceptions import XRPLAddressCodecException
from .utils import XRPL_ALPHABET

MAX_32_BIT_UNSIGNED_INT = 4294967295

PREFIX_BYTES_MAIN = bytes([0x05, 0x44])  # 5, 68
PREFIX_BYTES_TEST = bytes([0x04, 0x93])  # 4, 147

# To better understand the cryptographic details, visit
# https://github.com/xrp-community/standards-drafts/issues/6

# General format of an X-Address:
# [← 2 byte prefix →|← 160 bits of account ID →|← 8 bits of flags →|← 64 bits of tag →]


def encode_xaddress(classic_address_bytes, tag, is_test_network):
    """
    classic_address_bytes: bytes, representing the classic address
    tag: int, the destination tag
    is_test_network: boolean, whether it is the test network or the main network

    Returns the X-Address representation of the data
    """
    if len(classic_address_bytes) != 20:
        raise XRPLAddressCodecException("Account ID must be 20 bytes")

    if tag is not None and tag > MAX_32_BIT_UNSIGNED_INT:
        raise XRPLAddressCodecException("Invalid tag")

    flag = tag is not None
    if tag is None:
        tag = 0

    bytestring = PREFIX_BYTES_TEST if is_test_network else PREFIX_BYTES_MAIN
    bytestring += classic_address_bytes
    encoded_tag = bytes(
        [
            flag,
            tag & 0xFF,
            tag >> 8 & 0xFF,
            tag >> 16 & 0xFF,
            tag >> 24 & 0xFF,
            0,
            0,
            0,
            0,
        ]
    )
    bytestring += encoded_tag

    return base58.b58encode_check(bytestring, alphabet=XRPL_ALPHABET).decode("utf-8")


def decode_xaddress(xaddress):
    """
    xaddress: string, a base58-encoded X-Address.

    Returns:
        classic_address: the byte-encoded classic address
        tag: the destination tag
        is_test: whether the address is on the test network
    """
    decoded = base58.b58decode_check(
        xaddress, alphabet=XRPL_ALPHABET
    )  # convert b58 to bytes
    is_test = _is_test_address(decoded[:2])
    classic_address = decoded[2:22]
    tag = _get_tag_from_buffer(decoded[22:])  # extracts the destination tag

    return (classic_address, tag, is_test)


def _is_test_address(prefix):
    """
    prefix: the first 2 bytes of an X-Address

    Returns whether a decoded X-Address is a test address.
    """
    if PREFIX_BYTES_MAIN == prefix:
        return False
    if PREFIX_BYTES_TEST == prefix:
        return True
    raise XRPLAddressCodecException("Invalid X-Address: bad prefix")


def _get_tag_from_buffer(buffer):
    """
    buffer: bytes

    Returns the destination tag extracted from the suffix of the X-Address.
    """
    flag = buffer[0]
    if flag >= 2:
        raise XRPLAddressCodecException("Unsupported X-Address")
    if flag == 1:  # Little-endian to big-endian
        return (
            buffer[1] + buffer[2] * 0x100 + buffer[3] * 0x10000 + buffer[4] * 0x1000000
        )  # inverse of what happens in encode
    if flag != 0:
        raise XRPLAddressCodecException("Flag must be zero to indicate no tag")
    if bytes.fromhex("0000000000000000") != buffer[1:9]:
        raise XRPLAddressCodecException("Remaining bytes must be zero")
    return None


def classic_address_to_xaddress(classic_address, tag, is_test_network):
    """
    classic_address: string, the base58 encoding of the classic address
    tag: int, the destination tag
    is_test_network: boolean, whether it is the test network or the main network

    Returns the X-Address representation of the data
    """
    address_bytes = decode_classic_address(classic_address)
    return encode_xaddress(address_bytes, tag, is_test_network)


def xaddress_to_classic_address(xaddress):
    """
    xaddress: string, base58-encoded X-Address

    Returns a tuple containing:
        classic_address: the base58 classic address
        tag: the destination tag
        is_test_network: whether the address is on the test network (or main)
    """
    classic_address_bytes, tag, is_test_network = decode_xaddress(xaddress)
    classic_address = encode_classic_address(classic_address_bytes)
    return (classic_address, tag, is_test_network)


def is_valid_classic_address(classic_address):
<<<<<<< HEAD
    """TODO: D103 Missing docstring in public function."""
=======
    """
    classic_address: string

    Returns whether `classic_address` is a valid classic address.
    """
>>>>>>> 0c278626
    try:
        decode_classic_address(classic_address)
        return True
    except (XRPLAddressCodecException, ValueError):
        return False


def is_valid_xaddress(xaddress):
    """
    xaddress: string

    Returns whether `xaddress` is a valid X-Address.
    """
    try:
        decode_xaddress(xaddress)
        return True
    except (XRPLAddressCodecException, ValueError):
        return False<|MERGE_RESOLUTION|>--- conflicted
+++ resolved
@@ -133,15 +133,11 @@
 
 
 def is_valid_classic_address(classic_address):
-<<<<<<< HEAD
-    """TODO: D103 Missing docstring in public function."""
-=======
     """
     classic_address: string
 
     Returns whether `classic_address` is a valid classic address.
     """
->>>>>>> 0c278626
     try:
         decode_classic_address(classic_address)
         return True
