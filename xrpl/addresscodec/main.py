--- conflicted
+++ resolved
@@ -53,18 +53,6 @@
     return base58.b58encode_check(bytestring, alphabet=XRPL_ALPHABET).decode("utf-8")
 
 
-<<<<<<< HEAD
-def classic_address_to_xaddress(classic_address, tag, test):
-    """
-    classic_address: string, the base58 encoding of the classic address
-    tag: int, the destination tag
-    test: boolean, whether it is the test network or not (aka the main network)
-
-    Returns the X-address representation of the data
-    """
-    address_bytes = decode_classic_address(classic_address)
-    return encode_xaddress(address_bytes, tag, test)
-=======
 def decode_xaddress(xaddress):
     """
     xaddress: string, a base58-encoded X-Address.
@@ -115,4 +103,15 @@
     if bytes.fromhex("0000000000000000") != buffer[1:9]:
         raise XRPLAddressCodecException("Remaining bytes must be zero")
     return None
->>>>>>> 309e525b
+
+
+def classic_address_to_xaddress(classic_address, tag, test):
+    """
+    classic_address: string, the base58 encoding of the classic address
+    tag: int, the destination tag
+    test: boolean, whether it is the test network or not (aka the main network)
+
+    Returns the X-address representation of the data
+    """
+    address_bytes = decode_classic_address(classic_address)
+    return encode_xaddress(address_bytes, tag, test)