--- conflicted
+++ resolved
@@ -1,9 +1,5 @@
 import base58
-<<<<<<< HEAD
-from .codec import encode_classic_address
-=======
-from .codec import decode_classic_address
->>>>>>> 99740abe
+from .codec import encode_classic_address, decode_classic_address
 from .exceptions import XRPLAddressCodecException
 from .utils import XRPL_ALPHABET
 
@@ -109,7 +105,18 @@
     return None
 
 
-<<<<<<< HEAD
+def classic_address_to_xaddress(classic_address, tag, is_test_network):
+    """
+    classic_address: string, the base58 encoding of the classic address
+    tag: int, the destination tag
+    is_test_network: boolean, whether it is the test network or the main network
+
+    Returns the X-Address representation of the data
+    """
+    address_bytes = decode_classic_address(classic_address)
+    return encode_xaddress(address_bytes, tag, is_test_network)
+
+
 def xaddress_to_classic_address(xaddress):
     """
     xaddress: string, base58-encoded X-Address
@@ -121,16 +128,4 @@
     """
     classic_address_bytes, tag, is_test_network = decode_xaddress(xaddress)
     classic_address = encode_classic_address(classic_address_bytes)
-    return (classic_address, tag, is_test_network)
-=======
-def classic_address_to_xaddress(classic_address, tag, is_test_network):
-    """
-    classic_address: string, the base58 encoding of the classic address
-    tag: int, the destination tag
-    is_test_network: boolean, whether it is the test network or the main network
-
-    Returns the X-Address representation of the data
-    """
-    address_bytes = decode_classic_address(classic_address)
-    return encode_xaddress(address_bytes, tag, is_test_network)
->>>>>>> 99740abe
+    return (classic_address, tag, is_test_network)