--- conflicted
+++ resolved
@@ -29,17 +29,6 @@
     payload = encoded_prefix + bytestring
     return base58.b58encode_check(payload, alphabet=XRPL_ALPHABET).decode("utf-8")
 
-<<<<<<< HEAD
-
-
-def encode_account_id(bytestring):
-    """
-    bytestring: bytes to be encoded
-
-    Returns the account ID encoding of these bytes as a base58 string
-    """
-    return encode(bytestring, ACCOUNT_ID_PREFIX, ACCOUNT_ID_LENGTH)
-=======
 def decode(b58_string, prefix_length):
     """
     b58_string: string representing a base58 value
@@ -49,4 +38,11 @@
     """
     # TODO: (mvadari) Figure out if prefix_length is the right way to do this or if there is a better way
     return base58.b58decode_check(b58_string, alphabet=XRPL_ALPHABET)[prefix_length:]
->>>>>>> 646066a6
+
+def encode_account_id(bytestring):
+    """
+    bytestring: bytes to be encoded
+
+    Returns the account ID encoding of these bytes as a base58 string
+    """
+    return encode(bytestring, ACCOUNT_ID_PREFIX, ACCOUNT_ID_LENGTH)