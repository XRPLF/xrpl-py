--- conflicted
+++ resolved
@@ -2,29 +2,11 @@
 from .exceptions import XRPLAddressCodecException
 
 # base58 encodings: https://xrpl.org/base58-encodings.html
-<<<<<<< HEAD
-
-# Account address (20 bytes)
-CLASSIC_ADDRESS_PREFIX = [0x0]
-
-# Value is 35; Account public key (33 bytes)
-ACCOUNT_PUBLIC_KEY_PREFIX = [0x23]
-
-# Value is 33; Seed value (for secret keys) (16 bytes)
-FAMILY_SEED_PREFIX = [0x21]
-
-# Value is 28; Validation public key (33 bytes)
-NODE_PUBLIC_PREFIX = [0x1C]
-
-# [1, 225, 75]
-ED25519_SEED_PREFIX = [0x01, 0xE1, 0x4B]
-=======
 CLASSIC_ADDRESS_PREFIX = [0x0]  # Account address (20 bytes)
 ACCOUNT_PUBLIC_KEY_PREFIX = [0x23]  # value is 35; Account public key (33 bytes)
 FAMILY_SEED_PREFIX = [0x21]  # value is 33; Seed value (for secret keys) (16 bytes)
 NODE_PUBLIC_KEY_PREFIX = [0x1C]  # value is 28; Validation public key (33 bytes)
 ED25519_SEED_PREFIX = [0x01, 0xE1, 0x4B]  # [1, 225, 75]
->>>>>>> 961a3d80
 
 SEED_LENGTH = 16
 CLASSIC_ADDRESS_LENGTH = 20
@@ -131,9 +113,6 @@
 
     Returns the decoded bytes of the classic address
     """
-<<<<<<< HEAD
-    return decode(classic_address, len(CLASSIC_ADDRESS_PREFIX))
-=======
     return decode(classic_address, len(CLASSIC_ADDRESS_PREFIX))
 
 
@@ -170,5 +149,4 @@
 
     Returns the decoded bytes of the account public key
     """
-    return decode(account_public_key, len(ACCOUNT_PUBLIC_KEY_PREFIX))
->>>>>>> 961a3d80
+    return decode(account_public_key, len(ACCOUNT_PUBLIC_KEY_PREFIX))