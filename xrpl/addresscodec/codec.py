import base58
from .exceptions import XRPLAddressCodecException

# base58 encodings: https://xrpl.org/base58-encodings.html
<<<<<<< HEAD

CLASSIC_ADDRESS_PREFIX = [0x0]  # Account address (20 bytes)
ACCOUNT_PUBLIC_KEY_PREFIX = [0x23]  # Value is 35; Account public key (33 bytes)
FAMILY_SEED_PREFIX = [0x21]  # Value is 33; Seed value (for secret keys) (16 bytes)
NODE_PUBLIC_PREFIX = [0x1C]  # Value is 28; Validation public key (33 bytes)
ED25519_SEED_PREFIX = [0x01, 0xE1, 0x4B]  # [1, 225, 75]
=======
CLASSIC_ADDRESS_PREFIX = [0x0] # Account address (20 bytes)
ACCOUNT_PUBLIC_KEY_PREFIX = [0x23] # value is 35; Account public key (33 bytes)
FAMILY_SEED_PREFIX = [0x21] # value is 33; Seed value (for secret keys) (16 bytes)
NODE_PUBLIC_KEY_PREFIX = [0x1C] # value is 28; Validation public key (33 bytes)
ED25519_SEED_PREFIX = [0x01, 0xE1, 0x4B] # [1, 225, 75]
>>>>>>> d53dcee7

SEED_LENGTH = 16
CLASSIC_ADDRESS_LENGTH = 20
NODE_PUBLIC_KEY_LENGTH = 33

XRPL_ALPHABET = b"rpshnaf39wBUDNEGHJKLM4PQRST7VWXYZ2bcdeCg65jkm8oFqi1tuvAxyz"

ED25519 = "ed25519"
SECP256K1 = "secp256k1"


def encode(bytestring, prefix, expected_length):
    """
    bytestring: bytes
    prefix: list of ints (each int < 256)
    expected_length: int

    Returns the base58 encoding of the bytestring, with the given data prefix
    (which indicates type) and while ensuring the bytestring is the expected
    length.
    """
    if expected_length and len(bytestring) != expected_length:
        error_message = """unexpected_payload_length: len(bytestring) does not match expected_length.
        Ensure that the bytes are a bytestring."""
        raise XRPLAddressCodecException(error_message)
    encoded_prefix = bytes(prefix)
    payload = encoded_prefix + bytestring
    return base58.b58encode_check(payload, alphabet=XRPL_ALPHABET).decode("utf-8")


def decode(b58_string, prefix_length):
    """
    b58_string: string representing a base58 value
    prefix_length: int representing the length in bytes of the prefix prepended
    to the bytestring

    Returns the byte decoding of the base58-encoded string
    """
    # TODO: (mvadari) Figure out if prefix_length is the right way to do this or if
    # there is a better way
    return base58.b58decode_check(b58_string, alphabet=XRPL_ALPHABET)[prefix_length:]


def encode_seed(entropy, encoding_type):
    """
    entropy: SEED_LENGTH bytes
    encoding_type: either ED25519 or SECP256K1

    Returns an encoded seed
    """
    if len(entropy) != SEED_LENGTH:
        raise XRPLAddressCodecException(
            "Entropy must have length {}".format(SEED_LENGTH)
        )

    if encoding_type == ED25519:
        prefix = ED25519_SEED_PREFIX
    elif encoding_type == SECP256K1:
        prefix = FAMILY_SEED_PREFIX
    else:
        raise XRPLAddressCodecException(
            "Encoding type is not valid; must be either '{}' or '{}'".format(
                SECP256K1, ED25519
            )
        )

    return encode(entropy, prefix, SEED_LENGTH)


def decode_seed(seed, encoding_type):
    """
    seed: b58 encoding of a seed
    encoding_type: either ED25519 or SECP256K1

    Returns a decoded seed
    """
    if encoding_type == ED25519:
        prefix = ED25519_SEED_PREFIX
    elif encoding_type == SECP256K1:
        prefix = FAMILY_SEED_PREFIX
    else:
        raise XRPLAddressCodecException(
            "Encoding type is not valid; must be either '{}' or '{}'".format(
                SECP256K1, ED25519
            )
        )

    return decode(seed, len(prefix))


def encode_classic_address(bytestring):
    """
    bytestring: bytes to be encoded

    Returns the classic address encoding of these bytes as a base58 string
    """
    return encode(bytestring, CLASSIC_ADDRESS_PREFIX, CLASSIC_ADDRESS_LENGTH)


def decode_classic_address(classic_address):
    """
    classic_address: classic address to be decoded

    Returns the decoded bytes of the classic address
    """
<<<<<<< HEAD
    return decode(classic_address, len(CLASSIC_ADDRESS_PREFIX))
=======
    return decode(classic_address, len(CLASSIC_ADDRESS_PREFIX))

def encode_node_public_key(bytestring):
    """
    bytestring: bytes to be encoded
    
    Returns the node public key encoding of these bytes as a base58 string
    """
    return encode(bytestring, NODE_PUBLIC_KEY_PREFIX, NODE_PUBLIC_KEY_LENGTH)

def decode_node_public_key(node_public_key):
    """
    node_public_key: node public key to be decoded
    
    Returns the decoded bytes of the node public key
    """
    return decode(node_public_key, len(NODE_PUBLIC_KEY_PREFIX)) 
>>>>>>> d53dcee7
<|MERGE_RESOLUTION|>--- conflicted
+++ resolved
@@ -2,20 +2,11 @@
 from .exceptions import XRPLAddressCodecException
 
 # base58 encodings: https://xrpl.org/base58-encodings.html
-<<<<<<< HEAD
-
 CLASSIC_ADDRESS_PREFIX = [0x0]  # Account address (20 bytes)
-ACCOUNT_PUBLIC_KEY_PREFIX = [0x23]  # Value is 35; Account public key (33 bytes)
-FAMILY_SEED_PREFIX = [0x21]  # Value is 33; Seed value (for secret keys) (16 bytes)
-NODE_PUBLIC_PREFIX = [0x1C]  # Value is 28; Validation public key (33 bytes)
+ACCOUNT_PUBLIC_KEY_PREFIX = [0x23]  # value is 35; Account public key (33 bytes)
+FAMILY_SEED_PREFIX = [0x21]  # value is 33; Seed value (for secret keys) (16 bytes)
+NODE_PUBLIC_KEY_PREFIX = [0x1C]  # value is 28; Validation public key (33 bytes)
 ED25519_SEED_PREFIX = [0x01, 0xE1, 0x4B]  # [1, 225, 75]
-=======
-CLASSIC_ADDRESS_PREFIX = [0x0] # Account address (20 bytes)
-ACCOUNT_PUBLIC_KEY_PREFIX = [0x23] # value is 35; Account public key (33 bytes)
-FAMILY_SEED_PREFIX = [0x21] # value is 33; Seed value (for secret keys) (16 bytes)
-NODE_PUBLIC_KEY_PREFIX = [0x1C] # value is 28; Validation public key (33 bytes)
-ED25519_SEED_PREFIX = [0x01, 0xE1, 0x4B] # [1, 225, 75]
->>>>>>> d53dcee7
 
 SEED_LENGTH = 16
 CLASSIC_ADDRESS_LENGTH = 20
@@ -121,24 +112,22 @@
 
     Returns the decoded bytes of the classic address
     """
-<<<<<<< HEAD
     return decode(classic_address, len(CLASSIC_ADDRESS_PREFIX))
-=======
-    return decode(classic_address, len(CLASSIC_ADDRESS_PREFIX))
+
 
 def encode_node_public_key(bytestring):
     """
     bytestring: bytes to be encoded
-    
+
     Returns the node public key encoding of these bytes as a base58 string
     """
     return encode(bytestring, NODE_PUBLIC_KEY_PREFIX, NODE_PUBLIC_KEY_LENGTH)
 
+
 def decode_node_public_key(node_public_key):
     """
     node_public_key: node public key to be decoded
-    
+
     Returns the decoded bytes of the node public key
     """
-    return decode(node_public_key, len(NODE_PUBLIC_KEY_PREFIX)) 
->>>>>>> d53dcee7
+    return decode(node_public_key, len(NODE_PUBLIC_KEY_PREFIX))