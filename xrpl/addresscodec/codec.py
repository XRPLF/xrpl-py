import hashlib
import base58
import struct
from .exceptions import XRPLAddressCodecException

# base58 encodings: https://xrpl.org/base58-encodings.html
CLASSIC_ADDRESS_PREFIX = [0x0] # Account address (20 bytes)
ACCOUNT_PUBLIC_KEY_PREFIX = [0x23] # value is 35; Account public key (33 bytes)
FAMILY_SEED_PREFIX = [0x21] # value is 33; Seed value (for secret keys) (16 bytes)
NODE_PUBLIC_KEY_PREFIX = [0x1C] # value is 28; Validation public key (33 bytes)
ED25519_SEED_PREFIX = [0x01, 0xE1, 0x4B] # [1, 225, 75]

<<<<<<< HEAD
=======
SEED_LENGTH = 16
CLASSIC_ADDRESS_LENGTH = 20
NODE_PUBLIC_KEY_LENGTH = 33
>>>>>>> 55480e93
ACCOUNT_PUBLIC_KEY_LENGTH = 33

XRPL_ALPHABET = b'rpshnaf39wBUDNEGHJKLM4PQRST7VWXYZ2bcdeCg65jkm8oFqi1tuvAxyz'

ED25519 = 'ed25519'
SECP256K1 = 'secp256k1'

def encode(bytestring, prefix, expected_length):
    """
    bytestring: bytes
    prefix: list of ints (each int < 256)
    expected_length: int

    Returns the base58 encoding of the bytestring, with the given data prefix (which indicates type) and 
    while ensuring the bytestring is the expected length. 
    """
    if expected_length and len(bytestring) != expected_length:
        raise XRPLAddressCodecException('unexpected_payload_length: len(bytestring) does not match expected_length. Ensure that the bytes are a bytestring.')
    encoded_prefix = bytes(prefix)
    payload = encoded_prefix + bytestring
    return base58.b58encode_check(payload, alphabet=XRPL_ALPHABET).decode("utf-8")

def decode(b58_string, prefix_length):
    """
    b58_string: string representing a base58 value
    prefix_length: int representing the length in bytes of the prefix prepended to the bytestring

    Returns the byte decoding of the base58-encoded string
    """
    # TODO: (mvadari) Figure out if prefix_length is the right way to do this or if there is a better way
    return base58.b58decode_check(b58_string, alphabet=XRPL_ALPHABET)[prefix_length:]

<<<<<<< HEAD
def encode_account_public_key(bytestring):
    """
    bytestring: bytes to be encoded
    
    Returns the account public key encoding of these bytes as a base58 string
    """
    return encode(bytestring, ACCOUNT_PUBLIC_KEY_PREFIX, ACCOUNT_PUBLIC_KEY_LENGTH)

def decode_account_public_key(account_public_key):
    """
    account_public_key: account public key to be decoded
    
    Returns the decoded bytes of the account public key
    """
    return decode(account_public_key, len(ACCOUNT_PUBLIC_KEY_PREFIX)) 
=======
def encode_seed(entropy, encoding_type):
    """
    entropy: SEED_LENGTH bytes
    encoding_type: either ED25519 or SECP256K1

    Returns an encoded seed
    """
    if len(entropy) != SEED_LENGTH:
        raise XRPLAddressCodecException('Entropy must have length {}'.format(SEED_LENGTH))

    if encoding_type == ED25519:
        prefix = ED25519_SEED_PREFIX
    elif encoding_type == SECP256K1:
        prefix = FAMILY_SEED_PREFIX
    else:
        raise XRPLAddressCodecException('Encoding type is not valid; must be either \'{}\' or \'{}\''.format(SECP256K1, ED25519))
    
    return encode(entropy, prefix, SEED_LENGTH)

def decode_seed(seed, encoding_type):
    """
    seed: b58 encoding of a seed
    encoding_type: either ED25519 or SECP256K1

    Returns a decoded seed
    """
    if encoding_type == ED25519:
        prefix = ED25519_SEED_PREFIX
    elif encoding_type == SECP256K1:
        prefix = FAMILY_SEED_PREFIX
    else:
        raise XRPLAddressCodecException('Encoding type is not valid; must be either \'{}\' or \'{}\''.format(SECP256K1, ED25519))
    
    return decode(seed, len(prefix))

def encode_classic_address(bytestring):
    """
    bytestring: bytes to be encoded

    Returns the classic address encoding of these bytes as a base58 string
    """
    return encode(bytestring, CLASSIC_ADDRESS_PREFIX, CLASSIC_ADDRESS_LENGTH)

def decode_classic_address(classic_address):
    """
    classic_address: classic address to be decoded

    Returns the decoded bytes of the classic address
    """
    return decode(classic_address, len(CLASSIC_ADDRESS_PREFIX))

def encode_node_public_key(bytestring):
    """
    bytestring: bytes to be encoded
    
    Returns the node public key encoding of these bytes as a base58 string
    """
    return encode(bytestring, NODE_PUBLIC_KEY_PREFIX, NODE_PUBLIC_KEY_LENGTH)

def decode_node_public_key(node_public_key):
    """
    node_public_key: node public key to be decoded
    
    Returns the decoded bytes of the node public key
    """
    return decode(node_public_key, len(NODE_PUBLIC_KEY_PREFIX)) 

def encode_account_public_key(bytestring):
    """
    bytestring: bytes to be encoded
    
    Returns the account public key encoding of these bytes as a base58 string
    """
    return encode(bytestring, ACCOUNT_PUBLIC_KEY_PREFIX, ACCOUNT_PUBLIC_KEY_LENGTH)
>>>>>>> 55480e93
<|MERGE_RESOLUTION|>--- conflicted
+++ resolved
@@ -10,12 +10,9 @@
 NODE_PUBLIC_KEY_PREFIX = [0x1C] # value is 28; Validation public key (33 bytes)
 ED25519_SEED_PREFIX = [0x01, 0xE1, 0x4B] # [1, 225, 75]
 
-<<<<<<< HEAD
-=======
 SEED_LENGTH = 16
 CLASSIC_ADDRESS_LENGTH = 20
 NODE_PUBLIC_KEY_LENGTH = 33
->>>>>>> 55480e93
 ACCOUNT_PUBLIC_KEY_LENGTH = 33
 
 XRPL_ALPHABET = b'rpshnaf39wBUDNEGHJKLM4PQRST7VWXYZ2bcdeCg65jkm8oFqi1tuvAxyz'
@@ -48,23 +45,6 @@
     # TODO: (mvadari) Figure out if prefix_length is the right way to do this or if there is a better way
     return base58.b58decode_check(b58_string, alphabet=XRPL_ALPHABET)[prefix_length:]
 
-<<<<<<< HEAD
-def encode_account_public_key(bytestring):
-    """
-    bytestring: bytes to be encoded
-    
-    Returns the account public key encoding of these bytes as a base58 string
-    """
-    return encode(bytestring, ACCOUNT_PUBLIC_KEY_PREFIX, ACCOUNT_PUBLIC_KEY_LENGTH)
-
-def decode_account_public_key(account_public_key):
-    """
-    account_public_key: account public key to be decoded
-    
-    Returns the decoded bytes of the account public key
-    """
-    return decode(account_public_key, len(ACCOUNT_PUBLIC_KEY_PREFIX)) 
-=======
 def encode_seed(entropy, encoding_type):
     """
     entropy: SEED_LENGTH bytes
@@ -130,7 +110,7 @@
     
     Returns the decoded bytes of the node public key
     """
-    return decode(node_public_key, len(NODE_PUBLIC_KEY_PREFIX)) 
+    return decode(node_public_key, len(NODE_PUBLIC_KEY_PREFIX))
 
 def encode_account_public_key(bytestring):
     """
@@ -139,4 +119,11 @@
     Returns the account public key encoding of these bytes as a base58 string
     """
     return encode(bytestring, ACCOUNT_PUBLIC_KEY_PREFIX, ACCOUNT_PUBLIC_KEY_LENGTH)
->>>>>>> 55480e93
+
+def decode_account_public_key(account_public_key):
+    """
+    account_public_key: account public key to be decoded
+    
+    Returns the decoded bytes of the account public key
+    """
+    return decode(account_public_key, len(ACCOUNT_PUBLIC_KEY_PREFIX)) 