"""Methods for deriving keypairs given an SECP256k1-encoded seed."""
<<<<<<< HEAD
from typing import Any
=======
# The process for using SECP256k1 is complex and more involved than ED25519.
#
# See https://xrpl.org/cryptographic-keys.html#secp256k1-key-derivation
# for an overview of the algorithm.
from typing import Callable, Final, Literal, Tuple
>>>>>>> 5fd37db3

from ecpy.curves import Curve  # type: ignore
from ecpy.ecdsa import ECDSA  # type: ignore
from ecpy.keys import ECPrivateKey, ECPublicKey  # type: ignore

from xrpl.keypairs.exceptions import XRPLKeypairsException
from xrpl.keypairs.helpers import sha512_first_half

_CURVE: Final[Curve] = Curve.get_curve("secp256k1")
_GROUP_ORDER: Final[int] = _CURVE.order
_SIGNER: Final[ECDSA] = ECDSA()

# String keys must be _KEY_LENGTH long
_KEY_LENGTH: Final[int] = 66
# Pad string keys with _PADDING_PREFIX to reach _KEY_LENGTH
_PADDING_PREFIX: Final[str] = "0"

# Generated sequence values are _SEQUENCE_SIZE bytes unsigned big-endian
_SEQUENCE_SIZE: Final[int] = 4
_SEQUENCE_MAX: Final[int] = 256 ** _SEQUENCE_SIZE

# Intermediate private keys are always padded with 4 bytes of zeros
_INTERMEDIATE_KEYPAIR_PADDING: Final[bytes] = (0).to_bytes(
    4,
    byteorder="big",
    signed=False,
)


def derive_keypair(decoded_seed: bytes, is_validator: bool) -> Tuple[str, str]:
    """
    :param decoded_seed: decoded seed
    :param is_validator: if True indicates that caller wishes to derive a validator
    keypair from this seed.
    :returns (private key :string, public key :string)
    """
    root_public, root_private = _do_derive_part(decoded_seed, "root")
    # validator keys just stop at the first pass
    if is_validator:
        return _format_keys(root_public, root_private)

    mid_public, mid_private = _do_derive_part(
        _public_key_to_bytes(root_public),
        "mid",
    )
    final_public, final_private = _derive_final_pair(
        root_public,
        root_private,
        mid_public,
        mid_private,
    )
    return _format_keys(final_public, final_private)


def sign(message: str, private_key: str) -> bytes:
    """
    Sign message in SECP256k1 given private-key
    returns: :bytes
    """
    wrapped_private = ECPrivateKey(int(private_key, 16), _CURVE)
    return _SIGNER.sign(message, wrapped_private)


def is_message_valid(message: str, signature: bytes, public_key: str) -> bool:
    """
    Verify that message matches signature given public_key
    :param message: string
    :param signature: string
    :param public_key: string
    :returns :boolean
    """
    public_key_point = _CURVE.decode_point(bytes.fromhex(public_key))
    wrapped_public = ECPublicKey(public_key_point)
    return _SIGNER.verify(message, signature, wrapped_public)


def _format_keys(public: ECPublicKey, private: ECPrivateKey) -> Tuple[str, str]:
    # returning a list comprehension triggers mypy (appropriately, because
    # then we're actually returning a list), so doing this very inelegantly
    return (
        _format_key(_public_key_to_str(public)),
        _format_key(_private_key_to_str(private)),
    )


def _format_key(keystr: str) -> str:
    return keystr.rjust(_KEY_LENGTH, _PADDING_PREFIX).upper()


def _public_key_to_bytes(key: ECPublicKey) -> bytes:
    return bytes(_CURVE.encode_point(key.W, compressed=True))


def _public_key_to_str(key: ECPublicKey) -> str:
    return _public_key_to_bytes(key).hex()


def _private_key_to_str(key: ECPrivateKey) -> str:
    return format(key.d, "x")


def _do_derive_part(
    bytes_input: bytes, phase: Literal["root", "mid"]
) -> Tuple[ECPublicKey, ECPrivateKey]:
    """
    Given bytes_input determine public/private keypair for a given phase of
    this algorithm. The difference between generating the root and
    intermediate keypairs is just what bytes are input by the caller and that
    the intermediate keypair needs to inject _INTERMEDIATE_KEYPAIR_PADDING
    into the value to hash to get the raw private key.
    """

    def candidate_merger(candidate: bytes) -> bytes:
        if phase == "root":
            return bytes_input + candidate
        return bytes_input + _INTERMEDIATE_KEYPAIR_PADDING + candidate

    raw_private = _get_secret(candidate_merger)
    wrapped_private = ECPrivateKey(int.from_bytes(raw_private, "big"), _CURVE)
    return wrapped_private.get_public_key(), wrapped_private


<<<<<<< HEAD
def derive_keypair(entropy: Any) -> None:
    """TODO: placeholder."""
    pass


def sign(message: Any, private_key: Any) -> None:
    """TODO: placeholder."""
    pass


def is_message_valid(message: Any, signature: Any, public_key: Any) -> None:
    """TODO: placeholder."""
    pass
=======
def _derive_final_pair(
    root_public: ECPublicKey,
    root_private: ECPrivateKey,
    mid_public: ECPublicKey,
    mid_private: ECPrivateKey,
) -> Tuple[ECPublicKey, ECPrivateKey]:
    raw_private = (root_private.d + mid_private.d) % _GROUP_ORDER
    wrapped_private = ECPrivateKey(raw_private, _CURVE)
    wrapped_public = ECPublicKey(_CURVE.add_point(root_public.W, mid_public.W))
    return wrapped_public, wrapped_private


def _get_secret(candidate_merger: Callable[[bytes], bytes]) -> bytes:
    """
    Given a function `candidate_merger` that knows how
    to prepare a sequence candidate bytestring into
    a possible full candidate secret, returns the first sequence
    value that is valid. If none are valid, raises; however this
    should be so exceedingly rare as to ignore.
    """
    for raw_root in range(_SEQUENCE_MAX):
        root = raw_root.to_bytes(
            _SEQUENCE_SIZE,
            byteorder="big",
            signed=False,
        )
        candidate = sha512_first_half(candidate_merger(root))
        if _is_secret_valid(candidate):
            return candidate
    raise XRPLKeypairsException(
        """Could not determine a key pair.
        This is extremely improbable. Please try again.""",
    )


def _is_secret_valid(secret: bytes) -> bool:
    numerical_secret = int.from_bytes(secret, "big")
    return numerical_secret in range(1, _GROUP_ORDER)
>>>>>>> 5fd37db3
<|MERGE_RESOLUTION|>--- conflicted
+++ resolved
@@ -1,13 +1,9 @@
 """Methods for deriving keypairs given an SECP256k1-encoded seed."""
-<<<<<<< HEAD
-from typing import Any
-=======
 # The process for using SECP256k1 is complex and more involved than ED25519.
 #
 # See https://xrpl.org/cryptographic-keys.html#secp256k1-key-derivation
 # for an overview of the algorithm.
 from typing import Callable, Final, Literal, Tuple
->>>>>>> 5fd37db3
 
 from ecpy.curves import Curve  # type: ignore
 from ecpy.ecdsa import ECDSA  # type: ignore
@@ -130,21 +126,6 @@
     return wrapped_private.get_public_key(), wrapped_private
 
 
-<<<<<<< HEAD
-def derive_keypair(entropy: Any) -> None:
-    """TODO: placeholder."""
-    pass
-
-
-def sign(message: Any, private_key: Any) -> None:
-    """TODO: placeholder."""
-    pass
-
-
-def is_message_valid(message: Any, signature: Any, public_key: Any) -> None:
-    """TODO: placeholder."""
-    pass
-=======
 def _derive_final_pair(
     root_public: ECPublicKey,
     root_private: ECPrivateKey,
@@ -182,5 +163,4 @@
 
 def _is_secret_valid(secret: bytes) -> bool:
     numerical_secret = int.from_bytes(secret, "big")
-    return numerical_secret in range(1, _GROUP_ORDER)
->>>>>>> 5fd37db3
+    return numerical_secret in range(1, _GROUP_ORDER)