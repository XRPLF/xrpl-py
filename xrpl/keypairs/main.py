--- conflicted
+++ resolved
@@ -1,12 +1,8 @@
 """Public interface for keypairs module."""
 from secrets import token_bytes
-<<<<<<< HEAD
-from typing import Any, Dict, Final, Optional, Tuple
-=======
 from typing import Any, Dict, Optional, Tuple
 
 from typing_extensions import Final
->>>>>>> cdcff0c2
 
 from xrpl import CryptoAlgorithm, addresscodec
 from xrpl.keypairs import ed25519, secp256k1
