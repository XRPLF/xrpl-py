--- conflicted
+++ resolved
@@ -92,14 +92,10 @@
     )
 
 
-<<<<<<< HEAD
-def sign_and_autofill(
-=======
 safe_sign_transaction = sign
 
 
-def safe_sign_and_autofill_transaction(
->>>>>>> 1e8e6fda
+def sign_and_autofill(
     transaction: Transaction,
     wallet: Wallet,
     client: SyncClient,
