"""High-level transaction methods with XRPL transactions."""
import asyncio

from xrpl.asyncio.transaction import main
from xrpl.clients.sync_client import SyncClient
from xrpl.models.response import Response
from xrpl.models.transactions.transaction import Transaction
from xrpl.wallet.main import Wallet


def sign_and_submit(
    transaction: Transaction,
    wallet: Wallet,
    client: SyncClient,
    autofill: bool = True,
    check_fee: bool = True,
) -> Response:
    """
    Signs a transaction (locally, without trusting external rippled nodes) and submits
    it to the XRPL.

    Args:
        transaction: the transaction to be signed and submitted.
        wallet: the wallet with which to sign the transaction.
        client: the network client with which to submit the transaction.
        autofill: whether to autofill the relevant fields. Defaults to True.
        check_fee: whether to check if the fee is higher than the expected transaction
            type fee. Defaults to True.

    Returns:
        The response from the ledger.
    """
    return asyncio.run(
        main.sign_and_submit(
            transaction,
            wallet,
            client,
            autofill,
            check_fee,
        )
    )


<<<<<<< HEAD
def submit(
=======
safe_sign_and_submit_transaction = sign_and_submit


def submit_transaction(
>>>>>>> 8428ca6a
    transaction: Transaction,
    client: SyncClient,
) -> Response:
    """
    Submits a transaction to the ledger.

    Args:
        transaction: the Transaction to be submitted.
        client: the network client with which to submit the transaction.

    Returns:
        The response from the ledger.

    Raises:
        XRPLRequestFailureException: if the rippled API call fails.
    """
    return asyncio.run(
        main.submit(
            transaction,
            client,
        )
    )


submit_transaction = submit


def sign(
    transaction: Transaction,
    wallet: Wallet,
    check_fee: bool = True,
) -> Transaction:
    """
    Signs a transaction locally, without trusting external rippled nodes.

    Args:
        transaction: the transaction to be signed.
        wallet: the wallet with which to sign the transaction.
        check_fee: whether to check if the fee is higher than the expected transaction
            type fee. Defaults to True.

    Returns:
        The signed transaction.
    """
    return asyncio.run(
        main.sign(
            transaction,
            wallet,
            check_fee,
        )
    )


safe_sign_transaction = sign


def safe_sign_and_autofill_transaction(
    transaction: Transaction,
    wallet: Wallet,
    client: SyncClient,
    check_fee: bool = True,
) -> Transaction:
    """
    Signs a transaction locally, without trusting external rippled nodes. Autofills
    relevant fields.

    Args:
        transaction: the transaction to be signed.
        wallet: the wallet with which to sign the transaction.
        client: a network client.
        check_fee: whether to check if the fee is higher than the expected transaction
            type fee. Defaults to True.

    Returns:
        The signed transaction.
    """
    return asyncio.run(
        main.safe_sign_and_autofill_transaction(
            transaction,
            wallet,
            client,
            check_fee,
        )
    )


def autofill(transaction: Transaction, client: SyncClient) -> Transaction:
    """
    Autofills fields in a transaction. This will set `sequence`, `fee`, and
    `last_ledger_sequence` according to the current state of the server this Client is
    connected to. It also converts all X-Addresses to classic addresses.

    Args:
        transaction: the transaction to be signed.
        client: a network client.

    Returns:
        The autofilled transaction.
    """
    return asyncio.run(
        main.autofill(
            transaction,
            client,
        )
    )<|MERGE_RESOLUTION|>--- conflicted
+++ resolved
@@ -41,14 +41,10 @@
     )
 
 
-<<<<<<< HEAD
-def submit(
-=======
 safe_sign_and_submit_transaction = sign_and_submit
 
 
-def submit_transaction(
->>>>>>> 8428ca6a
+def submit(
     transaction: Transaction,
     client: SyncClient,
 ) -> Response:
