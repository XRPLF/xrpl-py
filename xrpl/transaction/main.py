"""High-level transaction methods with XRPL transactions."""
import re
<<<<<<< HEAD
from typing import Any, Dict, Optional, cast
=======
from typing import Any, Dict
>>>>>>> 3a0358c2

from xrpl.account import get_next_valid_seq_number
from xrpl.clients import Client, XRPLRequestFailureException
from xrpl.constants import XRPLException
from xrpl.core.addresscodec import is_valid_xaddress, xaddress_to_classic_address
from xrpl.core.binarycodec import encode, encode_for_signing
from xrpl.core.keypairs.main import sign
from xrpl.ledger import get_fee, get_latest_validated_ledger_sequence
from xrpl.models.amounts import IssuedCurrencyAmount
from xrpl.models.requests import SubmitOnly
from xrpl.models.response import Response
from xrpl.models.transactions.transaction import Transaction
from xrpl.wallet import Wallet

_LEDGER_OFFSET = 20


def safe_sign_and_submit_transaction(
    transaction: Transaction, wallet: Wallet, client: Client, autofill: bool = True
) -> Response:
    """
    Signs a transaction (locally, without trusting external rippled nodes) and submits
    it to the XRPL.

    Args:
        transaction: the transaction to be signed and submitted.
        wallet: the wallet with which to sign the transaction.
        client: the network client with which to submit the transaction.
        autofill: whether to autofill the relevant fields. Defaults to True.

    Returns:
        The response from the ledger.
    """
<<<<<<< HEAD
    transaction = safe_sign_transaction(transaction, wallet)
    return submit_transaction(transaction, client)
=======
    if autofill:
        tx_blob = safe_sign_transaction_and_autofill(transaction, wallet, client)
    else:
        tx_blob = safe_sign_transaction(transaction, wallet)
    return submit_transaction_blob(tx_blob, client)
>>>>>>> 3a0358c2


def safe_sign_transaction(
    transaction: Transaction,
    wallet: Wallet,
<<<<<<< HEAD
    client: Optional[Client] = None,
) -> Transaction:
=======
) -> str:
>>>>>>> 3a0358c2
    """
    Signs a transaction locally, without trusting external rippled nodes.

    Args:
        transaction: the transaction to be signed.
        wallet: the wallet with which to sign the transaction.

    Returns:
        The signed transaction blob.
    """
    transaction_json = _prepare_transaction(transaction, wallet)
    serialized_for_signing = encode_for_signing(transaction_json)
    serialized_bytes = bytes.fromhex(serialized_for_signing)
    signature = sign(serialized_bytes, wallet.priv_key)
    transaction_json["TxnSignature"] = signature
    return cast(Transaction, Transaction.from_xrpl(transaction_json))


<<<<<<< HEAD
def submit_transaction(
    transaction: Transaction,
=======
def safe_sign_transaction_and_autofill(
    transaction: Transaction, wallet: Wallet, client: Client
) -> str:
    """
    Signs a transaction locally, without trusting external rippled nodes. Autofills
    relevant fields.

    Args:
        transaction: the transaction to be signed.
        wallet: the wallet with which to sign the transaction.
        client: a network client.

    Returns:
        The signed transaction blob.
    """
    return safe_sign_transaction(_autofill_transaction(transaction, client), wallet)


def submit_transaction_blob(
    transaction_blob: str,
>>>>>>> 3a0358c2
    client: Client,
) -> Response:
    """
    Submits a transaction to the ledger.

    Args:
        transaction: the Transaction to be submitted.
        client: the network client with which to submit the transaction.

    Returns:
        The response from the ledger.

    Raises:
        XRPLRequestFailureException: if the rippled API call fails.
    """
    transaction_json = transaction_json_to_binary_codec_form(transaction.to_dict())
    transaction_blob = encode(transaction_json)
    response = client.request(SubmitOnly(tx_blob=transaction_blob))
    if response.is_successful():
        return response

    result = cast(Dict[str, Any], response.result)
    raise XRPLRequestFailureException(result["error"], result["error_message"])


def _prepare_transaction(
    transaction: Transaction,
    wallet: Wallet,
) -> Dict[str, Any]:
    """
    Prepares a Transaction by converting it to a JSON-like dictionary, converting the
    field names to CamelCase. If a Client is provided, then it also autofills any
    relevant fields.

    Args:
        transaction: the Transaction to be prepared.
        wallet: the wallet that will be used for signing.

    Returns:
        A JSON-like dictionary that is ready to be signed.

    Raises:
        XRPLException: if both LastLedgerSequence and `ledger_offset` are provided, or
            if an address tag is provided that does not match the X-Address tag.
    """
    transaction_json = transaction_json_to_binary_codec_form(transaction.to_dict())
    transaction_json["SigningPubKey"] = wallet.pub_key

    _validate_account_xaddress(transaction_json, "Account", "SourceTag")
    if "Destination" in transaction_json:
        _validate_account_xaddress(transaction_json, "Destination", "DestinationTag")

    # DepositPreauth
    _convert_to_classic_address(transaction_json, "Authorize")
    _convert_to_classic_address(transaction_json, "Unauthorize")
    # EscrowCancel, EscrowFinish
    _convert_to_classic_address(transaction_json, "Owner")
    # SetRegularKey
    _convert_to_classic_address(transaction_json, "RegularKey")

    return transaction_json


def _autofill_transaction(transaction: Transaction, client: Client) -> Transaction:
    transaction_json = transaction.to_dict()
    if "sequence" not in transaction_json:
        sequence = get_next_valid_seq_number(transaction_json["account"], client)
        transaction_json["sequence"] = sequence
    if "fee" not in transaction_json:
        transaction_json["fee"] = get_fee(client)

    if "last_ledger_sequence" not in transaction_json:
        ledger_sequence = get_latest_validated_ledger_sequence(client)
        transaction_json["last_ledger_sequence"] = ledger_sequence + _LEDGER_OFFSET
    return Transaction.from_dict(transaction_json)


def _validate_account_xaddress(
    json: Dict[str, Any], account_field: str, tag_field: str
) -> None:
    """
    Mutates JSON-like dictionary so the X-Address in the account field is the classic
    address, and the tag is in the tag field.
    """
    if is_valid_xaddress(json[account_field]):
        account, tag, _ = xaddress_to_classic_address(json[account_field])
        json[account_field] = account
        if json[tag_field] and json[tag_field] != tag:
            raise XRPLException(f"{tag_field} value does not match X-Address tag")
        json[tag_field] = tag


def _convert_to_classic_address(json: Dict[str, Any], field: str) -> None:
    """
    Mutates JSON-like dictionary to convert the given field from an X-address (if
    applicable) to a classic address.
    """
    if field in json and is_valid_xaddress(json[field]):
        json[field] = xaddress_to_classic_address(json[field])


def transaction_json_to_binary_codec_form(dictionary: Dict[str, Any]) -> Dict[str, Any]:
    """
    Returns a new dictionary in which the keys have been formatted as CamelCase and
    standardized to be serialized by the binary codec.

    Args:
        dictionary: The dictionary to be reformatted.

    Returns:
        A new dictionary object that has been reformatted.
    """
    return {
        _key_to_tx_json(key): _value_to_tx_json(value)
        for (key, value) in dictionary.items()
    }


def _key_to_tx_json(key: str) -> str:
    snaked = "".join([word.capitalize() for word in key.split("_")])
    return re.sub(r"Id", r"ID", snaked)


def _value_to_tx_json(value: Any) -> Any:
    # IssuedCurrencyAmount is a special case and should not be snake cased
    if IssuedCurrencyAmount.is_dict_of_model(value):
        return {key: _value_to_tx_json(sub_value) for (key, sub_value) in value.items()}
    if isinstance(value, dict):
        return transaction_json_to_binary_codec_form(value)
    if isinstance(value, list):
        return [_value_to_tx_json(sub_value) for sub_value in value]
    return value<|MERGE_RESOLUTION|>--- conflicted
+++ resolved
@@ -1,10 +1,6 @@
 """High-level transaction methods with XRPL transactions."""
 import re
-<<<<<<< HEAD
-from typing import Any, Dict, Optional, cast
-=======
-from typing import Any, Dict
->>>>>>> 3a0358c2
+from typing import Any, Dict, cast
 
 from xrpl.account import get_next_valid_seq_number
 from xrpl.clients import Client, XRPLRequestFailureException
@@ -38,27 +34,17 @@
     Returns:
         The response from the ledger.
     """
-<<<<<<< HEAD
-    transaction = safe_sign_transaction(transaction, wallet)
+    if autofill:
+        transaction = safe_sign_transaction_and_autofill(transaction, wallet, client)
+    else:
+        transaction = safe_sign_transaction(transaction, wallet)
     return submit_transaction(transaction, client)
-=======
-    if autofill:
-        tx_blob = safe_sign_transaction_and_autofill(transaction, wallet, client)
-    else:
-        tx_blob = safe_sign_transaction(transaction, wallet)
-    return submit_transaction_blob(tx_blob, client)
->>>>>>> 3a0358c2
 
 
 def safe_sign_transaction(
     transaction: Transaction,
     wallet: Wallet,
-<<<<<<< HEAD
-    client: Optional[Client] = None,
 ) -> Transaction:
-=======
-) -> str:
->>>>>>> 3a0358c2
     """
     Signs a transaction locally, without trusting external rippled nodes.
 
@@ -77,13 +63,9 @@
     return cast(Transaction, Transaction.from_xrpl(transaction_json))
 
 
-<<<<<<< HEAD
-def submit_transaction(
-    transaction: Transaction,
-=======
 def safe_sign_transaction_and_autofill(
     transaction: Transaction, wallet: Wallet, client: Client
-) -> str:
+) -> Transaction:
     """
     Signs a transaction locally, without trusting external rippled nodes. Autofills
     relevant fields.
@@ -94,14 +76,13 @@
         client: a network client.
 
     Returns:
-        The signed transaction blob.
+        The signed transaction.
     """
     return safe_sign_transaction(_autofill_transaction(transaction, client), wallet)
 
 
-def submit_transaction_blob(
-    transaction_blob: str,
->>>>>>> 3a0358c2
+def submit_transaction(
+    transaction: Transaction,
     client: Client,
 ) -> Response:
     """
