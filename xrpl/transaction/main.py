"""High-level transaction methods with XRPL transactions."""
import re
<<<<<<< HEAD
from typing import Any, Dict, Optional

from xrpl.account import get_next_valid_seq_number
from xrpl.clients import Client
from xrpl.constants import XRPLException
from xrpl.core.addresscodec import is_valid_xaddress, xaddress_to_classic_address
=======
from typing import Any, Dict, cast

from xrpl.clients import Client, XRPLRequestFailureException
>>>>>>> abafd873
from xrpl.core.binarycodec import encode, encode_for_signing
from xrpl.core.keypairs.main import sign
from xrpl.ledger import get_fee, get_latest_validated_ledger_sequence
from xrpl.models.amounts import IssuedCurrencyAmount
from xrpl.models.requests import SubmitOnly
from xrpl.models.response import Response
from xrpl.models.transactions.transaction import Transaction
from xrpl.wallet import Wallet

_LEDGER_OFFSET = 20


def safe_sign_and_submit_transaction(
    transaction: Transaction,
    wallet: Wallet,
    client: Client,
) -> Response:
    """
    Signs a transaction (locally, without trusting external rippled nodes) and submits
    it to the XRPL.

    Args:
        transaction: the transaction to be signed and submitted.
        wallet: the wallet with which to sign the transaction.
        client: the network client with which to submit the transaction.

    Returns:
        The response from the ledger.
    """
<<<<<<< HEAD
    tx_blob = safe_sign_transaction(transaction, wallet, client)
    return submit_transaction_blob(tx_blob, client)


def safe_sign_transaction(
    transaction: Transaction,
    wallet: Wallet,
    client: Optional[Client] = None,
) -> str:
=======
    transaction = safe_sign_transaction(transaction, wallet)
    return submit_transaction(transaction, client)


def safe_sign_transaction(transaction: Transaction, wallet: Wallet) -> Transaction:
>>>>>>> abafd873
    """
    Signs a transaction locally, without trusting external rippled nodes.

    Args:
        transaction: the transaction to be signed.
        wallet: the wallet with which to sign the transaction.
        client: a network client. If provided, this method handles autofilling.

    Returns:
        The signed transaction blob.
    """
    # Increment the wallet sequence number, since we're about to use one.
    transaction_json = _prepare_transaction(transaction, wallet, client)
    serialized_for_signing = encode_for_signing(transaction_json)
    serialized_bytes = bytes.fromhex(serialized_for_signing)
    signature = sign(serialized_bytes, wallet.priv_key)
    transaction_json["TxnSignature"] = signature
    return cast(Transaction, Transaction.from_xrpl(transaction_json))


def submit_transaction(
    transaction: Transaction,
    client: Client,
) -> Response:
    """
    Submits a transaction to the ledger.

    Args:
        transaction: the Transaction to be submitted.
        client: the network client with which to submit the transaction.

    Returns:
        The response from the ledger.

    Raises:
        XRPLRequestFailureException: if the rippled API call fails.
    """
    transaction_json = transaction_json_to_binary_codec_form(transaction.to_dict())
    transaction_blob = encode(transaction_json)
    response = client.request(SubmitOnly(tx_blob=transaction_blob))
    if response.is_successful():
        return response

    result = cast(Dict[str, Any], response.result)
    raise XRPLRequestFailureException(result["error"], result["error_message"])


def _prepare_transaction(
    transaction: Transaction,
    wallet: Wallet,
    client: Optional[Client] = None,
) -> Dict[str, Any]:
    """
    Prepares a Transaction by converting it to a JSON-like dictionary, converting the
    field names to CamelCase. If a Client is provided, then it also autofills any
    relevant fields.

    Args:
        transaction: the Transaction to be prepared.
        wallet: the wallet that will be used for signing.
        client: the API client used for any network calls. Optional, only sends network
        calls if provided.

    Returns:
        A JSON-like dictionary that is ready to be signed.

    Raises:
        XRPLException: if both LastLedgerSequence and `ledger_offset` are provided, or
            if an address tag is provided that does not match the X-Address tag.
    """
    transaction_json = transaction_json_to_binary_codec_form(transaction.to_dict())
    transaction_json["SigningPubKey"] = wallet.pub_key

    _validate_account_xaddress(transaction_json, "Account", "SourceTag")
    if "Destination" in transaction_json:
        _validate_account_xaddress(transaction_json, "Destination", "DestinationTag")

    # DepositPreauth
    _convert_to_classic_address(transaction_json, "Authorize")
    _convert_to_classic_address(transaction_json, "Unauthorize")
    # EscrowCancel, EscrowFinish
    _convert_to_classic_address(transaction_json, "Owner")
    # SetRegularKey
    _convert_to_classic_address(transaction_json, "RegularKey")

    if client:
        if "Sequence" not in transaction_json:
            sequence = get_next_valid_seq_number(transaction_json["Account"], client)
            transaction_json["Sequence"] = sequence
        if "Fee" not in transaction_json:
            transaction_json["Fee"] = get_fee(client)

        if "LastLedgerSequence" not in transaction_json:
            ledger_sequence = get_latest_validated_ledger_sequence(client)
            transaction_json["LastLedgerSequence"] = ledger_sequence + _LEDGER_OFFSET

    return transaction_json


def _validate_account_xaddress(
    json: Dict[str, Any], account_field: str, tag_field: str
) -> None:
    """
    Mutates JSON-like dictionary so the X-Address in the account field is the classic
    address, and the tag is in the tag field.
    """
    if is_valid_xaddress(json[account_field]):
        account, tag, _ = xaddress_to_classic_address(json[account_field])
        json[account_field] = account
        if json[tag_field] and json[tag_field] != tag:
            raise XRPLException(f"{tag_field} value does not match X-Address tag")
        json[tag_field] = tag


def _convert_to_classic_address(json: Dict[str, Any], field: str) -> None:
    """
    Mutates JSON-like dictionary to convert the given field from an X-address (if
    applicable) to a classic address.
    """
    if field in json and is_valid_xaddress(json[field]):
        json[field] = xaddress_to_classic_address(json[field])


def transaction_json_to_binary_codec_form(dictionary: Dict[str, Any]) -> Dict[str, Any]:
    """
    Returns a new dictionary in which the keys have been formatted as CamelCase and
    standardized to be serialized by the binary codec.

    Args:
        dictionary: The dictionary to be reformatted.

    Returns:
        A new dictionary object that has been reformatted.
    """
    return {
        _key_to_tx_json(key): _value_to_tx_json(value)
        for (key, value) in dictionary.items()
    }


def _key_to_tx_json(key: str) -> str:
    snaked = "".join([word.capitalize() for word in key.split("_")])
    return re.sub(r"Id", r"ID", snaked)


def _value_to_tx_json(value: Any) -> Any:
    # IssuedCurrencyAmount is a special case and should not be snake cased
    if IssuedCurrencyAmount.is_dict_of_model(value):
        return {key: _value_to_tx_json(sub_value) for (key, sub_value) in value.items()}
    if isinstance(value, dict):
        return transaction_json_to_binary_codec_form(value)
    if isinstance(value, list):
        return [_value_to_tx_json(sub_value) for sub_value in value]
    return value<|MERGE_RESOLUTION|>--- conflicted
+++ resolved
@@ -1,17 +1,11 @@
 """High-level transaction methods with XRPL transactions."""
 import re
-<<<<<<< HEAD
-from typing import Any, Dict, Optional
+from typing import Any, Dict, Optional, cast
 
 from xrpl.account import get_next_valid_seq_number
-from xrpl.clients import Client
+from xrpl.clients import Client, XRPLRequestFailureException
 from xrpl.constants import XRPLException
 from xrpl.core.addresscodec import is_valid_xaddress, xaddress_to_classic_address
-=======
-from typing import Any, Dict, cast
-
-from xrpl.clients import Client, XRPLRequestFailureException
->>>>>>> abafd873
 from xrpl.core.binarycodec import encode, encode_for_signing
 from xrpl.core.keypairs.main import sign
 from xrpl.ledger import get_fee, get_latest_validated_ledger_sequence
@@ -41,23 +35,15 @@
     Returns:
         The response from the ledger.
     """
-<<<<<<< HEAD
-    tx_blob = safe_sign_transaction(transaction, wallet, client)
-    return submit_transaction_blob(tx_blob, client)
+    transaction = safe_sign_transaction(transaction, wallet)
+    return submit_transaction(transaction, client)
 
 
 def safe_sign_transaction(
     transaction: Transaction,
     wallet: Wallet,
     client: Optional[Client] = None,
-) -> str:
-=======
-    transaction = safe_sign_transaction(transaction, wallet)
-    return submit_transaction(transaction, client)
-
-
-def safe_sign_transaction(transaction: Transaction, wallet: Wallet) -> Transaction:
->>>>>>> abafd873
+) -> Transaction:
     """
     Signs a transaction locally, without trusting external rippled nodes.
 
