--- conflicted
+++ resolved
@@ -18,16 +18,13 @@
 
 __all__ = [
     "autofill",
+    "autofill_and_sign",
     "get_transaction_from_hash",
     "safe_sign_transaction",
     "safe_sign_and_autofill_transaction",
     "safe_sign_and_submit_transaction",
     "sign",
-<<<<<<< HEAD
-    "autofill_and_sign",
-=======
     "sign_and_submit",
->>>>>>> 8428ca6a
     "submit_transaction",
     "transaction_json_to_binary_codec_form",
     "send_reliable_submission",
