--- conflicted
+++ resolved
@@ -22,18 +22,14 @@
 __all__ = [
     "autofill",
     "autofill_and_sign",
+    "combine_batch_signers",
     "multisign",
     "sign",
     "sign_and_submit",
+    "sign_multiaccount_batch",
     "simulate",
     "submit",
     "submit_and_wait",
     "transaction_json_to_binary_codec_form",
-<<<<<<< HEAD
-    "multisign",
-    "sign_multiaccount_batch",
-    "combine_batch_signers",
-=======
->>>>>>> 9ceb380c
     "XRPLReliableSubmissionException",
 ]