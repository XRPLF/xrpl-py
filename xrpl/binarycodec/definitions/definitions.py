--- conflicted
+++ resolved
@@ -2,11 +2,7 @@
 
 import json
 import os
-<<<<<<< HEAD
-from typing import Any, Dict
-=======
 from typing import Any, Dict, cast
->>>>>>> 96116ce2
 
 from xrpl.binarycodec.definitions.field_header import FieldHeader
 from xrpl.binarycodec.definitions.field_info import FieldInfo
@@ -195,11 +191,7 @@
     Returns:
         An integer representing the given transaction type string in an enum.
     """
-<<<<<<< HEAD
-    return _DEFINITIONS["TRANSACTION_TYPES"][transaction_type]
-=======
     return cast(int, _DEFINITIONS["TRANSACTION_TYPES"][transaction_type])
->>>>>>> 96116ce2
 
 
 def get_transaction_type_name(transaction_type: int) -> str:
@@ -212,11 +204,7 @@
     Returns:
         The string name of the transaction type.
     """
-<<<<<<< HEAD
-    return _TRANSACTION_TYPE_CODE_TO_STR_MAP[transaction_type]
-=======
     return cast(str, _TRANSACTION_TYPE_CODE_TO_STR_MAP[transaction_type])
->>>>>>> 96116ce2
 
 
 def get_transaction_result_code(transaction_result_type: str) -> int:
@@ -230,11 +218,7 @@
     Returns:
         An integer representing the given transaction result type string in an enum.
     """
-<<<<<<< HEAD
-    return _DEFINITIONS["TRANSACTION_RESULTS"][transaction_result_type]
-=======
     return cast(int, _DEFINITIONS["TRANSACTION_RESULTS"][transaction_result_type])
->>>>>>> 96116ce2
 
 
 def get_transaction_result_name(transaction_result_type: int) -> str:
@@ -247,11 +231,7 @@
     Returns:
         The string name of the transaction result type.
     """
-<<<<<<< HEAD
-    return _TRANSACTION_RESULTS_CODE_TO_STR_MAP[transaction_result_type]
-=======
     return cast(str, _TRANSACTION_RESULTS_CODE_TO_STR_MAP[transaction_result_type])
->>>>>>> 96116ce2
 
 
 def get_ledger_entry_type_code(ledger_entry_type: str) -> int:
@@ -264,11 +244,7 @@
     Returns:
         An integer representing the given ledger entry type string in an enum.
     """
-<<<<<<< HEAD
-    return _DEFINITIONS["LEDGER_ENTRY_TYPES"][ledger_entry_type]
-=======
     return cast(int, _DEFINITIONS["LEDGER_ENTRY_TYPES"][ledger_entry_type])
->>>>>>> 96116ce2
 
 
 def get_ledger_entry_type_name(ledger_entry_type: int) -> str:
@@ -281,8 +257,4 @@
     Returns:
         The string name of the ledger entry type.
     """
-<<<<<<< HEAD
-    return _LEDGER_ENTRY_TYPES_CODE_TO_STR_MAP[ledger_entry_type]
-=======
-    return cast(str, _LEDGER_ENTRY_TYPES_CODE_TO_STR_MAP[ledger_entry_type])
->>>>>>> 96116ce2
+    return cast(str, _LEDGER_ENTRY_TYPES_CODE_TO_STR_MAP[ledger_entry_type])