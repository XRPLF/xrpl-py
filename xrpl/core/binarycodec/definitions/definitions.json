--- conflicted
+++ resolved
@@ -696,191 +696,207 @@
         "isSerialized": true,
         "isSigningField": true,
         "isVLEncoded": false,
-<<<<<<< HEAD
         "nth": 53,
-=======
+        "type": "UInt32"
+      }
+    ],
+    [
+      "StartDate",
+      {
+        "isSerialized": true,
+        "isSigningField": true,
+        "isVLEncoded": false,
         "nth": 54,
->>>>>>> 1464e9e8
-        "type": "UInt32"
-      }
-    ],
-    [
-<<<<<<< HEAD
+        "type": "UInt32"
+      }
+    ],
+    [
+      "PaymentInterval",
+      {
+        "isSerialized": true,
+        "isSigningField": true,
+        "isVLEncoded": false,
+        "nth": 55,
+        "type": "UInt32"
+      }
+    ],
+    [
+      "GracePeriod",
+      {
+        "isSerialized": true,
+        "isSigningField": true,
+        "isVLEncoded": false,
+        "nth": 56,
+        "type": "UInt32"
+      }
+    ],
+    [
+      "PreviousPaymentDate",
+      {
+        "isSerialized": true,
+        "isSigningField": true,
+        "isVLEncoded": false,
+        "nth": 57,
+        "type": "UInt32"
+      }
+    ],
+    [
+      "NextPaymentDueDate",
+      {
+        "isSerialized": true,
+        "isSigningField": true,
+        "isVLEncoded": false,
+        "nth": 58,
+        "type": "UInt32"
+      }
+    ],
+    [
+      "PaymentRemaining",
+      {
+        "isSerialized": true,
+        "isSigningField": true,
+        "isVLEncoded": false,
+        "nth": 59,
+        "type": "UInt32"
+      }
+    ],
+    [
+      "PaymentTotal",
+      {
+        "isSerialized": true,
+        "isSigningField": true,
+        "isVLEncoded": false,
+        "nth": 60,
+        "type": "UInt32"
+      }
+    ],
+    [
+      "LoanSequence",
+      {
+        "isSerialized": true,
+        "isSigningField": true,
+        "isVLEncoded": false,
+        "nth": 61,
+        "type": "UInt32"
+      }
+    ],
+    [
+      "CoverRateMinimum",
+      {
+        "isSerialized": true,
+        "isSigningField": true,
+        "isVLEncoded": false,
+        "nth": 62,
+        "type": "UInt32"
+      }
+    ],
+    [
+      "CoverRateLiquidation",
+      {
+        "isSerialized": true,
+        "isSigningField": true,
+        "isVLEncoded": false,
+        "nth": 63,
+        "type": "UInt32"
+      }
+    ],
+    [
+      "OverpaymentFee",
+      {
+        "isSerialized": true,
+        "isSigningField": true,
+        "isVLEncoded": false,
+        "nth": 64,
+        "type": "UInt32"
+      }
+    ],
+    [
+      "InterestRate",
+      {
+        "isSerialized": true,
+        "isSigningField": true,
+        "isVLEncoded": false,
+        "nth": 65,
+        "type": "UInt32"
+      }
+    ],
+    [
+      "LateInterestRate",
+      {
+        "isSerialized": true,
+        "isSigningField": true,
+        "isVLEncoded": false,
+        "nth": 66,
+        "type": "UInt32"
+      }
+    ],
+    [
+      "CloseInterestRate",
+      {
+        "isSerialized": true,
+        "isSigningField": true,
+        "isVLEncoded": false,
+        "nth": 67,
+        "type": "UInt32"
+      }
+    ],
+    [
+      "OverpaymentInterestRate",
+      {
+        "isSerialized": true,
+        "isSigningField": true,
+        "isVLEncoded": false,
+        "nth": 68,
+        "type": "UInt32"
+      }
+    ],
+    [
       "ExtensionComputeLimit",
-=======
-      "PaymentInterval",
->>>>>>> 1464e9e8
-      {
-        "isSerialized": true,
-        "isSigningField": true,
-        "isVLEncoded": false,
-<<<<<<< HEAD
-        "nth": 54,
-=======
-        "nth": 55,
->>>>>>> 1464e9e8
-        "type": "UInt32"
-      }
-    ],
-    [
-<<<<<<< HEAD
+      {
+        "isSerialized": true,
+        "isSigningField": true,
+        "isVLEncoded": false,
+        "nth": 69,
+        "type": "UInt32"
+      }
+    ],
+    [
       "ExtensionSizeLimit",
-=======
-      "GracePeriod",
->>>>>>> 1464e9e8
-      {
-        "isSerialized": true,
-        "isSigningField": true,
-        "isVLEncoded": false,
-<<<<<<< HEAD
-        "nth": 55,
-=======
-        "nth": 56,
->>>>>>> 1464e9e8
-        "type": "UInt32"
-      }
-    ],
-    [
-<<<<<<< HEAD
+      {
+        "isSerialized": true,
+        "isSigningField": true,
+        "isVLEncoded": false,
+        "nth": 70,
+        "type": "UInt32"
+      }
+    ],
+    [
       "GasPrice",
-=======
-      "PreviousPaymentDate",
->>>>>>> 1464e9e8
-      {
-        "isSerialized": true,
-        "isSigningField": true,
-        "isVLEncoded": false,
-<<<<<<< HEAD
-        "nth": 56,
-=======
-        "nth": 57,
->>>>>>> 1464e9e8
-        "type": "UInt32"
-      }
-    ],
-    [
-<<<<<<< HEAD
+      {
+        "isSerialized": true,
+        "isSigningField": true,
+        "isVLEncoded": false,
+        "nth": 71,
+        "type": "UInt32"
+      }
+    ],
+    [
       "ComputationAllowance",
-=======
-      "NextPaymentDueDate",
->>>>>>> 1464e9e8
-      {
-        "isSerialized": true,
-        "isSigningField": true,
-        "isVLEncoded": false,
-<<<<<<< HEAD
-        "nth": 57,
-=======
-        "nth": 58,
->>>>>>> 1464e9e8
-        "type": "UInt32"
-      }
-    ],
-    [
-<<<<<<< HEAD
+      {
+        "isSerialized": true,
+        "isSigningField": true,
+        "isVLEncoded": false,
+        "nth": 72,
+        "type": "UInt32"
+      }
+    ],
+    [
       "GasUsed",
-=======
-      "PaymentRemaining",
->>>>>>> 1464e9e8
-      {
-        "isSerialized": true,
-        "isSigningField": true,
-        "isVLEncoded": false,
-<<<<<<< HEAD
-        "nth": 58,
-=======
-        "nth": 59,
-        "type": "UInt32"
-      }
-    ],
-    [
-      "PaymentTotal",
-      {
-        "isSerialized": true,
-        "isSigningField": true,
-        "isVLEncoded": false,
-        "nth": 60,
-        "type": "UInt32"
-      }
-    ],
-    [
-      "LoanSequence",
-      {
-        "isSerialized": true,
-        "isSigningField": true,
-        "isVLEncoded": false,
-        "nth": 61,
-        "type": "UInt32"
-      }
-    ],
-    [
-      "CoverRateMinimum",
-      {
-        "isSerialized": true,
-        "isSigningField": true,
-        "isVLEncoded": false,
-        "nth": 62,
-        "type": "UInt32"
-      }
-    ],
-    [
-      "CoverRateLiquidation",
-      {
-        "isSerialized": true,
-        "isSigningField": true,
-        "isVLEncoded": false,
-        "nth": 63,
-        "type": "UInt32"
-      }
-    ],
-    [
-      "OverpaymentFee",
-      {
-        "isSerialized": true,
-        "isSigningField": true,
-        "isVLEncoded": false,
-        "nth": 64,
-        "type": "UInt32"
-      }
-    ],
-    [
-      "InterestRate",
-      {
-        "isSerialized": true,
-        "isSigningField": true,
-        "isVLEncoded": false,
-        "nth": 65,
-        "type": "UInt32"
-      }
-    ],
-    [
-      "LateInterestRate",
-      {
-        "isSerialized": true,
-        "isSigningField": true,
-        "isVLEncoded": false,
-        "nth": 66,
-        "type": "UInt32"
-      }
-    ],
-    [
-      "CloseInterestRate",
-      {
-        "isSerialized": true,
-        "isSigningField": true,
-        "isVLEncoded": false,
-        "nth": 67,
-        "type": "UInt32"
-      }
-    ],
-    [
-      "OverpaymentInterestRate",
-      {
-        "isSerialized": true,
-        "isSigningField": true,
-        "isVLEncoded": false,
-        "nth": 68,
->>>>>>> 1464e9e8
+      {
+        "isSerialized": true,
+        "isSigningField": true,
+        "isVLEncoded": false,
+        "nth": 73,
         "type": "UInt32"
       }
     ],
@@ -2405,101 +2421,143 @@
       }
     ],
     [
-<<<<<<< HEAD
-      "WasmReturnCode",
-=======
-      "DummyInt32",
->>>>>>> 1464e9e8
-      {
-        "isSerialized": true,
-        "isSigningField": true,
-        "isVLEncoded": false,
-<<<<<<< HEAD
+      "DebtTotal",
+      {
+        "isSerialized": true,
+        "isSigningField": true,
+        "isVLEncoded": false,
+        "nth": 6,
+        "type": "Number"
+      }
+    ],
+    [
+      "DebtMaximum",
+      {
+        "isSerialized": true,
+        "isSigningField": true,
+        "isVLEncoded": false,
+        "nth": 7,
+        "type": "Number"
+      }
+    ],
+    [
+      "CoverAvailable",
+      {
+        "isSerialized": true,
+        "isSigningField": true,
+        "isVLEncoded": false,
+        "nth": 8,
+        "type": "Number"
+      }
+    ],
+    [
+      "LoanOriginationFee",
+      {
+        "isSerialized": true,
+        "isSigningField": true,
+        "isVLEncoded": false,
+        "nth": 9,
+        "type": "Number"
+      }
+    ],
+    [
+      "LoanServiceFee",
+      {
+        "isSerialized": true,
+        "isSigningField": true,
+        "isVLEncoded": false,
+        "nth": 10,
+        "type": "Number"
+      }
+    ],
+    [
+      "LatePaymentFee",
+      {
+        "isSerialized": true,
+        "isSigningField": true,
+        "isVLEncoded": false,
+        "nth": 11,
+        "type": "Number"
+      }
+    ],
+    [
+      "ClosePaymentFee",
+      {
+        "isSerialized": true,
+        "isSigningField": true,
+        "isVLEncoded": false,
+        "nth": 12,
+        "type": "Number"
+      }
+    ],
+    [
+      "PrincipalOutstanding",
+      {
+        "isSerialized": true,
+        "isSigningField": true,
+        "isVLEncoded": false,
+        "nth": 13,
+        "type": "Number"
+      }
+    ],
+    [
+      "PrincipalRequested",
+      {
+        "isSerialized": true,
+        "isSigningField": true,
+        "isVLEncoded": false,
+        "nth": 14,
+        "type": "Number"
+      }
+    ],
+    [
+      "TotalValueOutstanding",
+      {
+        "isSerialized": true,
+        "isSigningField": true,
+        "isVLEncoded": false,
+        "nth": 15,
+        "type": "Number"
+      }
+    ],
+    [
+      "PeriodicPayment",
+      {
+        "isSerialized": true,
+        "isSigningField": true,
+        "isVLEncoded": false,
+        "nth": 16,
+        "type": "Number"
+      }
+    ],
+    [
+      "ManagementFeeOutstanding",
+      {
+        "isSerialized": true,
+        "isSigningField": true,
+        "isVLEncoded": false,
+        "nth": 17,
+        "type": "Number"
+      }
+    ],
+    [
+      "LoanScale",
+      {
+        "isSerialized": true,
+        "isSigningField": true,
+        "isVLEncoded": false,
         "nth": 1,
         "type": "Int32"
-=======
-        "nth": 6,
-        "type": "Number"
-      }
-    ],
-    [
-      "DebtMaximum",
-      {
-        "isSerialized": true,
-        "isSigningField": true,
-        "isVLEncoded": false,
-        "nth": 7,
-        "type": "Number"
-      }
-    ],
-    [
-      "CoverAvailable",
-      {
-        "isSerialized": true,
-        "isSigningField": true,
-        "isVLEncoded": false,
-        "nth": 8,
-        "type": "Number"
-      }
-    ],
-    [
-      "LoanOriginationFee",
-      {
-        "isSerialized": true,
-        "isSigningField": true,
-        "isVLEncoded": false,
-        "nth": 9,
-        "type": "Number"
-      }
-    ],
-    [
-      "LoanServiceFee",
-      {
-        "isSerialized": true,
-        "isSigningField": true,
-        "isVLEncoded": false,
-        "nth": 10,
-        "type": "Number"
-      }
-    ],
-    [
-      "LatePaymentFee",
-      {
-        "isSerialized": true,
-        "isSigningField": true,
-        "isVLEncoded": false,
-        "nth": 11,
-        "type": "Number"
-      }
-    ],
-    [
-      "ClosePaymentFee",
-      {
-        "isSerialized": true,
-        "isSigningField": true,
-        "isVLEncoded": false,
-        "nth": 12,
-        "type": "Number"
-      }
-    ],    [
-      "PrincipalOutstanding",
-      {
-        "isSerialized": true,
-        "isSigningField": true,
-        "isVLEncoded": false,
-        "nth": 13,
-        "type": "Number"
-      }
-    ],
-    [
-      "PrincipalRequested",
-      {
-        "isSerialized": true,
-        "isSigningField": true,
-        "isVLEncoded": false,
-        "nth": 14,
-        "type": "Number"
->>>>>>> 1464e9e8
+      }
+    ],
+    [
+      "WasmReturnCode",
+      {
+        "isSerialized": true,
+        "isSigningField": true,
+        "isVLEncoded": false,
+        "nth": 2,
+        "type": "Int32"
       }
     ],
     [
@@ -3665,6 +3723,7 @@
     "terNO_ACCOUNT": -96,
     "terNO_AMM": -87,
     "terNO_AUTH": -95,
+    "terNO_DELEGATE_PERMISSION": -85,
     "terNO_LINE": -94,
     "terNO_RIPPLE": -90,
     "terOWNERS": -93,
@@ -3703,15 +3762,15 @@
     "EscrowFinish": 2,
     "Invalid": -1,
     "LedgerStateFix": 53,
-    "LoanBrokerSet": 74,
-    "LoanBrokerDelete": 75,
+    "LoanBrokerCoverClawback": 78,
     "LoanBrokerCoverDeposit": 76,
     "LoanBrokerCoverWithdraw": 77,
-    "LoanBrokerCoverClawback": 78,
-    "LoanSet": 80,
+    "LoanBrokerDelete": 75,
+    "LoanBrokerSet": 74,
     "LoanDelete": 81,
     "LoanManage": 82,
     "LoanPay": 84,
+    "LoanSet": 80,
     "MPTokenAuthorize": 57,
     "MPTokenIssuanceCreate": 54,
     "MPTokenIssuanceDestroy": 55,
