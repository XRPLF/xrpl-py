--- conflicted
+++ resolved
@@ -2837,20 +2837,6 @@
     "tecXCHAIN_CLAIM_NO_QUORUM": 174,
     "tecXCHAIN_PROOF_UNKNOWN_KEY": 175,
     "tecXCHAIN_CREATE_ACCOUNT_NONXRP_ISSUE": 176,
-<<<<<<< HEAD
-    "tecXCHAIN_CLAIM_ACCOUNT_DST_EXISTS": 177,
-    "tecXCHAIN_WRONG_CHAIN": 178,
-    "tecXCHAIN_REWARD_MISMATCH": 179,
-    "tecXCHAIN_NO_SIGNERS_LIST": 180,
-    "tecXCHAIN_SENDING_ACCOUNT_MISMATCH": 181,
-    "tecXCHAIN_INSUFF_CREATE_AMOUNT": 182,
-    "tecXCHAIN_ACCOUNT_CREATE_PAST": 183,
-    "tecXCHAIN_ACCOUNT_CREATE_TOO_MANY": 184,
-    "tecXCHAIN_PAYMENT_FAILED": 185,
-    "tecXCHAIN_SELF_COMMIT": 186,
-    "tecREQUIRES_FLAG": 187,
-    "tecPRECISION_LOSS": 188
-=======
     "tecXCHAIN_WRONG_CHAIN": 177,
     "tecXCHAIN_REWARD_MISMATCH": 178,
     "tecXCHAIN_NO_SIGNERS_LIST": 179,
@@ -2861,8 +2847,8 @@
     "tecXCHAIN_PAYMENT_FAILED": 184,
     "tecXCHAIN_SELF_COMMIT": 185,
     "tecXCHAIN_BAD_PUBLIC_KEY_ACCOUNT_PAIR": 186,
-    "tecPRECISION_LOSS": 187
->>>>>>> 590aa3fc
+    "tecREQUIRES_FLAG": 187,
+    "tecPRECISION_LOSS": 188
   },
   "TRANSACTION_TYPES": {
     "Invalid": -1,
