{
  "TYPES": {
    "Done": -1,
    "Unknown": -2,
    "NotPresent": 0,
    "UInt16": 1,
    "UInt32": 2,
    "UInt64": 3,
    "Hash128": 4,
    "Hash256": 5,
    "Amount": 6,
    "Blob": 7,
    "AccountID": 8,
    "STObject": 14,
    "STArray": 15,
    "UInt8": 16,
    "Hash160": 17,
    "PathSet": 18,
    "Vector256": 19,
    "UInt96": 20,
    "UInt192": 21,
    "UInt384": 22,
    "UInt512": 23,
    "Issue": 24,
    "Transaction": 10001,
    "LedgerEntry": 10002,
    "Validation": 10003,
    "Metadata": 10004
  },
  "LEDGER_ENTRY_TYPES": {
    "Invalid": -1,
    "AccountRoot": 97,
    "DirectoryNode": 100,
    "RippleState": 114,
    "Ticket": 84,
    "SignerList": 83,
    "Offer": 111,
    "LedgerHashes": 104,
    "Amendments": 102,
    "FeeSettings": 115,
    "Escrow": 117,
    "PayChannel": 120,
    "Check": 67,
    "DepositPreauth": 112,
    "NegativeUNL": 78,
    "NFTokenPage": 80,
    "NFTokenOffer": 55,
    "AMM": 121,
    "Any": -3,
    "Child": -2,
    "Nickname": 110,
    "Contract": 99,
    "GeneratorMap": 103
  },
  "FIELDS": [
    [
      "Generic",
      {
        "nth": 0,
        "isVLEncoded": false,
        "isSerialized": false,
        "isSigningField": false,
        "type": "Unknown"
      }
    ],
    [
      "Invalid",
      {
        "nth": -1,
        "isVLEncoded": false,
        "isSerialized": false,
        "isSigningField": false,
        "type": "Unknown"
      }
    ],
    [
      "ObjectEndMarker",
      {
        "nth": 1,
        "isVLEncoded": false,
        "isSerialized": true,
        "isSigningField": true,
        "type": "STObject"
      }
    ],
    [
      "ArrayEndMarker",
      {
        "nth": 1,
        "isVLEncoded": false,
        "isSerialized": true,
        "isSigningField": true,
        "type": "STArray"
      }
    ],
    [
      "hash",
      {
        "nth": 257,
        "isVLEncoded": false,
        "isSerialized": false,
        "isSigningField": false,
        "type": "Hash256"
      }
    ],
    [
      "index",
      {
        "nth": 258,
        "isVLEncoded": false,
        "isSerialized": false,
        "isSigningField": false,
        "type": "Hash256"
      }
    ],
    [
      "taker_gets_funded",
      {
        "nth": 258,
        "isVLEncoded": false,
        "isSerialized": false,
        "isSigningField": false,
        "type": "Amount"
      }
    ],
    [
      "taker_pays_funded",
      {
        "nth": 259,
        "isVLEncoded": false,
        "isSerialized": false,
        "isSigningField": false,
        "type": "Amount"
      }
    ],
    [
      "LedgerEntry",
      {
        "nth": 1,
        "isVLEncoded": false,
        "isSerialized": false,
        "isSigningField": true,
        "type": "LedgerEntry"
      }
    ],
    [
      "Transaction",
      {
        "nth": 1,
        "isVLEncoded": false,
        "isSerialized": false,
        "isSigningField": true,
        "type": "Transaction"
      }
    ],
    [
      "Validation",
      {
        "nth": 1,
        "isVLEncoded": false,
        "isSerialized": false,
        "isSigningField": true,
        "type": "Validation"
      }
    ],
    [
      "Metadata",
      {
        "nth": 1,
        "isVLEncoded": false,
        "isSerialized": true,
        "isSigningField": true,
        "type": "Metadata"
      }
    ],
    [
      "CloseResolution",
      {
        "nth": 1,
        "isVLEncoded": false,
        "isSerialized": true,
        "isSigningField": true,
        "type": "UInt8"
      }
    ],
    [
      "Method",
      {
        "nth": 2,
        "isVLEncoded": false,
        "isSerialized": true,
        "isSigningField": true,
        "type": "UInt8"
      }
    ],
    [
      "TransactionResult",
      {
        "nth": 3,
        "isVLEncoded": false,
        "isSerialized": true,
        "isSigningField": true,
        "type": "UInt8"
      }
    ],
    [
      "TickSize",
      {
        "nth": 16,
        "isVLEncoded": false,
        "isSerialized": true,
        "isSigningField": true,
        "type": "UInt8"
      }
    ],
    [
      "UNLModifyDisabling",
      {
        "nth": 17,
        "isVLEncoded": false,
        "isSerialized": true,
        "isSigningField": true,
        "type": "UInt8"
      }
    ],
    [
      "HookResult",
      {
        "nth": 18,
        "isVLEncoded": false,
        "isSerialized": true,
        "isSigningField": true,
        "type": "UInt8"
      }
    ],
    [
      "LedgerEntryType",
      {
        "nth": 1,
        "isVLEncoded": false,
        "isSerialized": true,
        "isSigningField": true,
        "type": "UInt16"
      }
    ],
    [
      "TransactionType",
      {
        "nth": 2,
        "isVLEncoded": false,
        "isSerialized": true,
        "isSigningField": true,
        "type": "UInt16"
      }
    ],
    [
      "SignerWeight",
      {
        "nth": 3,
        "isVLEncoded": false,
        "isSerialized": true,
        "isSigningField": true,
        "type": "UInt16"
      }
    ],
    [
      "TransferFee",
      {
        "nth": 4,
        "isVLEncoded": false,
        "isSerialized": true,
        "isSigningField": true,
        "type": "UInt16"
      }
    ],
    [
      "TradingFee",
      {
        "nth": 5,
        "isVLEncoded": false,
        "isSerialized": true,
        "isSigningField": true,
        "type": "UInt16"
      }
    ],
    [
      "DiscountedFee",
      {
        "nth": 6,
        "isVLEncoded": false,
        "isSerialized": true,
        "isSigningField": true,
        "type": "UInt16"
      }
    ],
    [
      "Version",
      {
        "nth": 16,
        "isVLEncoded": false,
        "isSerialized": true,
        "isSigningField": true,
        "type": "UInt16"
      }
    ],
    [
      "HookStateChangeCount",
      {
        "nth": 17,
        "isVLEncoded": false,
        "isSerialized": true,
        "isSigningField": true,
        "type": "UInt16"
      }
    ],
    [
      "HookEmitCount",
      {
        "nth": 18,
        "isVLEncoded": false,
        "isSerialized": true,
        "isSigningField": true,
        "type": "UInt16"
      }
    ],
    [
      "HookExecutionIndex",
      {
        "nth": 19,
        "isVLEncoded": false,
        "isSerialized": true,
        "isSigningField": true,
        "type": "UInt16"
      }
    ],
    [
      "HookApiVersion",
      {
        "nth": 20,
        "isVLEncoded": false,
        "isSerialized": true,
        "isSigningField": true,
        "type": "UInt16"
      }
    ],
    [
      "NetworkID",
      {
        "nth": 1,
        "isVLEncoded": false,
        "isSerialized": true,
        "isSigningField": true,
        "type": "UInt32"
      }
    ],
    [
      "Flags",
      {
        "nth": 2,
        "isVLEncoded": false,
        "isSerialized": true,
        "isSigningField": true,
        "type": "UInt32"
      }
    ],
    [
      "SourceTag",
      {
        "nth": 3,
        "isVLEncoded": false,
        "isSerialized": true,
        "isSigningField": true,
        "type": "UInt32"
      }
    ],
    [
      "Sequence",
      {
        "nth": 4,
        "isVLEncoded": false,
        "isSerialized": true,
        "isSigningField": true,
        "type": "UInt32"
      }
    ],
    [
      "PreviousTxnLgrSeq",
      {
        "nth": 5,
        "isVLEncoded": false,
        "isSerialized": true,
        "isSigningField": true,
        "type": "UInt32"
      }
    ],
    [
      "LedgerSequence",
      {
        "nth": 6,
        "isVLEncoded": false,
        "isSerialized": true,
        "isSigningField": true,
        "type": "UInt32"
      }
    ],
    [
      "CloseTime",
      {
        "nth": 7,
        "isVLEncoded": false,
        "isSerialized": true,
        "isSigningField": true,
        "type": "UInt32"
      }
    ],
    [
      "ParentCloseTime",
      {
        "nth": 8,
        "isVLEncoded": false,
        "isSerialized": true,
        "isSigningField": true,
        "type": "UInt32"
      }
    ],
    [
      "SigningTime",
      {
        "nth": 9,
        "isVLEncoded": false,
        "isSerialized": true,
        "isSigningField": true,
        "type": "UInt32"
      }
    ],
    [
      "Expiration",
      {
        "nth": 10,
        "isVLEncoded": false,
        "isSerialized": true,
        "isSigningField": true,
        "type": "UInt32"
      }
    ],
    [
      "TransferRate",
      {
        "nth": 11,
        "isVLEncoded": false,
        "isSerialized": true,
        "isSigningField": true,
        "type": "UInt32"
      }
    ],
    [
      "WalletSize",
      {
        "nth": 12,
        "isVLEncoded": false,
        "isSerialized": true,
        "isSigningField": true,
        "type": "UInt32"
      }
    ],
    [
      "OwnerCount",
      {
        "nth": 13,
        "isVLEncoded": false,
        "isSerialized": true,
        "isSigningField": true,
        "type": "UInt32"
      }
    ],
    [
      "DestinationTag",
      {
        "nth": 14,
        "isVLEncoded": false,
        "isSerialized": true,
        "isSigningField": true,
        "type": "UInt32"
      }
    ],
    [
      "HighQualityIn",
      {
        "nth": 16,
        "isVLEncoded": false,
        "isSerialized": true,
        "isSigningField": true,
        "type": "UInt32"
      }
    ],
    [
      "HighQualityOut",
      {
        "nth": 17,
        "isVLEncoded": false,
        "isSerialized": true,
        "isSigningField": true,
        "type": "UInt32"
      }
    ],
    [
      "LowQualityIn",
      {
        "nth": 18,
        "isVLEncoded": false,
        "isSerialized": true,
        "isSigningField": true,
        "type": "UInt32"
      }
    ],
    [
      "LowQualityOut",
      {
        "nth": 19,
        "isVLEncoded": false,
        "isSerialized": true,
        "isSigningField": true,
        "type": "UInt32"
      }
    ],
    [
      "QualityIn",
      {
        "nth": 20,
        "isVLEncoded": false,
        "isSerialized": true,
        "isSigningField": true,
        "type": "UInt32"
      }
    ],
    [
      "QualityOut",
      {
        "nth": 21,
        "isVLEncoded": false,
        "isSerialized": true,
        "isSigningField": true,
        "type": "UInt32"
      }
    ],
    [
      "StampEscrow",
      {
        "nth": 22,
        "isVLEncoded": false,
        "isSerialized": true,
        "isSigningField": true,
        "type": "UInt32"
      }
    ],
    [
      "BondAmount",
      {
        "nth": 23,
        "isVLEncoded": false,
        "isSerialized": true,
        "isSigningField": true,
        "type": "UInt32"
      }
    ],
    [
      "LoadFee",
      {
        "nth": 24,
        "isVLEncoded": false,
        "isSerialized": true,
        "isSigningField": true,
        "type": "UInt32"
      }
    ],
    [
      "OfferSequence",
      {
        "nth": 25,
        "isVLEncoded": false,
        "isSerialized": true,
        "isSigningField": true,
        "type": "UInt32"
      }
    ],
    [
      "FirstLedgerSequence",
      {
        "nth": 26,
        "isVLEncoded": false,
        "isSerialized": true,
        "isSigningField": true,
        "type": "UInt32"
      }
    ],
    [
      "LastLedgerSequence",
      {
        "nth": 27,
        "isVLEncoded": false,
        "isSerialized": true,
        "isSigningField": true,
        "type": "UInt32"
      }
    ],
    [
      "TransactionIndex",
      {
        "nth": 28,
        "isVLEncoded": false,
        "isSerialized": true,
        "isSigningField": true,
        "type": "UInt32"
      }
    ],
    [
      "OperationLimit",
      {
        "nth": 29,
        "isVLEncoded": false,
        "isSerialized": true,
        "isSigningField": true,
        "type": "UInt32"
      }
    ],
    [
      "ReferenceFeeUnits",
      {
        "nth": 30,
        "isVLEncoded": false,
        "isSerialized": true,
        "isSigningField": true,
        "type": "UInt32"
      }
    ],
    [
      "ReserveBase",
      {
        "nth": 31,
        "isVLEncoded": false,
        "isSerialized": true,
        "isSigningField": true,
        "type": "UInt32"
      }
    ],
    [
      "ReserveIncrement",
      {
        "nth": 32,
        "isVLEncoded": false,
        "isSerialized": true,
        "isSigningField": true,
        "type": "UInt32"
      }
    ],
    [
      "SetFlag",
      {
        "nth": 33,
        "isVLEncoded": false,
        "isSerialized": true,
        "isSigningField": true,
        "type": "UInt32"
      }
    ],
    [
      "ClearFlag",
      {
        "nth": 34,
        "isVLEncoded": false,
        "isSerialized": true,
        "isSigningField": true,
        "type": "UInt32"
      }
    ],
    [
      "SignerQuorum",
      {
        "nth": 35,
        "isVLEncoded": false,
        "isSerialized": true,
        "isSigningField": true,
        "type": "UInt32"
      }
    ],
    [
      "CancelAfter",
      {
        "nth": 36,
        "isVLEncoded": false,
        "isSerialized": true,
        "isSigningField": true,
        "type": "UInt32"
      }
    ],
    [
      "FinishAfter",
      {
        "nth": 37,
        "isVLEncoded": false,
        "isSerialized": true,
        "isSigningField": true,
        "type": "UInt32"
      }
    ],
    [
      "SignerListID",
      {
        "nth": 38,
        "isVLEncoded": false,
        "isSerialized": true,
        "isSigningField": true,
        "type": "UInt32"
      }
    ],
    [
      "SettleDelay",
      {
        "nth": 39,
        "isVLEncoded": false,
        "isSerialized": true,
        "isSigningField": true,
        "type": "UInt32"
      }
    ],
    [
      "TicketCount",
      {
        "nth": 40,
        "isVLEncoded": false,
        "isSerialized": true,
        "isSigningField": true,
        "type": "UInt32"
      }
    ],
    [
      "TicketSequence",
      {
        "nth": 41,
        "isVLEncoded": false,
        "isSerialized": true,
        "isSigningField": true,
        "type": "UInt32"
      }
    ],
    [
      "NFTokenTaxon",
      {
        "nth": 42,
        "isVLEncoded": false,
        "isSerialized": true,
        "isSigningField": true,
        "type": "UInt32"
      }
    ],
    [
      "MintedNFTokens",
      {
        "nth": 43,
        "isVLEncoded": false,
        "isSerialized": true,
        "isSigningField": true,
        "type": "UInt32"
      }
    ],
    [
      "BurnedNFTokens",
      {
        "nth": 44,
        "isVLEncoded": false,
        "isSerialized": true,
        "isSigningField": true,
        "type": "UInt32"
      }
    ],
    [
      "HookStateCount",
      {
        "nth": 45,
        "isVLEncoded": false,
        "isSerialized": true,
        "isSigningField": true,
        "type": "UInt32"
      }
    ],
    [
      "EmitGeneration",
      {
        "nth": 46,
        "isVLEncoded": false,
        "isSerialized": true,
        "isSigningField": true,
        "type": "UInt32"
      }
    ],
    [
      "VoteWeight",
      {
        "nth": 48,
        "isVLEncoded": false,
        "isSerialized": true,
        "isSigningField": true,
        "type": "UInt32"
      }
    ],
    [
      "FirstNFTokenSequence",
      {
        "nth": 50,
        "isVLEncoded": false,
        "isSerialized": true,
        "isSigningField": true,
        "type": "UInt32"
      }
    ],
    [
      "IndexNext",
      {
        "nth": 1,
        "isVLEncoded": false,
        "isSerialized": true,
        "isSigningField": true,
        "type": "UInt64"
      }
    ],
    [
      "IndexPrevious",
      {
        "nth": 2,
        "isVLEncoded": false,
        "isSerialized": true,
        "isSigningField": true,
        "type": "UInt64"
      }
    ],
    [
      "BookNode",
      {
        "nth": 3,
        "isVLEncoded": false,
        "isSerialized": true,
        "isSigningField": true,
        "type": "UInt64"
      }
    ],
    [
      "OwnerNode",
      {
        "nth": 4,
        "isVLEncoded": false,
        "isSerialized": true,
        "isSigningField": true,
        "type": "UInt64"
      }
    ],
    [
      "BaseFee",
      {
        "nth": 5,
        "isVLEncoded": false,
        "isSerialized": true,
        "isSigningField": true,
        "type": "UInt64"
      }
    ],
    [
      "ExchangeRate",
      {
        "nth": 6,
        "isVLEncoded": false,
        "isSerialized": true,
        "isSigningField": true,
        "type": "UInt64"
      }
    ],
    [
      "LowNode",
      {
        "nth": 7,
        "isVLEncoded": false,
        "isSerialized": true,
        "isSigningField": true,
        "type": "UInt64"
      }
    ],
    [
      "HighNode",
      {
        "nth": 8,
        "isVLEncoded": false,
        "isSerialized": true,
        "isSigningField": true,
        "type": "UInt64"
      }
    ],
    [
      "DestinationNode",
      {
        "nth": 9,
        "isVLEncoded": false,
        "isSerialized": true,
        "isSigningField": true,
        "type": "UInt64"
      }
    ],
    [
      "Cookie",
      {
        "nth": 10,
        "isVLEncoded": false,
        "isSerialized": true,
        "isSigningField": true,
        "type": "UInt64"
      }
    ],
    [
      "ServerVersion",
      {
        "nth": 11,
        "isVLEncoded": false,
        "isSerialized": true,
        "isSigningField": true,
        "type": "UInt64"
      }
    ],
    [
      "NFTokenOfferNode",
      {
        "nth": 12,
        "isVLEncoded": false,
        "isSerialized": true,
        "isSigningField": true,
        "type": "UInt64"
      }
    ],
    [
      "EmitBurden",
      {
        "nth": 13,
        "isVLEncoded": false,
        "isSerialized": true,
        "isSigningField": true,
        "type": "UInt64"
      }
    ],
    [
      "HookOn",
      {
        "nth": 16,
        "isVLEncoded": false,
        "isSerialized": true,
        "isSigningField": true,
        "type": "UInt64"
      }
    ],
    [
      "HookInstructionCount",
      {
        "nth": 17,
        "isVLEncoded": false,
        "isSerialized": true,
        "isSigningField": true,
        "type": "UInt64"
      }
    ],
    [
      "HookReturnCode",
      {
        "nth": 18,
        "isVLEncoded": false,
        "isSerialized": true,
        "isSigningField": true,
        "type": "UInt64"
      }
    ],
    [
      "ReferenceCount",
      {
        "nth": 19,
        "isVLEncoded": false,
        "isSerialized": true,
        "isSigningField": true,
        "type": "UInt64"
      }
    ],
    [
      "EmailHash",
      {
        "nth": 1,
        "isVLEncoded": false,
        "isSerialized": true,
        "isSigningField": true,
        "type": "Hash128"
      }
    ],
    [
      "TakerPaysCurrency",
      {
        "nth": 1,
        "isVLEncoded": false,
        "isSerialized": true,
        "isSigningField": true,
        "type": "Hash160"
      }
    ],
    [
      "TakerPaysIssuer",
      {
        "nth": 2,
        "isVLEncoded": false,
        "isSerialized": true,
        "isSigningField": true,
        "type": "Hash160"
      }
    ],
    [
      "TakerGetsCurrency",
      {
        "nth": 3,
        "isVLEncoded": false,
        "isSerialized": true,
        "isSigningField": true,
        "type": "Hash160"
      }
    ],
    [
      "TakerGetsIssuer",
      {
        "nth": 4,
        "isVLEncoded": false,
        "isSerialized": true,
        "isSigningField": true,
        "type": "Hash160"
      }
    ],
    [
      "LedgerHash",
      {
        "nth": 1,
        "isVLEncoded": false,
        "isSerialized": true,
        "isSigningField": true,
        "type": "Hash256"
      }
    ],
    [
      "ParentHash",
      {
        "nth": 2,
        "isVLEncoded": false,
        "isSerialized": true,
        "isSigningField": true,
        "type": "Hash256"
      }
    ],
    [
      "TransactionHash",
      {
        "nth": 3,
        "isVLEncoded": false,
        "isSerialized": true,
        "isSigningField": true,
        "type": "Hash256"
      }
    ],
    [
      "AccountHash",
      {
        "nth": 4,
        "isVLEncoded": false,
        "isSerialized": true,
        "isSigningField": true,
        "type": "Hash256"
      }
    ],
    [
      "PreviousTxnID",
      {
        "nth": 5,
        "isVLEncoded": false,
        "isSerialized": true,
        "isSigningField": true,
        "type": "Hash256"
      }
    ],
    [
      "LedgerIndex",
      {
        "nth": 6,
        "isVLEncoded": false,
        "isSerialized": true,
        "isSigningField": true,
        "type": "Hash256"
      }
    ],
    [
      "WalletLocator",
      {
        "nth": 7,
        "isVLEncoded": false,
        "isSerialized": true,
        "isSigningField": true,
        "type": "Hash256"
      }
    ],
    [
      "RootIndex",
      {
        "nth": 8,
        "isVLEncoded": false,
        "isSerialized": true,
        "isSigningField": true,
        "type": "Hash256"
      }
    ],
    [
      "AccountTxnID",
      {
        "nth": 9,
        "isVLEncoded": false,
        "isSerialized": true,
        "isSigningField": true,
        "type": "Hash256"
      }
    ],
    [
      "NFTokenID",
      {
        "nth": 10,
        "isVLEncoded": false,
        "isSerialized": true,
        "isSigningField": true,
        "type": "Hash256"
      }
    ],
    [
      "EmitParentTxnID",
      {
        "nth": 11,
        "isVLEncoded": false,
        "isSerialized": true,
        "isSigningField": true,
        "type": "Hash256"
      }
    ],
    [
      "EmitNonce",
      {
        "nth": 12,
        "isVLEncoded": false,
        "isSerialized": true,
        "isSigningField": true,
        "type": "Hash256"
      }
    ],
    [
      "EmitHookHash",
      {
        "nth": 13,
        "isVLEncoded": false,
        "isSerialized": true,
        "isSigningField": true,
        "type": "Hash256"
      }
    ],
    [
      "AMMID",
      {
        "nth": 14,
        "isVLEncoded": false,
        "isSerialized": true,
        "isSigningField": true,
        "type": "Hash256"
      }
    ],
    [
      "BookDirectory",
      {
        "nth": 16,
        "isVLEncoded": false,
        "isSerialized": true,
        "isSigningField": true,
        "type": "Hash256"
      }
    ],
    [
      "InvoiceID",
      {
        "nth": 17,
        "isVLEncoded": false,
        "isSerialized": true,
        "isSigningField": true,
        "type": "Hash256"
      }
    ],
    [
      "Nickname",
      {
        "nth": 18,
        "isVLEncoded": false,
        "isSerialized": true,
        "isSigningField": true,
        "type": "Hash256"
      }
    ],
    [
      "Amendment",
      {
        "nth": 19,
        "isVLEncoded": false,
        "isSerialized": true,
        "isSigningField": true,
        "type": "Hash256"
      }
    ],
    [
      "Digest",
      {
        "nth": 21,
        "isVLEncoded": false,
        "isSerialized": true,
        "isSigningField": true,
        "type": "Hash256"
      }
    ],
    [
      "Channel",
      {
        "nth": 22,
        "isVLEncoded": false,
        "isSerialized": true,
        "isSigningField": true,
        "type": "Hash256"
      }
    ],
    [
      "ConsensusHash",
      {
        "nth": 23,
        "isVLEncoded": false,
        "isSerialized": true,
        "isSigningField": true,
        "type": "Hash256"
      }
    ],
    [
      "CheckID",
      {
        "nth": 24,
        "isVLEncoded": false,
        "isSerialized": true,
        "isSigningField": true,
        "type": "Hash256"
      }
    ],
    [
      "ValidatedHash",
      {
        "nth": 25,
        "isVLEncoded": false,
        "isSerialized": true,
        "isSigningField": true,
        "type": "Hash256"
      }
    ],
    [
      "PreviousPageMin",
      {
        "nth": 26,
        "isVLEncoded": false,
        "isSerialized": true,
        "isSigningField": true,
        "type": "Hash256"
      }
    ],
    [
      "NextPageMin",
      {
        "nth": 27,
        "isVLEncoded": false,
        "isSerialized": true,
        "isSigningField": true,
        "type": "Hash256"
      }
    ],
    [
      "NFTokenBuyOffer",
      {
        "nth": 28,
        "isVLEncoded": false,
        "isSerialized": true,
        "isSigningField": true,
        "type": "Hash256"
      }
    ],
    [
      "NFTokenSellOffer",
      {
        "nth": 29,
        "isVLEncoded": false,
        "isSerialized": true,
        "isSigningField": true,
        "type": "Hash256"
      }
    ],
    [
      "HookStateKey",
      {
        "nth": 30,
        "isVLEncoded": false,
        "isSerialized": true,
        "isSigningField": true,
        "type": "Hash256"
      }
    ],
    [
      "HookHash",
      {
        "nth": 31,
        "isVLEncoded": false,
        "isSerialized": true,
        "isSigningField": true,
        "type": "Hash256"
      }
    ],
    [
      "HookNamespace",
      {
        "nth": 32,
        "isVLEncoded": false,
        "isSerialized": true,
        "isSigningField": true,
        "type": "Hash256"
      }
    ],
    [
      "HookSetTxnID",
      {
        "nth": 33,
        "isVLEncoded": false,
        "isSerialized": true,
        "isSigningField": true,
        "type": "Hash256"
      }
    ],
    [
      "Amount",
      {
        "nth": 1,
        "isVLEncoded": false,
        "isSerialized": true,
        "isSigningField": true,
        "type": "Amount"
      }
    ],
    [
      "Balance",
      {
        "nth": 2,
        "isVLEncoded": false,
        "isSerialized": true,
        "isSigningField": true,
        "type": "Amount"
      }
    ],
    [
      "LimitAmount",
      {
        "nth": 3,
        "isVLEncoded": false,
        "isSerialized": true,
        "isSigningField": true,
        "type": "Amount"
      }
    ],
    [
      "TakerPays",
      {
        "nth": 4,
        "isVLEncoded": false,
        "isSerialized": true,
        "isSigningField": true,
        "type": "Amount"
      }
    ],
    [
      "TakerGets",
      {
        "nth": 5,
        "isVLEncoded": false,
        "isSerialized": true,
        "isSigningField": true,
        "type": "Amount"
      }
    ],
    [
      "LowLimit",
      {
        "nth": 6,
        "isVLEncoded": false,
        "isSerialized": true,
        "isSigningField": true,
        "type": "Amount"
      }
    ],
    [
      "HighLimit",
      {
        "nth": 7,
        "isVLEncoded": false,
        "isSerialized": true,
        "isSigningField": true,
        "type": "Amount"
      }
    ],
    [
      "Fee",
      {
        "nth": 8,
        "isVLEncoded": false,
        "isSerialized": true,
        "isSigningField": true,
        "type": "Amount"
      }
    ],
    [
      "SendMax",
      {
        "nth": 9,
        "isVLEncoded": false,
        "isSerialized": true,
        "isSigningField": true,
        "type": "Amount"
      }
    ],
    [
      "DeliverMin",
      {
        "nth": 10,
        "isVLEncoded": false,
        "isSerialized": true,
        "isSigningField": true,
        "type": "Amount"
      }
    ],
    [
      "Amount2",
      {
        "nth": 11,
        "isVLEncoded": false,
        "isSerialized": true,
        "isSigningField": true,
        "type": "Amount"
      }
    ],
    [
      "BidMin",
      {
        "nth": 12,
        "isVLEncoded": false,
        "isSerialized": true,
        "isSigningField": true,
        "type": "Amount"
      }
    ],
    [
      "BidMax",
      {
        "nth": 13,
        "isVLEncoded": false,
        "isSerialized": true,
        "isSigningField": true,
        "type": "Amount"
      }
    ],
    [
      "MinimumOffer",
      {
        "nth": 16,
        "isVLEncoded": false,
        "isSerialized": true,
        "isSigningField": true,
        "type": "Amount"
      }
    ],
    [
      "RippleEscrow",
      {
        "nth": 17,
        "isVLEncoded": false,
        "isSerialized": true,
        "isSigningField": true,
        "type": "Amount"
      }
    ],
    [
      "DeliveredAmount",
      {
        "nth": 18,
        "isVLEncoded": false,
        "isSerialized": true,
        "isSigningField": true,
        "type": "Amount"
      }
    ],
    [
      "NFTokenBrokerFee",
      {
        "nth": 19,
        "isVLEncoded": false,
        "isSerialized": true,
        "isSigningField": true,
        "type": "Amount"
      }
    ],
    [
      "BaseFeeDrops",
      {
        "nth": 22,
        "isVLEncoded": false,
        "isSerialized": true,
        "isSigningField": true,
        "type": "Amount"
      }
    ],
    [
      "ReserveBaseDrops",
      {
        "nth": 23,
        "isVLEncoded": false,
        "isSerialized": true,
        "isSigningField": true,
        "type": "Amount"
      }
    ],
    [
      "ReserveIncrementDrops",
      {
        "nth": 24,
        "isVLEncoded": false,
        "isSerialized": true,
        "isSigningField": true,
        "type": "Amount"
      }
    ],
    [
      "LPTokenOut",
      {
        "nth": 25,
        "isVLEncoded": false,
        "isSerialized": true,
        "isSigningField": true,
        "type": "Amount"
      }
    ],
    [
      "LPTokenIn",
      {
        "nth": 26,
        "isVLEncoded": false,
        "isSerialized": true,
        "isSigningField": true,
        "type": "Amount"
      }
    ],
    [
      "EPrice",
      {
        "nth": 27,
        "isVLEncoded": false,
        "isSerialized": true,
        "isSigningField": true,
        "type": "Amount"
      }
    ],
    [
      "Price",
      {
        "nth": 28,
        "isVLEncoded": false,
        "isSerialized": true,
        "isSigningField": true,
        "type": "Amount"
      }
    ],
    [
      "LPTokenBalance",
      {
        "nth": 31,
        "isVLEncoded": false,
        "isSerialized": true,
        "isSigningField": true,
        "type": "Amount"
      }
    ],
    [
      "PublicKey",
      {
        "nth": 1,
        "isVLEncoded": true,
        "isSerialized": true,
        "isSigningField": true,
        "type": "Blob"
      }
    ],
    [
      "MessageKey",
      {
        "nth": 2,
        "isVLEncoded": true,
        "isSerialized": true,
        "isSigningField": true,
        "type": "Blob"
      }
    ],
    [
      "SigningPubKey",
      {
        "nth": 3,
        "isVLEncoded": true,
        "isSerialized": true,
        "isSigningField": true,
        "type": "Blob"
      }
    ],
    [
      "TxnSignature",
      {
        "nth": 4,
        "isVLEncoded": true,
        "isSerialized": true,
        "isSigningField": false,
        "type": "Blob"
      }
    ],
    [
      "URI",
      {
        "nth": 5,
        "isVLEncoded": true,
        "isSerialized": true,
        "isSigningField": true,
        "type": "Blob"
      }
    ],
    [
      "Signature",
      {
        "nth": 6,
        "isVLEncoded": true,
        "isSerialized": true,
        "isSigningField": false,
        "type": "Blob"
      }
    ],
    [
      "Domain",
      {
        "nth": 7,
        "isVLEncoded": true,
        "isSerialized": true,
        "isSigningField": true,
        "type": "Blob"
      }
    ],
    [
      "FundCode",
      {
        "nth": 8,
        "isVLEncoded": true,
        "isSerialized": true,
        "isSigningField": true,
        "type": "Blob"
      }
    ],
    [
      "RemoveCode",
      {
        "nth": 9,
        "isVLEncoded": true,
        "isSerialized": true,
        "isSigningField": true,
        "type": "Blob"
      }
    ],
    [
      "ExpireCode",
      {
        "nth": 10,
        "isVLEncoded": true,
        "isSerialized": true,
        "isSigningField": true,
        "type": "Blob"
      }
    ],
    [
      "CreateCode",
      {
        "nth": 11,
        "isVLEncoded": true,
        "isSerialized": true,
        "isSigningField": true,
        "type": "Blob"
      }
    ],
    [
      "MemoType",
      {
        "nth": 12,
        "isVLEncoded": true,
        "isSerialized": true,
        "isSigningField": true,
        "type": "Blob"
      }
    ],
    [
      "MemoData",
      {
        "nth": 13,
        "isVLEncoded": true,
        "isSerialized": true,
        "isSigningField": true,
        "type": "Blob"
      }
    ],
    [
      "MemoFormat",
      {
        "nth": 14,
        "isVLEncoded": true,
        "isSerialized": true,
        "isSigningField": true,
        "type": "Blob"
      }
    ],
    [
      "Fulfillment",
      {
        "nth": 16,
        "isVLEncoded": true,
        "isSerialized": true,
        "isSigningField": true,
        "type": "Blob"
      }
    ],
    [
      "Condition",
      {
        "nth": 17,
        "isVLEncoded": true,
        "isSerialized": true,
        "isSigningField": true,
        "type": "Blob"
      }
    ],
    [
      "MasterSignature",
      {
        "nth": 18,
        "isVLEncoded": true,
        "isSerialized": true,
        "isSigningField": false,
        "type": "Blob"
      }
    ],
    [
      "UNLModifyValidator",
      {
        "nth": 19,
        "isVLEncoded": true,
        "isSerialized": true,
        "isSigningField": true,
        "type": "Blob"
      }
    ],
    [
      "ValidatorToDisable",
      {
        "nth": 20,
        "isVLEncoded": true,
        "isSerialized": true,
        "isSigningField": true,
        "type": "Blob"
      }
    ],
    [
      "ValidatorToReEnable",
      {
        "nth": 21,
        "isVLEncoded": true,
        "isSerialized": true,
        "isSigningField": true,
        "type": "Blob"
      }
    ],
    [
      "HookStateData",
      {
        "nth": 22,
        "isVLEncoded": true,
        "isSerialized": true,
        "isSigningField": true,
        "type": "Blob"
      }
    ],
    [
      "HookReturnString",
      {
        "nth": 23,
        "isVLEncoded": true,
        "isSerialized": true,
        "isSigningField": true,
        "type": "Blob"
      }
    ],
    [
      "HookParameterName",
      {
        "nth": 24,
        "isVLEncoded": true,
        "isSerialized": true,
        "isSigningField": true,
        "type": "Blob"
      }
    ],
    [
      "HookParameterValue",
      {
        "nth": 25,
        "isVLEncoded": true,
        "isSerialized": true,
        "isSigningField": true,
        "type": "Blob"
      }
    ],
    [
      "Account",
      {
        "nth": 1,
        "isVLEncoded": true,
        "isSerialized": true,
        "isSigningField": true,
        "type": "AccountID"
      }
    ],
    [
      "Owner",
      {
        "nth": 2,
        "isVLEncoded": true,
        "isSerialized": true,
        "isSigningField": true,
        "type": "AccountID"
      }
    ],
    [
      "Destination",
      {
        "nth": 3,
        "isVLEncoded": true,
        "isSerialized": true,
        "isSigningField": true,
        "type": "AccountID"
      }
    ],
    [
      "Issuer",
      {
        "nth": 4,
        "isVLEncoded": true,
        "isSerialized": true,
        "isSigningField": true,
        "type": "AccountID"
      }
    ],
    [
      "Authorize",
      {
        "nth": 5,
        "isVLEncoded": true,
        "isSerialized": true,
        "isSigningField": true,
        "type": "AccountID"
      }
    ],
    [
      "Unauthorize",
      {
        "nth": 6,
        "isVLEncoded": true,
        "isSerialized": true,
        "isSigningField": true,
        "type": "AccountID"
      }
    ],
    [
      "RegularKey",
      {
        "nth": 8,
        "isVLEncoded": true,
        "isSerialized": true,
        "isSigningField": true,
        "type": "AccountID"
      }
    ],
    [
      "NFTokenMinter",
      {
        "nth": 9,
        "isVLEncoded": true,
        "isSerialized": true,
        "isSigningField": true,
        "type": "AccountID"
      }
    ],
    [
      "EmitCallback",
      {
        "nth": 10,
        "isVLEncoded": true,
        "isSerialized": true,
        "isSigningField": true,
        "type": "AccountID"
      }
    ],
    [
      "HookAccount",
      {
        "nth": 16,
        "isVLEncoded": true,
        "isSerialized": true,
        "isSigningField": true,
        "type": "AccountID"
      }
    ],
    [
      "Indexes",
      {
        "nth": 1,
        "isVLEncoded": true,
        "isSerialized": true,
        "isSigningField": true,
        "type": "Vector256"
      }
    ],
    [
      "Hashes",
      {
        "nth": 2,
        "isVLEncoded": true,
        "isSerialized": true,
        "isSigningField": true,
        "type": "Vector256"
      }
    ],
    [
      "Amendments",
      {
        "nth": 3,
        "isVLEncoded": true,
        "isSerialized": true,
        "isSigningField": true,
        "type": "Vector256"
      }
    ],
    [
      "NFTokenOffers",
      {
        "nth": 4,
        "isVLEncoded": true,
        "isSerialized": true,
        "isSigningField": true,
        "type": "Vector256"
      }
    ],
    [
      "Paths",
      {
        "nth": 1,
        "isVLEncoded": false,
        "isSerialized": true,
        "isSigningField": true,
        "type": "PathSet"
      }
    ],
    [
      "Asset",
      {
        "nth": 3,
        "isVLEncoded": false,
        "isSerialized": true,
        "isSigningField": true,
        "type": "Issue"
      }
    ],
    [
      "Asset2",
      {
        "nth": 4,
        "isVLEncoded": false,
        "isSerialized": true,
        "isSigningField": true,
        "type": "Issue"
      }
    ],
    [
      "TransactionMetaData",
      {
        "nth": 2,
        "isVLEncoded": false,
        "isSerialized": true,
        "isSigningField": true,
        "type": "STObject"
      }
    ],
    [
      "CreatedNode",
      {
        "nth": 3,
        "isVLEncoded": false,
        "isSerialized": true,
        "isSigningField": true,
        "type": "STObject"
      }
    ],
    [
      "DeletedNode",
      {
        "nth": 4,
        "isVLEncoded": false,
        "isSerialized": true,
        "isSigningField": true,
        "type": "STObject"
      }
    ],
    [
      "ModifiedNode",
      {
        "nth": 5,
        "isVLEncoded": false,
        "isSerialized": true,
        "isSigningField": true,
        "type": "STObject"
      }
    ],
    [
      "PreviousFields",
      {
        "nth": 6,
        "isVLEncoded": false,
        "isSerialized": true,
        "isSigningField": true,
        "type": "STObject"
      }
    ],
    [
      "FinalFields",
      {
        "nth": 7,
        "isVLEncoded": false,
        "isSerialized": true,
        "isSigningField": true,
        "type": "STObject"
      }
    ],
    [
      "NewFields",
      {
        "nth": 8,
        "isVLEncoded": false,
        "isSerialized": true,
        "isSigningField": true,
        "type": "STObject"
      }
    ],
    [
      "TemplateEntry",
      {
        "nth": 9,
        "isVLEncoded": false,
        "isSerialized": true,
        "isSigningField": true,
        "type": "STObject"
      }
    ],
    [
      "Memo",
      {
        "nth": 10,
        "isVLEncoded": false,
        "isSerialized": true,
        "isSigningField": true,
        "type": "STObject"
      }
    ],
    [
      "SignerEntry",
      {
        "nth": 11,
        "isVLEncoded": false,
        "isSerialized": true,
        "isSigningField": true,
        "type": "STObject"
      }
    ],
    [
      "NFToken",
      {
        "nth": 12,
        "isVLEncoded": false,
        "isSerialized": true,
        "isSigningField": true,
        "type": "STObject"
      }
    ],
    [
      "EmitDetails",
      {
        "nth": 13,
        "isVLEncoded": false,
        "isSerialized": true,
        "isSigningField": true,
        "type": "STObject"
      }
    ],
    [
      "Hook",
      {
        "nth": 14,
        "isVLEncoded": false,
        "isSerialized": true,
        "isSigningField": true,
        "type": "STObject"
      }
    ],
    [
      "Signer",
      {
        "nth": 16,
        "isVLEncoded": false,
        "isSerialized": true,
        "isSigningField": true,
        "type": "STObject"
      }
    ],
    [
      "Majority",
      {
        "nth": 18,
        "isVLEncoded": false,
        "isSerialized": true,
        "isSigningField": true,
        "type": "STObject"
      }
    ],
    [
      "DisabledValidator",
      {
        "nth": 19,
        "isVLEncoded": false,
        "isSerialized": true,
        "isSigningField": true,
        "type": "STObject"
      }
    ],
    [
      "EmittedTxn",
      {
        "nth": 20,
        "isVLEncoded": false,
        "isSerialized": true,
        "isSigningField": true,
        "type": "STObject"
      }
    ],
    [
      "HookExecution",
      {
        "nth": 21,
        "isVLEncoded": false,
        "isSerialized": true,
        "isSigningField": true,
        "type": "STObject"
      }
    ],
    [
      "HookDefinition",
      {
        "nth": 22,
        "isVLEncoded": false,
        "isSerialized": true,
        "isSigningField": true,
        "type": "STObject"
      }
    ],
    [
      "HookParameter",
      {
        "nth": 23,
        "isVLEncoded": false,
        "isSerialized": true,
        "isSigningField": true,
        "type": "STObject"
      }
    ],
    [
      "HookGrant",
      {
        "nth": 24,
        "isVLEncoded": false,
        "isSerialized": true,
        "isSigningField": true,
        "type": "STObject"
      }
    ],
    [
      "VoteEntry",
      {
        "nth": 25,
        "isVLEncoded": false,
        "isSerialized": true,
        "isSigningField": true,
        "type": "STObject"
      }
    ],
    [
      "AuctionSlot",
      {
        "nth": 26,
        "isVLEncoded": false,
        "isSerialized": true,
        "isSigningField": true,
        "type": "STObject"
      }
    ],
    [
      "AuthAccount",
      {
        "nth": 27,
        "isVLEncoded": false,
        "isSerialized": true,
        "isSigningField": true,
        "type": "STObject"
      }
    ],
    [
      "Signers",
      {
        "nth": 3,
        "isVLEncoded": false,
        "isSerialized": true,
        "isSigningField": false,
        "type": "STArray"
      }
    ],
    [
      "SignerEntries",
      {
        "nth": 4,
        "isVLEncoded": false,
        "isSerialized": true,
        "isSigningField": true,
        "type": "STArray"
      }
    ],
    [
      "Template",
      {
        "nth": 5,
        "isVLEncoded": false,
        "isSerialized": true,
        "isSigningField": true,
        "type": "STArray"
      }
    ],
    [
      "Necessary",
      {
        "nth": 6,
        "isVLEncoded": false,
        "isSerialized": true,
        "isSigningField": true,
        "type": "STArray"
      }
    ],
    [
      "Sufficient",
      {
        "nth": 7,
        "isVLEncoded": false,
        "isSerialized": true,
        "isSigningField": true,
        "type": "STArray"
      }
    ],
    [
      "AffectedNodes",
      {
        "nth": 8,
        "isVLEncoded": false,
        "isSerialized": true,
        "isSigningField": true,
        "type": "STArray"
      }
    ],
    [
      "Memos",
      {
        "nth": 9,
        "isVLEncoded": false,
        "isSerialized": true,
        "isSigningField": true,
        "type": "STArray"
      }
    ],
    [
      "NFTokens",
      {
        "nth": 10,
        "isVLEncoded": false,
        "isSerialized": true,
        "isSigningField": true,
        "type": "STArray"
      }
    ],
    [
      "Hooks",
      {
        "nth": 11,
        "isVLEncoded": false,
        "isSerialized": true,
        "isSigningField": true,
        "type": "STArray"
      }
    ],
    [
      "VoteSlots",
      {
        "nth": 12,
        "isVLEncoded": false,
        "isSerialized": true,
        "isSigningField": true,
        "type": "STArray"
      }
    ],
    [
      "Majorities",
      {
        "nth": 16,
        "isVLEncoded": false,
        "isSerialized": true,
        "isSigningField": true,
        "type": "STArray"
      }
    ],
    [
      "DisabledValidators",
      {
        "nth": 17,
        "isVLEncoded": false,
        "isSerialized": true,
        "isSigningField": true,
        "type": "STArray"
      }
    ],
    [
      "HookExecutions",
      {
        "nth": 18,
        "isVLEncoded": false,
        "isSerialized": true,
        "isSigningField": true,
        "type": "STArray"
      }
    ],
    [
      "HookParameters",
      {
        "nth": 19,
        "isVLEncoded": false,
        "isSerialized": true,
        "isSigningField": true,
        "type": "STArray"
      }
    ],
    [
      "HookGrants",
      {
        "nth": 20,
        "isVLEncoded": false,
        "isSerialized": true,
        "isSigningField": true,
        "type": "STArray"
      }
    ],
    [
      "AuthAccounts",
      {
        "nth": 25,
        "isVLEncoded": false,
        "isSerialized": true,
        "isSigningField": true,
        "type": "STArray"
      }
    ]
  ],
  "TRANSACTION_RESULTS": {
    "telLOCAL_ERROR": -399,
    "telBAD_DOMAIN": -398,
    "telBAD_PATH_COUNT": -397,
    "telBAD_PUBLIC_KEY": -396,
    "telFAILED_PROCESSING": -395,
    "telINSUF_FEE_P": -394,
    "telNO_DST_PARTIAL": -393,
    "telCAN_NOT_QUEUE": -392,
    "telCAN_NOT_QUEUE_BALANCE": -391,
    "telCAN_NOT_QUEUE_BLOCKS": -390,
    "telCAN_NOT_QUEUE_BLOCKED": -389,
    "telCAN_NOT_QUEUE_FEE": -388,
    "telCAN_NOT_QUEUE_FULL": -387,
    "telWRONG_NETWORK": -386,
    "telREQUIRES_NETWORK_ID": -385,
    "telNETWORK_ID_MAKES_TX_NON_CANONICAL": -384,

    "temMALFORMED": -299,
    "temBAD_AMOUNT": -298,
    "temBAD_CURRENCY": -297,
    "temBAD_EXPIRATION": -296,
    "temBAD_FEE": -295,
    "temBAD_ISSUER": -294,
    "temBAD_LIMIT": -293,
    "temBAD_OFFER": -292,
    "temBAD_PATH": -291,
    "temBAD_PATH_LOOP": -290,
    "temBAD_REGKEY": -289,
    "temBAD_SEND_XRP_LIMIT": -288,
    "temBAD_SEND_XRP_MAX": -287,
    "temBAD_SEND_XRP_NO_DIRECT": -286,
    "temBAD_SEND_XRP_PARTIAL": -285,
    "temBAD_SEND_XRP_PATHS": -284,
    "temBAD_SEQUENCE": -283,
    "temBAD_SIGNATURE": -282,
    "temBAD_SRC_ACCOUNT": -281,
    "temBAD_TRANSFER_RATE": -280,
    "temDST_IS_SRC": -279,
    "temDST_NEEDED": -278,
    "temINVALID": -277,
    "temINVALID_FLAG": -276,
    "temREDUNDANT": -275,
    "temRIPPLE_EMPTY": -274,
    "temDISABLED": -273,
    "temBAD_SIGNER": -272,
    "temBAD_QUORUM": -271,
    "temBAD_WEIGHT": -270,
    "temBAD_TICK_SIZE": -269,
    "temINVALID_ACCOUNT_ID": -268,
    "temCANNOT_PREAUTH_SELF": -267,
    "temINVALID_COUNT": -266,
    "temUNCERTAIN": -265,
    "temUNKNOWN": -264,
    "temSEQ_AND_TICKET": -263,
    "temBAD_NFTOKEN_TRANSFER_FEE": -262,
    "temBAD_AMM_TOKENS": -261,

    "tefFAILURE": -199,
    "tefALREADY": -198,
    "tefBAD_ADD_AUTH": -197,
    "tefBAD_AUTH": -196,
    "tefBAD_LEDGER": -195,
    "tefCREATED": -194,
    "tefEXCEPTION": -193,
    "tefINTERNAL": -192,
    "tefNO_AUTH_REQUIRED": -191,
    "tefPAST_SEQ": -190,
    "tefWRONG_PRIOR": -189,
    "tefMASTER_DISABLED": -188,
    "tefMAX_LEDGER": -187,
    "tefBAD_SIGNATURE": -186,
    "tefBAD_QUORUM": -185,
    "tefNOT_MULTI_SIGNING": -184,
    "tefBAD_AUTH_MASTER": -183,
    "tefINVARIANT_FAILED": -182,
    "tefTOO_BIG": -181,
    "tefNO_TICKET": -180,
    "tefNFTOKEN_IS_NOT_TRANSFERABLE": -179,

    "terRETRY": -99,
    "terFUNDS_SPENT": -98,
    "terINSUF_FEE_B": -97,
    "terNO_ACCOUNT": -96,
    "terNO_AUTH": -95,
    "terNO_LINE": -94,
    "terOWNERS": -93,
    "terPRE_SEQ": -92,
    "terLAST": -91,
    "terNO_RIPPLE": -90,
    "terQUEUED": -89,
    "terPRE_TICKET": -88,
    "terNO_AMM": -87,

    "tesSUCCESS": 0,

    "tecCLAIM": 100,
    "tecPATH_PARTIAL": 101,
    "tecUNFUNDED_ADD": 102,
    "tecUNFUNDED_OFFER": 103,
    "tecUNFUNDED_PAYMENT": 104,
    "tecFAILED_PROCESSING": 105,
    "tecDIR_FULL": 121,
    "tecINSUF_RESERVE_LINE": 122,
    "tecINSUF_RESERVE_OFFER": 123,
    "tecNO_DST": 124,
    "tecNO_DST_INSUF_XRP": 125,
    "tecNO_LINE_INSUF_RESERVE": 126,
    "tecNO_LINE_REDUNDANT": 127,
    "tecPATH_DRY": 128,
    "tecUNFUNDED": 129,
    "tecNO_ALTERNATIVE_KEY": 130,
    "tecNO_REGULAR_KEY": 131,
    "tecOWNERS": 132,
    "tecNO_ISSUER": 133,
    "tecNO_AUTH": 134,
    "tecNO_LINE": 135,
    "tecINSUFF_FEE": 136,
    "tecFROZEN": 137,
    "tecNO_TARGET": 138,
    "tecNO_PERMISSION": 139,
    "tecNO_ENTRY": 140,
    "tecINSUFFICIENT_RESERVE": 141,
    "tecNEED_MASTER_KEY": 142,
    "tecDST_TAG_NEEDED": 143,
    "tecINTERNAL": 144,
    "tecOVERSIZE": 145,
    "tecCRYPTOCONDITION_ERROR": 146,
    "tecINVARIANT_FAILED": 147,
    "tecEXPIRED": 148,
    "tecDUPLICATE": 149,
    "tecKILLED": 150,
    "tecHAS_OBLIGATIONS": 151,
    "tecTOO_SOON": 152,
    "tecMAX_SEQUENCE_REACHED": 154,
    "tecNO_SUITABLE_NFTOKEN_PAGE": 155,
    "tecNFTOKEN_BUY_SELL_MISMATCH": 156,
    "tecNFTOKEN_OFFER_TYPE_MISMATCH": 157,
    "tecCANT_ACCEPT_OWN_NFTOKEN_OFFER": 158,
    "tecINSUFFICIENT_FUNDS": 159,
    "tecOBJECT_NOT_FOUND": 160,
    "tecINSUFFICIENT_PAYMENT": 161,
    "tecUNFUNDED_AMM": 162,
    "tecAMM_BALANCE": 163,
    "tecAMM_FAILED": 164,
    "tecAMM_INVALID_TOKENS": 165
  },
  "TRANSACTION_TYPES": {
    "Invalid": -1,
    "Payment": 0,
    "EscrowCreate": 1,
    "EscrowFinish": 2,
    "AccountSet": 3,
    "EscrowCancel": 4,
    "SetRegularKey": 5,
    "NickNameSet": 6,
    "OfferCreate": 7,
    "OfferCancel": 8,
    "Contract": 9,
    "TicketCreate": 10,
    "TicketCancel": 11,
    "SignerListSet": 12,
    "PaymentChannelCreate": 13,
    "PaymentChannelFund": 14,
    "PaymentChannelClaim": 15,
    "CheckCreate": 16,
    "CheckCash": 17,
    "CheckCancel": 18,
    "DepositPreauth": 19,
    "TrustSet": 20,
    "AccountDelete": 21,
    "SetHook": 22,
    "NFTokenMint": 25,
    "NFTokenBurn": 26,
    "NFTokenCreateOffer": 27,
    "NFTokenCancelOffer": 28,
    "NFTokenAcceptOffer": 29,
<<<<<<< HEAD
    "AMMCreate": 35,
    "AMMDeposit": 36,
    "AMMWithdraw": 37,
    "AMMVote": 38,
    "AMMBid": 39,
=======
    "Clawback":30,
>>>>>>> 76a5e97d
    "EnableAmendment": 100,
    "SetFee": 101,
    "UNLModify": 102
  }
}<|MERGE_RESOLUTION|>--- conflicted
+++ resolved
@@ -2581,15 +2581,12 @@
     "NFTokenCreateOffer": 27,
     "NFTokenCancelOffer": 28,
     "NFTokenAcceptOffer": 29,
-<<<<<<< HEAD
+    "Clawback":30,
     "AMMCreate": 35,
     "AMMDeposit": 36,
     "AMMWithdraw": 37,
     "AMMVote": 38,
     "AMMBid": 39,
-=======
-    "Clawback":30,
->>>>>>> 76a5e97d
     "EnableAmendment": 100,
     "SetFee": 101,
     "UNLModify": 102
