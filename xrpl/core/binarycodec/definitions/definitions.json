{
  "TYPES": {
    "Done": -1,
    "Unknown": -2,
    "NotPresent": 0,
    "UInt16": 1,
    "UInt32": 2,
    "UInt64": 3,
    "Hash128": 4,
    "Hash256": 5,
    "Amount": 6,
    "Blob": 7,
    "AccountID": 8,
    "STObject": 14,
    "STArray": 15,
    "UInt8": 16,
    "Hash160": 17,
    "PathSet": 18,
    "Vector256": 19,
    "UInt96": 20,
    "UInt192": 21,
    "UInt384": 22,
    "UInt512": 23,
    "Issue": 24,
<<<<<<< HEAD
    "XChainBridge": 25,
=======
>>>>>>> 312b333a
    "Transaction": 10001,
    "LedgerEntry": 10002,
    "Validation": 10003,
    "Metadata": 10004
  },
  "LEDGER_ENTRY_TYPES": {
    "Invalid": -1,
    "AccountRoot": 97,
    "DirectoryNode": 100,
    "RippleState": 114,
    "Ticket": 84,
    "SignerList": 83,
    "Offer": 111,
    "Bridge": 105,
    "LedgerHashes": 104,
    "Amendments": 102,
    "XChainClaimID": 113,
    "XChainCreateAccountClaimID": 116,
    "FeeSettings": 115,
    "Escrow": 117,
    "PayChannel": 120,
    "Check": 67,
    "DepositPreauth": 112,
    "NegativeUNL": 78,
    "NFTokenPage": 80,
    "NFTokenOffer": 55,
    "AMM": 121,
    "Any": -3,
    "Child": -2,
    "Nickname": 110,
    "Contract": 99,
    "GeneratorMap": 103
  },
  "FIELDS": [
    [
      "Generic",
      {
        "nth": 0,
        "isVLEncoded": false,
        "isSerialized": false,
        "isSigningField": false,
        "type": "Unknown"
      }
    ],
    [
      "Invalid",
      {
        "nth": -1,
        "isVLEncoded": false,
        "isSerialized": false,
        "isSigningField": false,
        "type": "Unknown"
      }
    ],
    [
      "ObjectEndMarker",
      {
        "nth": 1,
        "isVLEncoded": false,
        "isSerialized": true,
        "isSigningField": true,
        "type": "STObject"
      }
    ],
    [
      "ArrayEndMarker",
      {
        "nth": 1,
        "isVLEncoded": false,
        "isSerialized": true,
        "isSigningField": true,
        "type": "STArray"
      }
    ],
    [
      "hash",
      {
        "nth": 257,
        "isVLEncoded": false,
        "isSerialized": false,
        "isSigningField": false,
        "type": "Hash256"
      }
    ],
    [
      "index",
      {
        "nth": 258,
        "isVLEncoded": false,
        "isSerialized": false,
        "isSigningField": false,
        "type": "Hash256"
      }
    ],
    [
      "taker_gets_funded",
      {
        "nth": 258,
        "isVLEncoded": false,
        "isSerialized": false,
        "isSigningField": false,
        "type": "Amount"
      }
    ],
    [
      "taker_pays_funded",
      {
        "nth": 259,
        "isVLEncoded": false,
        "isSerialized": false,
        "isSigningField": false,
        "type": "Amount"
      }
    ],
    [
      "LedgerEntry",
      {
        "nth": 1,
        "isVLEncoded": false,
        "isSerialized": false,
        "isSigningField": true,
        "type": "LedgerEntry"
      }
    ],
    [
      "Transaction",
      {
        "nth": 1,
        "isVLEncoded": false,
        "isSerialized": false,
        "isSigningField": true,
        "type": "Transaction"
      }
    ],
    [
      "Validation",
      {
        "nth": 1,
        "isVLEncoded": false,
        "isSerialized": false,
        "isSigningField": true,
        "type": "Validation"
      }
    ],
    [
      "Metadata",
      {
        "nth": 1,
        "isVLEncoded": false,
        "isSerialized": true,
        "isSigningField": true,
        "type": "Metadata"
      }
    ],
    [
      "CloseResolution",
      {
        "nth": 1,
        "isVLEncoded": false,
        "isSerialized": true,
        "isSigningField": true,
        "type": "UInt8"
      }
    ],
    [
      "Method",
      {
        "nth": 2,
        "isVLEncoded": false,
        "isSerialized": true,
        "isSigningField": true,
        "type": "UInt8"
      }
    ],
    [
      "TransactionResult",
      {
        "nth": 3,
        "isVLEncoded": false,
        "isSerialized": true,
        "isSigningField": true,
        "type": "UInt8"
      }
    ],
    [
      "TickSize",
      {
        "nth": 16,
        "isVLEncoded": false,
        "isSerialized": true,
        "isSigningField": true,
        "type": "UInt8"
      }
    ],
    [
      "UNLModifyDisabling",
      {
        "nth": 17,
        "isVLEncoded": false,
        "isSerialized": true,
        "isSigningField": true,
        "type": "UInt8"
      }
    ],
    [
      "HookResult",
      {
        "nth": 18,
        "isVLEncoded": false,
        "isSerialized": true,
        "isSigningField": true,
        "type": "UInt8"
      }
    ],
    [
      "WasLockingChainSend",
      {
        "nth": 19,
        "isVLEncoded": false,
        "isSerialized": true,
        "isSigningField": true,
        "type": "UInt8"
      }
    ],
    [
      "LedgerEntryType",
      {
        "nth": 1,
        "isVLEncoded": false,
        "isSerialized": true,
        "isSigningField": true,
        "type": "UInt16"
      }
    ],
    [
      "TransactionType",
      {
        "nth": 2,
        "isVLEncoded": false,
        "isSerialized": true,
        "isSigningField": true,
        "type": "UInt16"
      }
    ],
    [
      "SignerWeight",
      {
        "nth": 3,
        "isVLEncoded": false,
        "isSerialized": true,
        "isSigningField": true,
        "type": "UInt16"
      }
    ],
    [
      "TransferFee",
      {
        "nth": 4,
        "isVLEncoded": false,
        "isSerialized": true,
        "isSigningField": true,
        "type": "UInt16"
      }
    ],
    [
      "TradingFee",
      {
        "nth": 5,
        "isVLEncoded": false,
        "isSerialized": true,
        "isSigningField": true,
        "type": "UInt16"
      }
    ],
    [
      "DiscountedFee",
      {
        "nth": 6,
        "isVLEncoded": false,
        "isSerialized": true,
        "isSigningField": true,
        "type": "UInt16"
      }
    ],
    [
      "Version",
      {
        "nth": 16,
        "isVLEncoded": false,
        "isSerialized": true,
        "isSigningField": true,
        "type": "UInt16"
      }
    ],
    [
      "HookStateChangeCount",
      {
        "nth": 17,
        "isVLEncoded": false,
        "isSerialized": true,
        "isSigningField": true,
        "type": "UInt16"
      }
    ],
    [
      "HookEmitCount",
      {
        "nth": 18,
        "isVLEncoded": false,
        "isSerialized": true,
        "isSigningField": true,
        "type": "UInt16"
      }
    ],
    [
      "HookExecutionIndex",
      {
        "nth": 19,
        "isVLEncoded": false,
        "isSerialized": true,
        "isSigningField": true,
        "type": "UInt16"
      }
    ],
    [
      "HookApiVersion",
      {
        "nth": 20,
        "isVLEncoded": false,
        "isSerialized": true,
        "isSigningField": true,
        "type": "UInt16"
      }
    ],
    [
      "NetworkID",
      {
        "nth": 1,
        "isVLEncoded": false,
        "isSerialized": true,
        "isSigningField": true,
        "type": "UInt32"
      }
    ],
    [
      "Flags",
      {
        "nth": 2,
        "isVLEncoded": false,
        "isSerialized": true,
        "isSigningField": true,
        "type": "UInt32"
      }
    ],
    [
      "SourceTag",
      {
        "nth": 3,
        "isVLEncoded": false,
        "isSerialized": true,
        "isSigningField": true,
        "type": "UInt32"
      }
    ],
    [
      "Sequence",
      {
        "nth": 4,
        "isVLEncoded": false,
        "isSerialized": true,
        "isSigningField": true,
        "type": "UInt32"
      }
    ],
    [
      "PreviousTxnLgrSeq",
      {
        "nth": 5,
        "isVLEncoded": false,
        "isSerialized": true,
        "isSigningField": true,
        "type": "UInt32"
      }
    ],
    [
      "LedgerSequence",
      {
        "nth": 6,
        "isVLEncoded": false,
        "isSerialized": true,
        "isSigningField": true,
        "type": "UInt32"
      }
    ],
    [
      "CloseTime",
      {
        "nth": 7,
        "isVLEncoded": false,
        "isSerialized": true,
        "isSigningField": true,
        "type": "UInt32"
      }
    ],
    [
      "ParentCloseTime",
      {
        "nth": 8,
        "isVLEncoded": false,
        "isSerialized": true,
        "isSigningField": true,
        "type": "UInt32"
      }
    ],
    [
      "SigningTime",
      {
        "nth": 9,
        "isVLEncoded": false,
        "isSerialized": true,
        "isSigningField": true,
        "type": "UInt32"
      }
    ],
    [
      "Expiration",
      {
        "nth": 10,
        "isVLEncoded": false,
        "isSerialized": true,
        "isSigningField": true,
        "type": "UInt32"
      }
    ],
    [
      "TransferRate",
      {
        "nth": 11,
        "isVLEncoded": false,
        "isSerialized": true,
        "isSigningField": true,
        "type": "UInt32"
      }
    ],
    [
      "WalletSize",
      {
        "nth": 12,
        "isVLEncoded": false,
        "isSerialized": true,
        "isSigningField": true,
        "type": "UInt32"
      }
    ],
    [
      "OwnerCount",
      {
        "nth": 13,
        "isVLEncoded": false,
        "isSerialized": true,
        "isSigningField": true,
        "type": "UInt32"
      }
    ],
    [
      "DestinationTag",
      {
        "nth": 14,
        "isVLEncoded": false,
        "isSerialized": true,
        "isSigningField": true,
        "type": "UInt32"
      }
    ],
    [
      "HighQualityIn",
      {
        "nth": 16,
        "isVLEncoded": false,
        "isSerialized": true,
        "isSigningField": true,
        "type": "UInt32"
      }
    ],
    [
      "HighQualityOut",
      {
        "nth": 17,
        "isVLEncoded": false,
        "isSerialized": true,
        "isSigningField": true,
        "type": "UInt32"
      }
    ],
    [
      "LowQualityIn",
      {
        "nth": 18,
        "isVLEncoded": false,
        "isSerialized": true,
        "isSigningField": true,
        "type": "UInt32"
      }
    ],
    [
      "LowQualityOut",
      {
        "nth": 19,
        "isVLEncoded": false,
        "isSerialized": true,
        "isSigningField": true,
        "type": "UInt32"
      }
    ],
    [
      "QualityIn",
      {
        "nth": 20,
        "isVLEncoded": false,
        "isSerialized": true,
        "isSigningField": true,
        "type": "UInt32"
      }
    ],
    [
      "QualityOut",
      {
        "nth": 21,
        "isVLEncoded": false,
        "isSerialized": true,
        "isSigningField": true,
        "type": "UInt32"
      }
    ],
    [
      "StampEscrow",
      {
        "nth": 22,
        "isVLEncoded": false,
        "isSerialized": true,
        "isSigningField": true,
        "type": "UInt32"
      }
    ],
    [
      "BondAmount",
      {
        "nth": 23,
        "isVLEncoded": false,
        "isSerialized": true,
        "isSigningField": true,
        "type": "UInt32"
      }
    ],
    [
      "LoadFee",
      {
        "nth": 24,
        "isVLEncoded": false,
        "isSerialized": true,
        "isSigningField": true,
        "type": "UInt32"
      }
    ],
    [
      "OfferSequence",
      {
        "nth": 25,
        "isVLEncoded": false,
        "isSerialized": true,
        "isSigningField": true,
        "type": "UInt32"
      }
    ],
    [
      "FirstLedgerSequence",
      {
        "nth": 26,
        "isVLEncoded": false,
        "isSerialized": true,
        "isSigningField": true,
        "type": "UInt32"
      }
    ],
    [
      "LastLedgerSequence",
      {
        "nth": 27,
        "isVLEncoded": false,
        "isSerialized": true,
        "isSigningField": true,
        "type": "UInt32"
      }
    ],
    [
      "TransactionIndex",
      {
        "nth": 28,
        "isVLEncoded": false,
        "isSerialized": true,
        "isSigningField": true,
        "type": "UInt32"
      }
    ],
    [
      "OperationLimit",
      {
        "nth": 29,
        "isVLEncoded": false,
        "isSerialized": true,
        "isSigningField": true,
        "type": "UInt32"
      }
    ],
    [
      "ReferenceFeeUnits",
      {
        "nth": 30,
        "isVLEncoded": false,
        "isSerialized": true,
        "isSigningField": true,
        "type": "UInt32"
      }
    ],
    [
      "ReserveBase",
      {
        "nth": 31,
        "isVLEncoded": false,
        "isSerialized": true,
        "isSigningField": true,
        "type": "UInt32"
      }
    ],
    [
      "ReserveIncrement",
      {
        "nth": 32,
        "isVLEncoded": false,
        "isSerialized": true,
        "isSigningField": true,
        "type": "UInt32"
      }
    ],
    [
      "SetFlag",
      {
        "nth": 33,
        "isVLEncoded": false,
        "isSerialized": true,
        "isSigningField": true,
        "type": "UInt32"
      }
    ],
    [
      "ClearFlag",
      {
        "nth": 34,
        "isVLEncoded": false,
        "isSerialized": true,
        "isSigningField": true,
        "type": "UInt32"
      }
    ],
    [
      "SignerQuorum",
      {
        "nth": 35,
        "isVLEncoded": false,
        "isSerialized": true,
        "isSigningField": true,
        "type": "UInt32"
      }
    ],
    [
      "CancelAfter",
      {
        "nth": 36,
        "isVLEncoded": false,
        "isSerialized": true,
        "isSigningField": true,
        "type": "UInt32"
      }
    ],
    [
      "FinishAfter",
      {
        "nth": 37,
        "isVLEncoded": false,
        "isSerialized": true,
        "isSigningField": true,
        "type": "UInt32"
      }
    ],
    [
      "SignerListID",
      {
        "nth": 38,
        "isVLEncoded": false,
        "isSerialized": true,
        "isSigningField": true,
        "type": "UInt32"
      }
    ],
    [
      "SettleDelay",
      {
        "nth": 39,
        "isVLEncoded": false,
        "isSerialized": true,
        "isSigningField": true,
        "type": "UInt32"
      }
    ],
    [
      "TicketCount",
      {
        "nth": 40,
        "isVLEncoded": false,
        "isSerialized": true,
        "isSigningField": true,
        "type": "UInt32"
      }
    ],
    [
      "TicketSequence",
      {
        "nth": 41,
        "isVLEncoded": false,
        "isSerialized": true,
        "isSigningField": true,
        "type": "UInt32"
      }
    ],
    [
      "NFTokenTaxon",
      {
        "nth": 42,
        "isVLEncoded": false,
        "isSerialized": true,
        "isSigningField": true,
        "type": "UInt32"
      }
    ],
    [
      "MintedNFTokens",
      {
        "nth": 43,
        "isVLEncoded": false,
        "isSerialized": true,
        "isSigningField": true,
        "type": "UInt32"
      }
    ],
    [
      "BurnedNFTokens",
      {
        "nth": 44,
        "isVLEncoded": false,
        "isSerialized": true,
        "isSigningField": true,
        "type": "UInt32"
      }
    ],
    [
      "HookStateCount",
      {
        "nth": 45,
        "isVLEncoded": false,
        "isSerialized": true,
        "isSigningField": true,
        "type": "UInt32"
      }
    ],
    [
      "EmitGeneration",
      {
        "nth": 46,
        "isVLEncoded": false,
        "isSerialized": true,
        "isSigningField": true,
        "type": "UInt32"
      }
    ],
    [
      "VoteWeight",
      {
        "nth": 48,
        "isVLEncoded": false,
        "isSerialized": true,
        "isSigningField": true,
        "type": "UInt32"
      }
    ],
    [
      "FirstNFTokenSequence",
      {
        "nth": 50,
        "isVLEncoded": false,
        "isSerialized": true,
        "isSigningField": true,
        "type": "UInt32"
      }
    ],
    [
      "IndexNext",
      {
        "nth": 1,
        "isVLEncoded": false,
        "isSerialized": true,
        "isSigningField": true,
        "type": "UInt64"
      }
    ],
    [
      "IndexPrevious",
      {
        "nth": 2,
        "isVLEncoded": false,
        "isSerialized": true,
        "isSigningField": true,
        "type": "UInt64"
      }
    ],
    [
      "BookNode",
      {
        "nth": 3,
        "isVLEncoded": false,
        "isSerialized": true,
        "isSigningField": true,
        "type": "UInt64"
      }
    ],
    [
      "OwnerNode",
      {
        "nth": 4,
        "isVLEncoded": false,
        "isSerialized": true,
        "isSigningField": true,
        "type": "UInt64"
      }
    ],
    [
      "BaseFee",
      {
        "nth": 5,
        "isVLEncoded": false,
        "isSerialized": true,
        "isSigningField": true,
        "type": "UInt64"
      }
    ],
    [
      "ExchangeRate",
      {
        "nth": 6,
        "isVLEncoded": false,
        "isSerialized": true,
        "isSigningField": true,
        "type": "UInt64"
      }
    ],
    [
      "LowNode",
      {
        "nth": 7,
        "isVLEncoded": false,
        "isSerialized": true,
        "isSigningField": true,
        "type": "UInt64"
      }
    ],
    [
      "HighNode",
      {
        "nth": 8,
        "isVLEncoded": false,
        "isSerialized": true,
        "isSigningField": true,
        "type": "UInt64"
      }
    ],
    [
      "DestinationNode",
      {
        "nth": 9,
        "isVLEncoded": false,
        "isSerialized": true,
        "isSigningField": true,
        "type": "UInt64"
      }
    ],
    [
      "Cookie",
      {
        "nth": 10,
        "isVLEncoded": false,
        "isSerialized": true,
        "isSigningField": true,
        "type": "UInt64"
      }
    ],
    [
      "ServerVersion",
      {
        "nth": 11,
        "isVLEncoded": false,
        "isSerialized": true,
        "isSigningField": true,
        "type": "UInt64"
      }
    ],
    [
      "NFTokenOfferNode",
      {
        "nth": 12,
        "isVLEncoded": false,
        "isSerialized": true,
        "isSigningField": true,
        "type": "UInt64"
      }
    ],
    [
      "EmitBurden",
      {
        "nth": 13,
        "isVLEncoded": false,
        "isSerialized": true,
        "isSigningField": true,
        "type": "UInt64"
      }
    ],
    [
      "HookOn",
      {
        "nth": 16,
        "isVLEncoded": false,
        "isSerialized": true,
        "isSigningField": true,
        "type": "UInt64"
      }
    ],
    [
      "HookInstructionCount",
      {
        "nth": 17,
        "isVLEncoded": false,
        "isSerialized": true,
        "isSigningField": true,
        "type": "UInt64"
      }
    ],
    [
      "HookReturnCode",
      {
        "nth": 18,
        "isVLEncoded": false,
        "isSerialized": true,
        "isSigningField": true,
        "type": "UInt64"
      }
    ],
    [
      "ReferenceCount",
      {
        "nth": 19,
        "isVLEncoded": false,
        "isSerialized": true,
        "isSigningField": true,
        "type": "UInt64"
      }
    ],
    [
      "XChainClaimID",
      {
        "nth": 20,
        "isVLEncoded": false,
        "isSerialized": true,
        "isSigningField": true,
        "type": "UInt64"
      }
    ],
    [
      "XChainAccountCreateCount",
      {
        "nth": 21,
        "isVLEncoded": false,
        "isSerialized": true,
        "isSigningField": true,
        "type": "UInt64"
      }
    ],
    [
      "XChainAccountClaimCount",
      {
        "nth": 22,
        "isVLEncoded": false,
        "isSerialized": true,
        "isSigningField": true,
        "type": "UInt64"
      }
    ],
    [
      "EmailHash",
      {
        "nth": 1,
        "isVLEncoded": false,
        "isSerialized": true,
        "isSigningField": true,
        "type": "Hash128"
      }
    ],
    [
      "TakerPaysCurrency",
      {
        "nth": 1,
        "isVLEncoded": false,
        "isSerialized": true,
        "isSigningField": true,
        "type": "Hash160"
      }
    ],
    [
      "TakerPaysIssuer",
      {
        "nth": 2,
        "isVLEncoded": false,
        "isSerialized": true,
        "isSigningField": true,
        "type": "Hash160"
      }
    ],
    [
      "TakerGetsCurrency",
      {
        "nth": 3,
        "isVLEncoded": false,
        "isSerialized": true,
        "isSigningField": true,
        "type": "Hash160"
      }
    ],
    [
      "TakerGetsIssuer",
      {
        "nth": 4,
        "isVLEncoded": false,
        "isSerialized": true,
        "isSigningField": true,
        "type": "Hash160"
      }
    ],
    [
      "LedgerHash",
      {
        "nth": 1,
        "isVLEncoded": false,
        "isSerialized": true,
        "isSigningField": true,
        "type": "Hash256"
      }
    ],
    [
      "ParentHash",
      {
        "nth": 2,
        "isVLEncoded": false,
        "isSerialized": true,
        "isSigningField": true,
        "type": "Hash256"
      }
    ],
    [
      "TransactionHash",
      {
        "nth": 3,
        "isVLEncoded": false,
        "isSerialized": true,
        "isSigningField": true,
        "type": "Hash256"
      }
    ],
    [
      "AccountHash",
      {
        "nth": 4,
        "isVLEncoded": false,
        "isSerialized": true,
        "isSigningField": true,
        "type": "Hash256"
      }
    ],
    [
      "PreviousTxnID",
      {
        "nth": 5,
        "isVLEncoded": false,
        "isSerialized": true,
        "isSigningField": true,
        "type": "Hash256"
      }
    ],
    [
      "LedgerIndex",
      {
        "nth": 6,
        "isVLEncoded": false,
        "isSerialized": true,
        "isSigningField": true,
        "type": "Hash256"
      }
    ],
    [
      "WalletLocator",
      {
        "nth": 7,
        "isVLEncoded": false,
        "isSerialized": true,
        "isSigningField": true,
        "type": "Hash256"
      }
    ],
    [
      "RootIndex",
      {
        "nth": 8,
        "isVLEncoded": false,
        "isSerialized": true,
        "isSigningField": true,
        "type": "Hash256"
      }
    ],
    [
      "AccountTxnID",
      {
        "nth": 9,
        "isVLEncoded": false,
        "isSerialized": true,
        "isSigningField": true,
        "type": "Hash256"
      }
    ],
    [
      "NFTokenID",
      {
        "nth": 10,
        "isVLEncoded": false,
        "isSerialized": true,
        "isSigningField": true,
        "type": "Hash256"
      }
    ],
    [
      "EmitParentTxnID",
      {
        "nth": 11,
        "isVLEncoded": false,
        "isSerialized": true,
        "isSigningField": true,
        "type": "Hash256"
      }
    ],
    [
      "EmitNonce",
      {
        "nth": 12,
        "isVLEncoded": false,
        "isSerialized": true,
        "isSigningField": true,
        "type": "Hash256"
      }
    ],
    [
      "EmitHookHash",
      {
        "nth": 13,
        "isVLEncoded": false,
        "isSerialized": true,
        "isSigningField": true,
        "type": "Hash256"
      }
    ],
    [
      "AMMID",
      {
        "nth": 14,
        "isVLEncoded": false,
        "isSerialized": true,
        "isSigningField": true,
        "type": "Hash256"
      }
    ],
    [
      "BookDirectory",
      {
        "nth": 16,
        "isVLEncoded": false,
        "isSerialized": true,
        "isSigningField": true,
        "type": "Hash256"
      }
    ],
    [
      "InvoiceID",
      {
        "nth": 17,
        "isVLEncoded": false,
        "isSerialized": true,
        "isSigningField": true,
        "type": "Hash256"
      }
    ],
    [
      "Nickname",
      {
        "nth": 18,
        "isVLEncoded": false,
        "isSerialized": true,
        "isSigningField": true,
        "type": "Hash256"
      }
    ],
    [
      "Amendment",
      {
        "nth": 19,
        "isVLEncoded": false,
        "isSerialized": true,
        "isSigningField": true,
        "type": "Hash256"
      }
    ],
    [
      "Digest",
      {
        "nth": 21,
        "isVLEncoded": false,
        "isSerialized": true,
        "isSigningField": true,
        "type": "Hash256"
      }
    ],
    [
      "Channel",
      {
        "nth": 22,
        "isVLEncoded": false,
        "isSerialized": true,
        "isSigningField": true,
        "type": "Hash256"
      }
    ],
    [
      "ConsensusHash",
      {
        "nth": 23,
        "isVLEncoded": false,
        "isSerialized": true,
        "isSigningField": true,
        "type": "Hash256"
      }
    ],
    [
      "CheckID",
      {
        "nth": 24,
        "isVLEncoded": false,
        "isSerialized": true,
        "isSigningField": true,
        "type": "Hash256"
      }
    ],
    [
      "ValidatedHash",
      {
        "nth": 25,
        "isVLEncoded": false,
        "isSerialized": true,
        "isSigningField": true,
        "type": "Hash256"
      }
    ],
    [
      "PreviousPageMin",
      {
        "nth": 26,
        "isVLEncoded": false,
        "isSerialized": true,
        "isSigningField": true,
        "type": "Hash256"
      }
    ],
    [
      "NextPageMin",
      {
        "nth": 27,
        "isVLEncoded": false,
        "isSerialized": true,
        "isSigningField": true,
        "type": "Hash256"
      }
    ],
    [
      "NFTokenBuyOffer",
      {
        "nth": 28,
        "isVLEncoded": false,
        "isSerialized": true,
        "isSigningField": true,
        "type": "Hash256"
      }
    ],
    [
      "NFTokenSellOffer",
      {
        "nth": 29,
        "isVLEncoded": false,
        "isSerialized": true,
        "isSigningField": true,
        "type": "Hash256"
      }
    ],
    [
      "HookStateKey",
      {
        "nth": 30,
        "isVLEncoded": false,
        "isSerialized": true,
        "isSigningField": true,
        "type": "Hash256"
      }
    ],
    [
      "HookHash",
      {
        "nth": 31,
        "isVLEncoded": false,
        "isSerialized": true,
        "isSigningField": true,
        "type": "Hash256"
      }
    ],
    [
      "HookNamespace",
      {
        "nth": 32,
        "isVLEncoded": false,
        "isSerialized": true,
        "isSigningField": true,
        "type": "Hash256"
      }
    ],
    [
      "HookSetTxnID",
      {
        "nth": 33,
        "isVLEncoded": false,
        "isSerialized": true,
        "isSigningField": true,
        "type": "Hash256"
      }
    ],
    [
      "Amount",
      {
        "nth": 1,
        "isVLEncoded": false,
        "isSerialized": true,
        "isSigningField": true,
        "type": "Amount"
      }
    ],
    [
      "Balance",
      {
        "nth": 2,
        "isVLEncoded": false,
        "isSerialized": true,
        "isSigningField": true,
        "type": "Amount"
      }
    ],
    [
      "LimitAmount",
      {
        "nth": 3,
        "isVLEncoded": false,
        "isSerialized": true,
        "isSigningField": true,
        "type": "Amount"
      }
    ],
    [
      "TakerPays",
      {
        "nth": 4,
        "isVLEncoded": false,
        "isSerialized": true,
        "isSigningField": true,
        "type": "Amount"
      }
    ],
    [
      "TakerGets",
      {
        "nth": 5,
        "isVLEncoded": false,
        "isSerialized": true,
        "isSigningField": true,
        "type": "Amount"
      }
    ],
    [
      "LowLimit",
      {
        "nth": 6,
        "isVLEncoded": false,
        "isSerialized": true,
        "isSigningField": true,
        "type": "Amount"
      }
    ],
    [
      "HighLimit",
      {
        "nth": 7,
        "isVLEncoded": false,
        "isSerialized": true,
        "isSigningField": true,
        "type": "Amount"
      }
    ],
    [
      "Fee",
      {
        "nth": 8,
        "isVLEncoded": false,
        "isSerialized": true,
        "isSigningField": true,
        "type": "Amount"
      }
    ],
    [
      "SendMax",
      {
        "nth": 9,
        "isVLEncoded": false,
        "isSerialized": true,
        "isSigningField": true,
        "type": "Amount"
      }
    ],
    [
      "DeliverMin",
      {
        "nth": 10,
        "isVLEncoded": false,
        "isSerialized": true,
        "isSigningField": true,
        "type": "Amount"
      }
    ],
    [
      "Amount2",
      {
        "nth": 11,
        "isVLEncoded": false,
        "isSerialized": true,
        "isSigningField": true,
        "type": "Amount"
      }
    ],
    [
      "BidMin",
      {
        "nth": 12,
        "isVLEncoded": false,
        "isSerialized": true,
        "isSigningField": true,
        "type": "Amount"
      }
    ],
    [
      "BidMax",
      {
        "nth": 13,
        "isVLEncoded": false,
        "isSerialized": true,
        "isSigningField": true,
        "type": "Amount"
      }
    ],
    [
      "MinimumOffer",
      {
        "nth": 16,
        "isVLEncoded": false,
        "isSerialized": true,
        "isSigningField": true,
        "type": "Amount"
      }
    ],
    [
      "RippleEscrow",
      {
        "nth": 17,
        "isVLEncoded": false,
        "isSerialized": true,
        "isSigningField": true,
        "type": "Amount"
      }
    ],
    [
      "DeliveredAmount",
      {
        "nth": 18,
        "isVLEncoded": false,
        "isSerialized": true,
        "isSigningField": true,
        "type": "Amount"
      }
    ],
    [
      "NFTokenBrokerFee",
      {
        "nth": 19,
        "isVLEncoded": false,
        "isSerialized": true,
        "isSigningField": true,
        "type": "Amount"
      }
    ],
    [
<<<<<<< HEAD
      "SignatureReward",
      {
        "nth": 29,
=======
      "BaseFeeDrops",
      {
        "nth": 22,
>>>>>>> 312b333a
        "isVLEncoded": false,
        "isSerialized": true,
        "isSigningField": true,
        "type": "Amount"
      }
    ],
    [
<<<<<<< HEAD
      "MinAccountCreateAmount",
      {
        "nth": 30,
=======
      "ReserveBaseDrops",
      {
        "nth": 23,
        "isVLEncoded": false,
        "isSerialized": true,
        "isSigningField": true,
        "type": "Amount"
      }
    ],
    [
      "ReserveIncrementDrops",
      {
        "nth": 24,
        "isVLEncoded": false,
        "isSerialized": true,
        "isSigningField": true,
        "type": "Amount"
      }
    ],
    [
      "LPTokenOut",
      {
        "nth": 25,
        "isVLEncoded": false,
        "isSerialized": true,
        "isSigningField": true,
        "type": "Amount"
      }
    ],
    [
      "LPTokenIn",
      {
        "nth": 26,
        "isVLEncoded": false,
        "isSerialized": true,
        "isSigningField": true,
        "type": "Amount"
      }
    ],
    [
      "EPrice",
      {
        "nth": 27,
        "isVLEncoded": false,
        "isSerialized": true,
        "isSigningField": true,
        "type": "Amount"
      }
    ],
    [
      "Price",
      {
        "nth": 28,
        "isVLEncoded": false,
        "isSerialized": true,
        "isSigningField": true,
        "type": "Amount"
      }
    ],
    [
      "LPTokenBalance",
      {
        "nth": 31,
>>>>>>> 312b333a
        "isVLEncoded": false,
        "isSerialized": true,
        "isSigningField": true,
        "type": "Amount"
      }
    ],
    [
      "PublicKey",
      {
        "nth": 1,
        "isVLEncoded": true,
        "isSerialized": true,
        "isSigningField": true,
        "type": "Blob"
      }
    ],
    [
      "MessageKey",
      {
        "nth": 2,
        "isVLEncoded": true,
        "isSerialized": true,
        "isSigningField": true,
        "type": "Blob"
      }
    ],
    [
      "SigningPubKey",
      {
        "nth": 3,
        "isVLEncoded": true,
        "isSerialized": true,
        "isSigningField": true,
        "type": "Blob"
      }
    ],
    [
      "TxnSignature",
      {
        "nth": 4,
        "isVLEncoded": true,
        "isSerialized": true,
        "isSigningField": false,
        "type": "Blob"
      }
    ],
    [
      "URI",
      {
        "nth": 5,
        "isVLEncoded": true,
        "isSerialized": true,
        "isSigningField": true,
        "type": "Blob"
      }
    ],
    [
      "Signature",
      {
        "nth": 6,
        "isVLEncoded": true,
        "isSerialized": true,
        "isSigningField": false,
        "type": "Blob"
      }
    ],
    [
      "Domain",
      {
        "nth": 7,
        "isVLEncoded": true,
        "isSerialized": true,
        "isSigningField": true,
        "type": "Blob"
      }
    ],
    [
      "FundCode",
      {
        "nth": 8,
        "isVLEncoded": true,
        "isSerialized": true,
        "isSigningField": true,
        "type": "Blob"
      }
    ],
    [
      "RemoveCode",
      {
        "nth": 9,
        "isVLEncoded": true,
        "isSerialized": true,
        "isSigningField": true,
        "type": "Blob"
      }
    ],
    [
      "ExpireCode",
      {
        "nth": 10,
        "isVLEncoded": true,
        "isSerialized": true,
        "isSigningField": true,
        "type": "Blob"
      }
    ],
    [
      "CreateCode",
      {
        "nth": 11,
        "isVLEncoded": true,
        "isSerialized": true,
        "isSigningField": true,
        "type": "Blob"
      }
    ],
    [
      "MemoType",
      {
        "nth": 12,
        "isVLEncoded": true,
        "isSerialized": true,
        "isSigningField": true,
        "type": "Blob"
      }
    ],
    [
      "MemoData",
      {
        "nth": 13,
        "isVLEncoded": true,
        "isSerialized": true,
        "isSigningField": true,
        "type": "Blob"
      }
    ],
    [
      "MemoFormat",
      {
        "nth": 14,
        "isVLEncoded": true,
        "isSerialized": true,
        "isSigningField": true,
        "type": "Blob"
      }
    ],
    [
      "Fulfillment",
      {
        "nth": 16,
        "isVLEncoded": true,
        "isSerialized": true,
        "isSigningField": true,
        "type": "Blob"
      }
    ],
    [
      "Condition",
      {
        "nth": 17,
        "isVLEncoded": true,
        "isSerialized": true,
        "isSigningField": true,
        "type": "Blob"
      }
    ],
    [
      "MasterSignature",
      {
        "nth": 18,
        "isVLEncoded": true,
        "isSerialized": true,
        "isSigningField": false,
        "type": "Blob"
      }
    ],
    [
      "UNLModifyValidator",
      {
        "nth": 19,
        "isVLEncoded": true,
        "isSerialized": true,
        "isSigningField": true,
        "type": "Blob"
      }
    ],
    [
      "ValidatorToDisable",
      {
        "nth": 20,
        "isVLEncoded": true,
        "isSerialized": true,
        "isSigningField": true,
        "type": "Blob"
      }
    ],
    [
      "ValidatorToReEnable",
      {
        "nth": 21,
        "isVLEncoded": true,
        "isSerialized": true,
        "isSigningField": true,
        "type": "Blob"
      }
    ],
    [
      "HookStateData",
      {
        "nth": 22,
        "isVLEncoded": true,
        "isSerialized": true,
        "isSigningField": true,
        "type": "Blob"
      }
    ],
    [
      "HookReturnString",
      {
        "nth": 23,
        "isVLEncoded": true,
        "isSerialized": true,
        "isSigningField": true,
        "type": "Blob"
      }
    ],
    [
      "HookParameterName",
      {
        "nth": 24,
        "isVLEncoded": true,
        "isSerialized": true,
        "isSigningField": true,
        "type": "Blob"
      }
    ],
    [
      "HookParameterValue",
      {
        "nth": 25,
        "isVLEncoded": true,
        "isSerialized": true,
        "isSigningField": true,
        "type": "Blob"
      }
    ],
    [
      "Account",
      {
        "nth": 1,
        "isVLEncoded": true,
        "isSerialized": true,
        "isSigningField": true,
        "type": "AccountID"
      }
    ],
    [
      "Owner",
      {
        "nth": 2,
        "isVLEncoded": true,
        "isSerialized": true,
        "isSigningField": true,
        "type": "AccountID"
      }
    ],
    [
      "Destination",
      {
        "nth": 3,
        "isVLEncoded": true,
        "isSerialized": true,
        "isSigningField": true,
        "type": "AccountID"
      }
    ],
    [
      "Issuer",
      {
        "nth": 4,
        "isVLEncoded": true,
        "isSerialized": true,
        "isSigningField": true,
        "type": "AccountID"
      }
    ],
    [
      "Authorize",
      {
        "nth": 5,
        "isVLEncoded": true,
        "isSerialized": true,
        "isSigningField": true,
        "type": "AccountID"
      }
    ],
    [
      "Unauthorize",
      {
        "nth": 6,
        "isVLEncoded": true,
        "isSerialized": true,
        "isSigningField": true,
        "type": "AccountID"
      }
    ],
    [
      "RegularKey",
      {
        "nth": 8,
        "isVLEncoded": true,
        "isSerialized": true,
        "isSigningField": true,
        "type": "AccountID"
      }
    ],
    [
      "NFTokenMinter",
      {
        "nth": 9,
        "isVLEncoded": true,
        "isSerialized": true,
        "isSigningField": true,
        "type": "AccountID"
      }
    ],
    [
      "EmitCallback",
      {
        "nth": 10,
        "isVLEncoded": true,
        "isSerialized": true,
        "isSigningField": true,
        "type": "AccountID"
      }
    ],
    [
      "HookAccount",
      {
        "nth": 16,
        "isVLEncoded": true,
        "isSerialized": true,
        "isSigningField": true,
        "type": "AccountID"
      }
    ],
    [
      "OtherChainSource",
      {
        "nth": 18,
        "isVLEncoded": true,
        "isSerialized": true,
        "isSigningField": true,
        "type": "AccountID"
      }
    ],
    [
      "OtherChainDestination",
      {
        "nth": 19,
        "isVLEncoded": true,
        "isSerialized": true,
        "isSigningField": true,
        "type": "AccountID"
      }
    ],
    [
      "AttestationSignerAccount",
      {
        "nth": 20,
        "isVLEncoded": true,
        "isSerialized": true,
        "isSigningField": true,
        "type": "AccountID"
      }
    ],
    [
      "AttestationRewardAccount",
      {
        "nth": 21,
        "isVLEncoded": true,
        "isSerialized": true,
        "isSigningField": true,
        "type": "AccountID"
      }
    ],
    [
      "LockingChainDoor",
      {
        "nth": 22,
        "isVLEncoded": true,
        "isSerialized": true,
        "isSigningField": true,
        "type": "AccountID"
      }
    ],
    [
      "IssuingChainDoor",
      {
        "nth": 23,
        "isVLEncoded": true,
        "isSerialized": true,
        "isSigningField": true,
        "type": "AccountID"
      }
    ],
    [
      "Indexes",
      {
        "nth": 1,
        "isVLEncoded": true,
        "isSerialized": true,
        "isSigningField": true,
        "type": "Vector256"
      }
    ],
    [
      "Hashes",
      {
        "nth": 2,
        "isVLEncoded": true,
        "isSerialized": true,
        "isSigningField": true,
        "type": "Vector256"
      }
    ],
    [
      "Amendments",
      {
        "nth": 3,
        "isVLEncoded": true,
        "isSerialized": true,
        "isSigningField": true,
        "type": "Vector256"
      }
    ],
    [
      "NFTokenOffers",
      {
        "nth": 4,
        "isVLEncoded": true,
        "isSerialized": true,
        "isSigningField": true,
        "type": "Vector256"
      }
    ],
    [
      "Paths",
      {
        "nth": 1,
        "isVLEncoded": false,
        "isSerialized": true,
        "isSigningField": true,
        "type": "PathSet"
      }
    ],
    [
<<<<<<< HEAD
      "LockingChainIssue",
      {
        "nth": 1,
=======
      "Asset",
      {
        "nth": 3,
>>>>>>> 312b333a
        "isVLEncoded": false,
        "isSerialized": true,
        "isSigningField": true,
        "type": "Issue"
      }
    ],
    [
<<<<<<< HEAD
      "IssuingChainIssue",
      {
        "nth": 2,
=======
      "Asset2",
      {
        "nth": 4,
>>>>>>> 312b333a
        "isVLEncoded": false,
        "isSerialized": true,
        "isSigningField": true,
        "type": "Issue"
      }
    ],
    [
<<<<<<< HEAD
      "XChainBridge",
      {
        "nth": 1,
        "isVLEncoded": false,
        "isSerialized": true,
        "isSigningField": true,
        "type": "XChainBridge"
      }
    ],
    [
=======
>>>>>>> 312b333a
      "TransactionMetaData",
      {
        "nth": 2,
        "isVLEncoded": false,
        "isSerialized": true,
        "isSigningField": true,
        "type": "STObject"
      }
    ],
    [
      "CreatedNode",
      {
        "nth": 3,
        "isVLEncoded": false,
        "isSerialized": true,
        "isSigningField": true,
        "type": "STObject"
      }
    ],
    [
      "DeletedNode",
      {
        "nth": 4,
        "isVLEncoded": false,
        "isSerialized": true,
        "isSigningField": true,
        "type": "STObject"
      }
    ],
    [
      "ModifiedNode",
      {
        "nth": 5,
        "isVLEncoded": false,
        "isSerialized": true,
        "isSigningField": true,
        "type": "STObject"
      }
    ],
    [
      "PreviousFields",
      {
        "nth": 6,
        "isVLEncoded": false,
        "isSerialized": true,
        "isSigningField": true,
        "type": "STObject"
      }
    ],
    [
      "FinalFields",
      {
        "nth": 7,
        "isVLEncoded": false,
        "isSerialized": true,
        "isSigningField": true,
        "type": "STObject"
      }
    ],
    [
      "NewFields",
      {
        "nth": 8,
        "isVLEncoded": false,
        "isSerialized": true,
        "isSigningField": true,
        "type": "STObject"
      }
    ],
    [
      "TemplateEntry",
      {
        "nth": 9,
        "isVLEncoded": false,
        "isSerialized": true,
        "isSigningField": true,
        "type": "STObject"
      }
    ],
    [
      "Memo",
      {
        "nth": 10,
        "isVLEncoded": false,
        "isSerialized": true,
        "isSigningField": true,
        "type": "STObject"
      }
    ],
    [
      "SignerEntry",
      {
        "nth": 11,
        "isVLEncoded": false,
        "isSerialized": true,
        "isSigningField": true,
        "type": "STObject"
      }
    ],
    [
      "NFToken",
      {
        "nth": 12,
        "isVLEncoded": false,
        "isSerialized": true,
        "isSigningField": true,
        "type": "STObject"
      }
    ],
    [
      "EmitDetails",
      {
        "nth": 13,
        "isVLEncoded": false,
        "isSerialized": true,
        "isSigningField": true,
        "type": "STObject"
      }
    ],
    [
      "Hook",
      {
        "nth": 14,
        "isVLEncoded": false,
        "isSerialized": true,
        "isSigningField": true,
        "type": "STObject"
      }
    ],
    [
      "Signer",
      {
        "nth": 16,
        "isVLEncoded": false,
        "isSerialized": true,
        "isSigningField": true,
        "type": "STObject"
      }
    ],
    [
      "Majority",
      {
        "nth": 18,
        "isVLEncoded": false,
        "isSerialized": true,
        "isSigningField": true,
        "type": "STObject"
      }
    ],
    [
      "DisabledValidator",
      {
        "nth": 19,
        "isVLEncoded": false,
        "isSerialized": true,
        "isSigningField": true,
        "type": "STObject"
      }
    ],
    [
      "EmittedTxn",
      {
        "nth": 20,
        "isVLEncoded": false,
        "isSerialized": true,
        "isSigningField": true,
        "type": "STObject"
      }
    ],
    [
      "HookExecution",
      {
        "nth": 21,
        "isVLEncoded": false,
        "isSerialized": true,
        "isSigningField": true,
        "type": "STObject"
      }
    ],
    [
      "HookDefinition",
      {
        "nth": 22,
        "isVLEncoded": false,
        "isSerialized": true,
        "isSigningField": true,
        "type": "STObject"
      }
    ],
    [
      "HookParameter",
      {
        "nth": 23,
        "isVLEncoded": false,
        "isSerialized": true,
        "isSigningField": true,
        "type": "STObject"
      }
    ],
    [
      "HookGrant",
      {
        "nth": 24,
        "isVLEncoded": false,
        "isSerialized": true,
        "isSigningField": true,
        "type": "STObject"
      }
    ],
    [
<<<<<<< HEAD
      "XChainClaimProofSig",
      {
        "nth": 32,
=======
      "VoteEntry",
      {
        "nth": 25,
>>>>>>> 312b333a
        "isVLEncoded": false,
        "isSerialized": true,
        "isSigningField": true,
        "type": "STObject"
      }
    ],
    [
<<<<<<< HEAD
      "XChainCreateAccountProofSig",
      {
        "nth": 33,
=======
      "AuctionSlot",
      {
        "nth": 26,
>>>>>>> 312b333a
        "isVLEncoded": false,
        "isSerialized": true,
        "isSigningField": true,
        "type": "STObject"
      }
    ],
    [
<<<<<<< HEAD
      "XChainClaimAttestationBatchElement",
      {
        "nth": 34,
        "isVLEncoded": false,
        "isSerialized": true,
        "isSigningField": true,
        "type": "STObject"
      }
    ],
    [
      "XChainCreateAccountAttestationBatchElement",
      {
        "nth": 35,
=======
      "AuthAccount",
      {
        "nth": 27,
>>>>>>> 312b333a
        "isVLEncoded": false,
        "isSerialized": true,
        "isSigningField": true,
        "type": "STObject"
      }
    ],
    [
      "Signers",
      {
        "nth": 3,
        "isVLEncoded": false,
        "isSerialized": true,
        "isSigningField": false,
        "type": "STArray"
      }
    ],
    [
      "SignerEntries",
      {
        "nth": 4,
        "isVLEncoded": false,
        "isSerialized": true,
        "isSigningField": true,
        "type": "STArray"
      }
    ],
    [
      "Template",
      {
        "nth": 5,
        "isVLEncoded": false,
        "isSerialized": true,
        "isSigningField": true,
        "type": "STArray"
      }
    ],
    [
      "Necessary",
      {
        "nth": 6,
        "isVLEncoded": false,
        "isSerialized": true,
        "isSigningField": true,
        "type": "STArray"
      }
    ],
    [
      "Sufficient",
      {
        "nth": 7,
        "isVLEncoded": false,
        "isSerialized": true,
        "isSigningField": true,
        "type": "STArray"
      }
    ],
    [
      "AffectedNodes",
      {
        "nth": 8,
        "isVLEncoded": false,
        "isSerialized": true,
        "isSigningField": true,
        "type": "STArray"
      }
    ],
    [
      "Memos",
      {
        "nth": 9,
        "isVLEncoded": false,
        "isSerialized": true,
        "isSigningField": true,
        "type": "STArray"
      }
    ],
    [
      "NFTokens",
      {
        "nth": 10,
        "isVLEncoded": false,
        "isSerialized": true,
        "isSigningField": true,
        "type": "STArray"
      }
    ],
    [
      "Hooks",
      {
        "nth": 11,
        "isVLEncoded": false,
        "isSerialized": true,
        "isSigningField": true,
        "type": "STArray"
      }
    ],
    [
      "VoteSlots",
      {
        "nth": 12,
        "isVLEncoded": false,
        "isSerialized": true,
        "isSigningField": true,
        "type": "STArray"
      }
    ],
    [
      "Majorities",
      {
        "nth": 16,
        "isVLEncoded": false,
        "isSerialized": true,
        "isSigningField": true,
        "type": "STArray"
      }
    ],
    [
      "DisabledValidators",
      {
        "nth": 17,
        "isVLEncoded": false,
        "isSerialized": true,
        "isSigningField": true,
        "type": "STArray"
      }
    ],
    [
      "HookExecutions",
      {
        "nth": 18,
        "isVLEncoded": false,
        "isSerialized": true,
        "isSigningField": true,
        "type": "STArray"
      }
    ],
    [
      "HookParameters",
      {
        "nth": 19,
        "isVLEncoded": false,
        "isSerialized": true,
        "isSigningField": true,
        "type": "STArray"
      }
    ],
    [
      "HookGrants",
      {
        "nth": 20,
        "isVLEncoded": false,
        "isSerialized": true,
        "isSigningField": true,
        "type": "STArray"
      }
    ],
    [
<<<<<<< HEAD
      "XChainClaimAttestationBatch",
      {
        "nth": 21,
        "isVLEncoded": false,
        "isSerialized": true,
        "isSigningField": true,
        "type": "STArray"
      }
    ],
    [
      "XChainCreateAccountAttestationBatch",
      {
        "nth": 22,
        "isVLEncoded": false,
        "isSerialized": true,
        "isSigningField": true,
        "type": "STArray"
      }
    ],
    [
      "XChainClaimAttestations",
      {
        "nth": 23,
        "isVLEncoded": false,
        "isSerialized": true,
        "isSigningField": true,
        "type": "STArray"
      }
    ],
    [
      "XChainCreateAccountAttestations",
      {
        "nth": 24,
=======
      "AuthAccounts",
      {
        "nth": 25,
>>>>>>> 312b333a
        "isVLEncoded": false,
        "isSerialized": true,
        "isSigningField": true,
        "type": "STArray"
      }
    ]
  ],
  "TRANSACTION_RESULTS": {
    "telLOCAL_ERROR": -399,
    "telBAD_DOMAIN": -398,
    "telBAD_PATH_COUNT": -397,
    "telBAD_PUBLIC_KEY": -396,
    "telFAILED_PROCESSING": -395,
    "telINSUF_FEE_P": -394,
    "telNO_DST_PARTIAL": -393,
    "telCAN_NOT_QUEUE": -392,
    "telCAN_NOT_QUEUE_BALANCE": -391,
    "telCAN_NOT_QUEUE_BLOCKS": -390,
    "telCAN_NOT_QUEUE_BLOCKED": -389,
    "telCAN_NOT_QUEUE_FEE": -388,
    "telCAN_NOT_QUEUE_FULL": -387,
    "telWRONG_NETWORK": -386,
    "telREQUIRES_NETWORK_ID": -385,
    "telNETWORK_ID_MAKES_TX_NON_CANONICAL": -384,

    "temMALFORMED": -299,
    "temBAD_AMOUNT": -298,
    "temBAD_CURRENCY": -297,
    "temBAD_EXPIRATION": -296,
    "temBAD_FEE": -295,
    "temBAD_ISSUER": -294,
    "temBAD_LIMIT": -293,
    "temBAD_OFFER": -292,
    "temBAD_PATH": -291,
    "temBAD_PATH_LOOP": -290,
    "temBAD_REGKEY": -289,
    "temBAD_SEND_XRP_LIMIT": -288,
    "temBAD_SEND_XRP_MAX": -287,
    "temBAD_SEND_XRP_NO_DIRECT": -286,
    "temBAD_SEND_XRP_PARTIAL": -285,
    "temBAD_SEND_XRP_PATHS": -284,
    "temBAD_SEQUENCE": -283,
    "temBAD_SIGNATURE": -282,
    "temBAD_SRC_ACCOUNT": -281,
    "temBAD_TRANSFER_RATE": -280,
    "temDST_IS_SRC": -279,
    "temDST_NEEDED": -278,
    "temINVALID": -277,
    "temINVALID_FLAG": -276,
    "temREDUNDANT": -275,
    "temRIPPLE_EMPTY": -274,
    "temDISABLED": -273,
    "temBAD_SIGNER": -272,
    "temBAD_QUORUM": -271,
    "temBAD_WEIGHT": -270,
    "temBAD_TICK_SIZE": -269,
    "temINVALID_ACCOUNT_ID": -268,
    "temCANNOT_PREAUTH_SELF": -267,
    "temINVALID_COUNT": -266,
    "temUNCERTAIN": -265,
    "temUNKNOWN": -264,
    "temSEQ_AND_TICKET": -263,
    "temBAD_NFTOKEN_TRANSFER_FEE": -262,
<<<<<<< HEAD
    "temBAD_AMM_OPTIONS": -261,
    "temBAD_AMM_TOKENS": -260,
    "temEQUAL_DOOR_ACCOUNTS": -259,
    "temBAD_XCHAIN_PROOF": -258,
    "temSIDECHAIN_BAD_ISSUES": -257,
    "temSIDECHAIN_NONDOOR_OWNER": -256,
    "temXCHAIN_BRIDGE_BAD_MIN_ACCOUNT_CREATE_AMOUNT": -255,
    "temXCHAIN_BRIDGE_BAD_REWARD_AMOUNT": -254,
    "temXCHAIN_TOO_MANY_ATTESTATIONS": -253,
=======
    "temBAD_AMM_TOKENS": -261,
>>>>>>> 312b333a

    "tefFAILURE": -199,
    "tefALREADY": -198,
    "tefBAD_ADD_AUTH": -197,
    "tefBAD_AUTH": -196,
    "tefBAD_LEDGER": -195,
    "tefCREATED": -194,
    "tefEXCEPTION": -193,
    "tefINTERNAL": -192,
    "tefNO_AUTH_REQUIRED": -191,
    "tefPAST_SEQ": -190,
    "tefWRONG_PRIOR": -189,
    "tefMASTER_DISABLED": -188,
    "tefMAX_LEDGER": -187,
    "tefBAD_SIGNATURE": -186,
    "tefBAD_QUORUM": -185,
    "tefNOT_MULTI_SIGNING": -184,
    "tefBAD_AUTH_MASTER": -183,
    "tefINVARIANT_FAILED": -182,
    "tefTOO_BIG": -181,
    "tefNO_TICKET": -180,
    "tefNFTOKEN_IS_NOT_TRANSFERABLE": -179,

    "terRETRY": -99,
    "terFUNDS_SPENT": -98,
    "terINSUF_FEE_B": -97,
    "terNO_ACCOUNT": -96,
    "terNO_AUTH": -95,
    "terNO_LINE": -94,
    "terOWNERS": -93,
    "terPRE_SEQ": -92,
    "terLAST": -91,
    "terNO_RIPPLE": -90,
    "terQUEUED": -89,
    "terPRE_TICKET": -88,
    "terNO_AMM": -87,

    "tesSUCCESS": 0,

    "tecCLAIM": 100,
    "tecPATH_PARTIAL": 101,
    "tecUNFUNDED_ADD": 102,
    "tecUNFUNDED_OFFER": 103,
    "tecUNFUNDED_PAYMENT": 104,
    "tecFAILED_PROCESSING": 105,
    "tecDIR_FULL": 121,
    "tecINSUF_RESERVE_LINE": 122,
    "tecINSUF_RESERVE_OFFER": 123,
    "tecNO_DST": 124,
    "tecNO_DST_INSUF_XRP": 125,
    "tecNO_LINE_INSUF_RESERVE": 126,
    "tecNO_LINE_REDUNDANT": 127,
    "tecPATH_DRY": 128,
    "tecUNFUNDED": 129,
    "tecNO_ALTERNATIVE_KEY": 130,
    "tecNO_REGULAR_KEY": 131,
    "tecOWNERS": 132,
    "tecNO_ISSUER": 133,
    "tecNO_AUTH": 134,
    "tecNO_LINE": 135,
    "tecINSUFF_FEE": 136,
    "tecFROZEN": 137,
    "tecNO_TARGET": 138,
    "tecNO_PERMISSION": 139,
    "tecNO_ENTRY": 140,
    "tecINSUFFICIENT_RESERVE": 141,
    "tecNEED_MASTER_KEY": 142,
    "tecDST_TAG_NEEDED": 143,
    "tecINTERNAL": 144,
    "tecOVERSIZE": 145,
    "tecCRYPTOCONDITION_ERROR": 146,
    "tecINVARIANT_FAILED": 147,
    "tecEXPIRED": 148,
    "tecDUPLICATE": 149,
    "tecKILLED": 150,
    "tecHAS_OBLIGATIONS": 151,
    "tecTOO_SOON": 152,
    "tecMAX_SEQUENCE_REACHED": 154,
    "tecNO_SUITABLE_NFTOKEN_PAGE": 155,
    "tecNFTOKEN_BUY_SELL_MISMATCH": 156,
    "tecNFTOKEN_OFFER_TYPE_MISMATCH": 157,
    "tecCANT_ACCEPT_OWN_NFTOKEN_OFFER": 158,
    "tecINSUFFICIENT_FUNDS": 159,
    "tecOBJECT_NOT_FOUND": 160,
    "tecINSUFFICIENT_PAYMENT": 161,
    "tecUNFUNDED_AMM": 162,
    "tecAMM_BALANCE": 163,
<<<<<<< HEAD
    "tecAMM_FAILED_DEPOSIT": 164,
    "tecAMM_FAILED_WITHDRAW": 165,
    "tecAMM_INVALID_TOKENS": 166,
    "tecAMM_EXISTS": 167,
    "tecAMM_FAILED_BID": 168,
    "tecAMM_DIRECT_PAYMENT": 169,
    "tecAMM_FAILED_VOTE": 170,
    "tecBAD_XCHAIN_TRANSFER_ISSUE": 171,
    "tecXCHAIN_NO_CLAIM_ID": 172,
    "tecXCHAIN_BAD_CLAIM_ID": 173,
    "tecXCHAIN_CLAIM_NO_QUORUM": 174,
    "tecXCHAIN_PROOF_UNKNOWN_KEY": 175,
    "tecXCHAIN_CREATE_ACCOUNT_NONXRP_ISSUE": 176,
    "tecXCHAIN_WRONG_CHAIN": 177,
    "tecXCHAIN_REWARD_MISMATCH": 178,
    "tecXCHAIN_NO_SIGNERS_LIST": 179,
    "tecXCHAIN_SENDING_ACCOUNT_MISMATCH": 180,
    "tecXCHAIN_INSUFF_CREATE_AMOUNT": 181,
    "tecXCHAIN_ACCOUNT_CREATE_PAST": 182,
    "tecXCHAIN_ACCOUNT_CREATE_TOO_MANY": 183,
    "tecXCHAIN_PAYMENT_FAILED": 184,
    "tecXCHAIN_SELF_COMMIT": 185,
    "tecXCHAIN_BAD_PUBLIC_KEY_ACCOUNT_PAIR": 186
=======
    "tecAMM_FAILED": 164,
    "tecAMM_INVALID_TOKENS": 165,
    "tecAMM_EMPTY": 166,
    "tecAMM_NOT_EMPTY": 167,
    "tecAMM_ACCOUNT": 168,
    "tecINCOMPLETE": 169
>>>>>>> 312b333a
  },
  "TRANSACTION_TYPES": {
    "Invalid": -1,
    "Payment": 0,
    "EscrowCreate": 1,
    "EscrowFinish": 2,
    "AccountSet": 3,
    "EscrowCancel": 4,
    "SetRegularKey": 5,
    "NickNameSet": 6,
    "OfferCreate": 7,
    "OfferCancel": 8,
    "Contract": 9,
    "TicketCreate": 10,
    "TicketCancel": 11,
    "SignerListSet": 12,
    "PaymentChannelCreate": 13,
    "PaymentChannelFund": 14,
    "PaymentChannelClaim": 15,
    "CheckCreate": 16,
    "CheckCash": 17,
    "CheckCancel": 18,
    "DepositPreauth": 19,
    "TrustSet": 20,
    "AccountDelete": 21,
    "SetHook": 22,
    "NFTokenMint": 25,
    "NFTokenBurn": 26,
    "NFTokenCreateOffer": 27,
    "NFTokenCancelOffer": 28,
    "NFTokenAcceptOffer": 29,
<<<<<<< HEAD
    "Clawback":30,
    "XChainCreateBridge": 40,
    "XChainCreateClaimID": 41,
    "XChainCommit": 42,
    "XChainClaim": 43,
    "XChainAccountCreateCommit": 44,
    "XChainAddClaimAttestation": 45,
    "XChainAddAccountCreateAttestation": 46,
    "XChainModifyBridge": 47,
=======
    "Clawback": 30,
    "AMMCreate": 35,
    "AMMDeposit": 36,
    "AMMWithdraw": 37,
    "AMMVote": 38,
    "AMMBid": 39,
    "AMMDelete": 40,
>>>>>>> 312b333a
    "EnableAmendment": 100,
    "SetFee": 101,
    "UNLModify": 102
  }
}<|MERGE_RESOLUTION|>--- conflicted
+++ resolved
@@ -22,10 +22,7 @@
     "UInt384": 22,
     "UInt512": 23,
     "Issue": 24,
-<<<<<<< HEAD
     "XChainBridge": 25,
-=======
->>>>>>> 312b333a
     "Transaction": 10001,
     "LedgerEntry": 10002,
     "Validation": 10003,
@@ -42,8 +39,8 @@
     "Bridge": 105,
     "LedgerHashes": 104,
     "Amendments": 102,
-    "XChainClaimID": 113,
-    "XChainCreateAccountClaimID": 116,
+    "XChainOwnedClaimID": 113,
+    "XChainOwnedCreateAccountClaimID": 116,
     "FeeSettings": 115,
     "Escrow": 117,
     "PayChannel": 120,
@@ -52,7 +49,7 @@
     "NegativeUNL": 78,
     "NFTokenPage": 80,
     "NFTokenOffer": 55,
-    "AMM": 121,
+    "Amm": 121,
     "Any": -3,
     "Child": -2,
     "Nickname": 110,
@@ -1561,15 +1558,79 @@
       }
     ],
     [
-<<<<<<< HEAD
+      "BaseFeeDrops",
+      {
+        "nth": 22,
+        "isVLEncoded": false,
+        "isSerialized": true,
+        "isSigningField": true,
+        "type": "Amount"
+      }
+    ],
+    [
+      "ReserveBaseDrops",
+      {
+        "nth": 23,
+        "isVLEncoded": false,
+        "isSerialized": true,
+        "isSigningField": true,
+        "type": "Amount"
+      }
+    ],
+    [
+      "ReserveIncrementDrops",
+      {
+        "nth": 24,
+        "isVLEncoded": false,
+        "isSerialized": true,
+        "isSigningField": true,
+        "type": "Amount"
+      }
+    ],
+    [
+      "LPTokenOut",
+      {
+        "nth": 25,
+        "isVLEncoded": false,
+        "isSerialized": true,
+        "isSigningField": true,
+        "type": "Amount"
+      }
+    ],
+    [
+      "LPTokenIn",
+      {
+        "nth": 26,
+        "isVLEncoded": false,
+        "isSerialized": true,
+        "isSigningField": true,
+        "type": "Amount"
+      }
+    ],
+    [
+      "EPrice",
+      {
+        "nth": 27,
+        "isVLEncoded": false,
+        "isSerialized": true,
+        "isSigningField": true,
+        "type": "Amount"
+      }
+    ],
+    [
+      "Price",
+      {
+        "nth": 28,
+        "isVLEncoded": false,
+        "isSerialized": true,
+        "isSigningField": true,
+        "type": "Amount"
+      }
+    ],
+    [
       "SignatureReward",
       {
         "nth": 29,
-=======
-      "BaseFeeDrops",
-      {
-        "nth": 22,
->>>>>>> 312b333a
         "isVLEncoded": false,
         "isSerialized": true,
         "isSigningField": true,
@@ -1577,14 +1638,9 @@
       }
     ],
     [
-<<<<<<< HEAD
       "MinAccountCreateAmount",
       {
         "nth": 30,
-=======
-      "ReserveBaseDrops",
-      {
-        "nth": 23,
         "isVLEncoded": false,
         "isSerialized": true,
         "isSigningField": true,
@@ -1592,60 +1648,9 @@
       }
     ],
     [
-      "ReserveIncrementDrops",
-      {
-        "nth": 24,
-        "isVLEncoded": false,
-        "isSerialized": true,
-        "isSigningField": true,
-        "type": "Amount"
-      }
-    ],
-    [
-      "LPTokenOut",
-      {
-        "nth": 25,
-        "isVLEncoded": false,
-        "isSerialized": true,
-        "isSigningField": true,
-        "type": "Amount"
-      }
-    ],
-    [
-      "LPTokenIn",
-      {
-        "nth": 26,
-        "isVLEncoded": false,
-        "isSerialized": true,
-        "isSigningField": true,
-        "type": "Amount"
-      }
-    ],
-    [
-      "EPrice",
-      {
-        "nth": 27,
-        "isVLEncoded": false,
-        "isSerialized": true,
-        "isSigningField": true,
-        "type": "Amount"
-      }
-    ],
-    [
-      "Price",
-      {
-        "nth": 28,
-        "isVLEncoded": false,
-        "isSerialized": true,
-        "isSigningField": true,
-        "type": "Amount"
-      }
-    ],
-    [
       "LPTokenBalance",
       {
         "nth": 31,
->>>>>>> 312b333a
         "isVLEncoded": false,
         "isSerialized": true,
         "isSigningField": true,
@@ -2103,15 +2108,29 @@
       }
     ],
     [
-<<<<<<< HEAD
       "LockingChainIssue",
       {
         "nth": 1,
-=======
+        "isVLEncoded": false,
+        "isSerialized": true,
+        "isSigningField": true,
+        "type": "Issue"
+      }
+    ],
+    [
+      "IssuingChainIssue",
+      {
+        "nth": 2,
+        "isVLEncoded": false,
+        "isSerialized": true,
+        "isSigningField": true,
+        "type": "Issue"
+      }
+    ],
+    [
       "Asset",
       {
         "nth": 3,
->>>>>>> 312b333a
         "isVLEncoded": false,
         "isSerialized": true,
         "isSigningField": true,
@@ -2119,38 +2138,49 @@
       }
     ],
     [
-<<<<<<< HEAD
-      "IssuingChainIssue",
+      "Asset2",
+      {
+        "nth": 4,
+        "isVLEncoded": false,
+        "isSerialized": true,
+        "isSigningField": true,
+        "type": "Issue"
+      }
+    ],
+    [
+      "XChainBridge",
+      {
+        "nth": 1,
+        "isVLEncoded": false,
+        "isSerialized": true,
+        "isSigningField": true,
+        "type": "XChainBridge"
+      }
+    ],
+    [
+      "TransactionMetaData",
       {
         "nth": 2,
-=======
-      "Asset2",
+        "isVLEncoded": false,
+        "isSerialized": true,
+        "isSigningField": true,
+        "type": "STObject"
+      }
+    ],
+    [
+      "CreatedNode",
+      {
+        "nth": 3,
+        "isVLEncoded": false,
+        "isSerialized": true,
+        "isSigningField": true,
+        "type": "STObject"
+      }
+    ],
+    [
+      "DeletedNode",
       {
         "nth": 4,
->>>>>>> 312b333a
-        "isVLEncoded": false,
-        "isSerialized": true,
-        "isSigningField": true,
-        "type": "Issue"
-      }
-    ],
-    [
-<<<<<<< HEAD
-      "XChainBridge",
-      {
-        "nth": 1,
-        "isVLEncoded": false,
-        "isSerialized": true,
-        "isSigningField": true,
-        "type": "XChainBridge"
-      }
-    ],
-    [
-=======
->>>>>>> 312b333a
-      "TransactionMetaData",
-      {
-        "nth": 2,
         "isVLEncoded": false,
         "isSerialized": true,
         "isSigningField": true,
@@ -2158,9 +2188,9 @@
       }
     ],
     [
-      "CreatedNode",
-      {
-        "nth": 3,
+      "ModifiedNode",
+      {
+        "nth": 5,
         "isVLEncoded": false,
         "isSerialized": true,
         "isSigningField": true,
@@ -2168,9 +2198,9 @@
       }
     ],
     [
-      "DeletedNode",
-      {
-        "nth": 4,
+      "PreviousFields",
+      {
+        "nth": 6,
         "isVLEncoded": false,
         "isSerialized": true,
         "isSigningField": true,
@@ -2178,9 +2208,9 @@
       }
     ],
     [
-      "ModifiedNode",
-      {
-        "nth": 5,
+      "FinalFields",
+      {
+        "nth": 7,
         "isVLEncoded": false,
         "isSerialized": true,
         "isSigningField": true,
@@ -2188,9 +2218,9 @@
       }
     ],
     [
-      "PreviousFields",
-      {
-        "nth": 6,
+      "NewFields",
+      {
+        "nth": 8,
         "isVLEncoded": false,
         "isSerialized": true,
         "isSigningField": true,
@@ -2198,9 +2228,9 @@
       }
     ],
     [
-      "FinalFields",
-      {
-        "nth": 7,
+      "TemplateEntry",
+      {
+        "nth": 9,
         "isVLEncoded": false,
         "isSerialized": true,
         "isSigningField": true,
@@ -2208,9 +2238,9 @@
       }
     ],
     [
-      "NewFields",
-      {
-        "nth": 8,
+      "Memo",
+      {
+        "nth": 10,
         "isVLEncoded": false,
         "isSerialized": true,
         "isSigningField": true,
@@ -2218,9 +2248,9 @@
       }
     ],
     [
-      "TemplateEntry",
-      {
-        "nth": 9,
+      "SignerEntry",
+      {
+        "nth": 11,
         "isVLEncoded": false,
         "isSerialized": true,
         "isSigningField": true,
@@ -2228,9 +2258,9 @@
       }
     ],
     [
-      "Memo",
-      {
-        "nth": 10,
+      "NFToken",
+      {
+        "nth": 12,
         "isVLEncoded": false,
         "isSerialized": true,
         "isSigningField": true,
@@ -2238,9 +2268,9 @@
       }
     ],
     [
-      "SignerEntry",
-      {
-        "nth": 11,
+      "EmitDetails",
+      {
+        "nth": 13,
         "isVLEncoded": false,
         "isSerialized": true,
         "isSigningField": true,
@@ -2248,9 +2278,9 @@
       }
     ],
     [
-      "NFToken",
-      {
-        "nth": 12,
+      "Hook",
+      {
+        "nth": 14,
         "isVLEncoded": false,
         "isSerialized": true,
         "isSigningField": true,
@@ -2258,9 +2288,9 @@
       }
     ],
     [
-      "EmitDetails",
-      {
-        "nth": 13,
+      "Signer",
+      {
+        "nth": 16,
         "isVLEncoded": false,
         "isSerialized": true,
         "isSigningField": true,
@@ -2268,9 +2298,9 @@
       }
     ],
     [
-      "Hook",
-      {
-        "nth": 14,
+      "Majority",
+      {
+        "nth": 18,
         "isVLEncoded": false,
         "isSerialized": true,
         "isSigningField": true,
@@ -2278,9 +2308,9 @@
       }
     ],
     [
-      "Signer",
-      {
-        "nth": 16,
+      "DisabledValidator",
+      {
+        "nth": 19,
         "isVLEncoded": false,
         "isSerialized": true,
         "isSigningField": true,
@@ -2288,9 +2318,9 @@
       }
     ],
     [
-      "Majority",
-      {
-        "nth": 18,
+      "EmittedTxn",
+      {
+        "nth": 20,
         "isVLEncoded": false,
         "isSerialized": true,
         "isSigningField": true,
@@ -2298,9 +2328,9 @@
       }
     ],
     [
-      "DisabledValidator",
-      {
-        "nth": 19,
+      "HookExecution",
+      {
+        "nth": 21,
         "isVLEncoded": false,
         "isSerialized": true,
         "isSigningField": true,
@@ -2308,9 +2338,9 @@
       }
     ],
     [
-      "EmittedTxn",
-      {
-        "nth": 20,
+      "HookDefinition",
+      {
+        "nth": 22,
         "isVLEncoded": false,
         "isSerialized": true,
         "isSigningField": true,
@@ -2318,9 +2348,9 @@
       }
     ],
     [
-      "HookExecution",
-      {
-        "nth": 21,
+      "HookParameter",
+      {
+        "nth": 23,
         "isVLEncoded": false,
         "isSerialized": true,
         "isSigningField": true,
@@ -2328,9 +2358,9 @@
       }
     ],
     [
-      "HookDefinition",
-      {
-        "nth": 22,
+      "HookGrant",
+      {
+        "nth": 24,
         "isVLEncoded": false,
         "isSerialized": true,
         "isSigningField": true,
@@ -2338,9 +2368,9 @@
       }
     ],
     [
-      "HookParameter",
-      {
-        "nth": 23,
+      "VoteEntry",
+      {
+        "nth": 25,
         "isVLEncoded": false,
         "isSerialized": true,
         "isSigningField": true,
@@ -2348,9 +2378,9 @@
       }
     ],
     [
-      "HookGrant",
-      {
-        "nth": 24,
+      "AuctionSlot",
+      {
+        "nth": 26,
         "isVLEncoded": false,
         "isSerialized": true,
         "isSigningField": true,
@@ -2358,15 +2388,19 @@
       }
     ],
     [
-<<<<<<< HEAD
+      "AuthAccount",
+      {
+        "nth": 27,
+        "isVLEncoded": false,
+        "isSerialized": true,
+        "isSigningField": true,
+        "type": "STObject"
+      }
+    ],
+    [
       "XChainClaimProofSig",
       {
-        "nth": 32,
-=======
-      "VoteEntry",
-      {
-        "nth": 25,
->>>>>>> 312b333a
+        "nth": 28,
         "isVLEncoded": false,
         "isSerialized": true,
         "isSigningField": true,
@@ -2374,15 +2408,9 @@
       }
     ],
     [
-<<<<<<< HEAD
       "XChainCreateAccountProofSig",
       {
-        "nth": 33,
-=======
-      "AuctionSlot",
-      {
-        "nth": 26,
->>>>>>> 312b333a
+        "nth": 29,
         "isVLEncoded": false,
         "isSerialized": true,
         "isSigningField": true,
@@ -2390,10 +2418,9 @@
       }
     ],
     [
-<<<<<<< HEAD
-      "XChainClaimAttestationBatchElement",
-      {
-        "nth": 34,
+      "XChainClaimAttestationCollectionElement",
+      {
+        "nth": 30,
         "isVLEncoded": false,
         "isSerialized": true,
         "isSigningField": true,
@@ -2401,14 +2428,9 @@
       }
     ],
     [
-      "XChainCreateAccountAttestationBatchElement",
-      {
-        "nth": 35,
-=======
-      "AuthAccount",
-      {
-        "nth": 27,
->>>>>>> 312b333a
+      "XChainCreateAccountAttestationCollectionElement",
+      {
+        "nth": 31,
         "isVLEncoded": false,
         "isSerialized": true,
         "isSigningField": true,
@@ -2566,8 +2588,7 @@
       }
     ],
     [
-<<<<<<< HEAD
-      "XChainClaimAttestationBatch",
+      "XChainClaimAttestations",
       {
         "nth": 21,
         "isVLEncoded": false,
@@ -2577,7 +2598,7 @@
       }
     ],
     [
-      "XChainCreateAccountAttestationBatch",
+      "XChainCreateAccountAttestations",
       {
         "nth": 22,
         "isVLEncoded": false,
@@ -2587,24 +2608,9 @@
       }
     ],
     [
-      "XChainClaimAttestations",
-      {
-        "nth": 23,
-        "isVLEncoded": false,
-        "isSerialized": true,
-        "isSigningField": true,
-        "type": "STArray"
-      }
-    ],
-    [
-      "XChainCreateAccountAttestations",
-      {
-        "nth": 24,
-=======
       "AuthAccounts",
       {
         "nth": 25,
->>>>>>> 312b333a
         "isVLEncoded": false,
         "isSerialized": true,
         "isSigningField": true,
@@ -2668,19 +2674,13 @@
     "temUNKNOWN": -264,
     "temSEQ_AND_TICKET": -263,
     "temBAD_NFTOKEN_TRANSFER_FEE": -262,
-<<<<<<< HEAD
-    "temBAD_AMM_OPTIONS": -261,
-    "temBAD_AMM_TOKENS": -260,
-    "temEQUAL_DOOR_ACCOUNTS": -259,
-    "temBAD_XCHAIN_PROOF": -258,
-    "temSIDECHAIN_BAD_ISSUES": -257,
-    "temSIDECHAIN_NONDOOR_OWNER": -256,
-    "temXCHAIN_BRIDGE_BAD_MIN_ACCOUNT_CREATE_AMOUNT": -255,
-    "temXCHAIN_BRIDGE_BAD_REWARD_AMOUNT": -254,
-    "temXCHAIN_TOO_MANY_ATTESTATIONS": -253,
-=======
     "temBAD_AMM_TOKENS": -261,
->>>>>>> 312b333a
+    "temXCHAIN_EQUAL_DOOR_ACCOUNTS": -260,
+    "temXCHAIN_BAD_PROOF": -259,
+    "temXCHAIN_BRIDGE_BAD_ISSUES": -258,
+    "temXCHAIN_BRIDGE_NONDOOR_OWNER": -257,
+    "temXCHAIN_BRIDGE_BAD_MIN_ACCOUNT_CREATE_AMOUNT": -256,
+    "temXCHAIN_BRIDGE_BAD_REWARD_AMOUNT": -255,
 
     "tefFAILURE": -199,
     "tefALREADY": -198,
@@ -2768,38 +2768,25 @@
     "tecINSUFFICIENT_PAYMENT": 161,
     "tecUNFUNDED_AMM": 162,
     "tecAMM_BALANCE": 163,
-<<<<<<< HEAD
-    "tecAMM_FAILED_DEPOSIT": 164,
-    "tecAMM_FAILED_WITHDRAW": 165,
-    "tecAMM_INVALID_TOKENS": 166,
-    "tecAMM_EXISTS": 167,
-    "tecAMM_FAILED_BID": 168,
-    "tecAMM_DIRECT_PAYMENT": 169,
-    "tecAMM_FAILED_VOTE": 170,
-    "tecBAD_XCHAIN_TRANSFER_ISSUE": 171,
-    "tecXCHAIN_NO_CLAIM_ID": 172,
-    "tecXCHAIN_BAD_CLAIM_ID": 173,
-    "tecXCHAIN_CLAIM_NO_QUORUM": 174,
-    "tecXCHAIN_PROOF_UNKNOWN_KEY": 175,
-    "tecXCHAIN_CREATE_ACCOUNT_NONXRP_ISSUE": 176,
-    "tecXCHAIN_WRONG_CHAIN": 177,
-    "tecXCHAIN_REWARD_MISMATCH": 178,
-    "tecXCHAIN_NO_SIGNERS_LIST": 179,
-    "tecXCHAIN_SENDING_ACCOUNT_MISMATCH": 180,
-    "tecXCHAIN_INSUFF_CREATE_AMOUNT": 181,
-    "tecXCHAIN_ACCOUNT_CREATE_PAST": 182,
-    "tecXCHAIN_ACCOUNT_CREATE_TOO_MANY": 183,
-    "tecXCHAIN_PAYMENT_FAILED": 184,
-    "tecXCHAIN_SELF_COMMIT": 185,
-    "tecXCHAIN_BAD_PUBLIC_KEY_ACCOUNT_PAIR": 186
-=======
     "tecAMM_FAILED": 164,
     "tecAMM_INVALID_TOKENS": 165,
-    "tecAMM_EMPTY": 166,
-    "tecAMM_NOT_EMPTY": 167,
-    "tecAMM_ACCOUNT": 168,
-    "tecINCOMPLETE": 169
->>>>>>> 312b333a
+    "tecXCHAIN_BAD_TRANSFER_ISSUE": 166,
+    "tecXCHAIN_NO_CLAIM_ID": 167,
+    "tecXCHAIN_BAD_CLAIM_ID": 168,
+    "tecXCHAIN_CLAIM_NO_QUORUM": 169,
+    "tecXCHAIN_PROOF_UNKNOWN_KEY": 170,
+    "tecXCHAIN_CREATE_ACCOUNT_NONXRP_ISSUE": 171,
+    "tecXCHAIN_WRONG_CHAIN": 172,
+    "tecXCHAIN_REWARD_MISMATCH": 173,
+    "tecXCHAIN_NO_SIGNERS_LIST": 174,
+    "tecXCHAIN_SENDING_ACCOUNT_MISMATCH": 175,
+    "tecXCHAIN_INSUFF_CREATE_AMOUNT": 176,
+    "tecXCHAIN_ACCOUNT_CREATE_PAST": 177,
+    "tecXCHAIN_ACCOUNT_CREATE_TOO_MANY": 178,
+    "tecXCHAIN_PAYMENT_FAILED": 179,
+    "tecXCHAIN_SELF_COMMIT": 180,
+    "tecXCHAIN_BAD_PUBLIC_KEY_ACCOUNT_PAIR": 181,
+    "tecXCHAIN_CREATE_ACCOUNT_DISABLED": 182
   },
   "TRANSACTION_TYPES": {
     "Invalid": -1,
@@ -2831,8 +2818,12 @@
     "NFTokenCreateOffer": 27,
     "NFTokenCancelOffer": 28,
     "NFTokenAcceptOffer": 29,
-<<<<<<< HEAD
-    "Clawback":30,
+    "Clawback": 30,
+    "AMMCreate": 35,
+    "AMMDeposit": 36,
+    "AMMWithdraw": 37,
+    "AMMVote": 38,
+    "AMMBid": 39,
     "XChainCreateBridge": 40,
     "XChainCreateClaimID": 41,
     "XChainCommit": 42,
@@ -2841,15 +2832,6 @@
     "XChainAddClaimAttestation": 45,
     "XChainAddAccountCreateAttestation": 46,
     "XChainModifyBridge": 47,
-=======
-    "Clawback": 30,
-    "AMMCreate": 35,
-    "AMMDeposit": 36,
-    "AMMWithdraw": 37,
-    "AMMVote": 38,
-    "AMMBid": 39,
-    "AMMDelete": 40,
->>>>>>> 312b333a
     "EnableAmendment": 100,
     "SetFee": 101,
     "UNLModify": 102
