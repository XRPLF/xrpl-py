--- conflicted
+++ resolved
@@ -681,56 +681,6 @@
       }
     ],
     [
-      "ExtensionComputeLimit",
-      {
-        "isSerialized": true,
-        "isSigningField": true,
-        "isVLEncoded": false,
-        "nth": 53,
-        "type": "UInt32"
-      }
-    ],
-    [
-      "ExtensionSizeLimit",
-      {
-        "isSerialized": true,
-        "isSigningField": true,
-        "isVLEncoded": false,
-        "nth": 54,
-        "type": "UInt32"
-      }
-    ],
-    [
-      "GasPrice",
-      {
-        "isSerialized": true,
-        "isSigningField": true,
-        "isVLEncoded": false,
-        "nth": 55,
-        "type": "UInt32"
-      }
-    ],
-    [
-      "ComputationAllowance",
-      {
-        "isSerialized": true,
-        "isSigningField": true,
-        "isVLEncoded": false,
-        "nth": 56,
-        "type": "UInt32"
-      }
-    ],
-    [
-      "GasUsed",
-      {
-        "isSerialized": true,
-        "isSigningField": true,
-        "isVLEncoded": false,
-        "nth": 57,
-        "type": "UInt32"
-      }
-    ],
-    [
       "IndexNext",
       {
         "isSerialized": true,
@@ -1941,16 +1891,6 @@
       }
     ],
     [
-      "FinishFunction",
-      {
-        "isSerialized": true,
-        "isSigningField": true,
-        "isVLEncoded": true,
-        "nth": 32,
-        "type": "Blob"
-      }
-    ],
-    [
       "Account",
       {
         "isSerialized": true,
@@ -2521,8 +2461,6 @@
       }
     ],
     [
-<<<<<<< HEAD
-=======
       "Book",
       {
         "isSerialized": true,
@@ -2533,7 +2471,6 @@
       }
     ],
     [
->>>>>>> 5a71ffdd
       "Signers",
       {
         "isSerialized": true,
@@ -3213,10 +3150,7 @@
     "tecOWNERS": 132,
     "tecPATH_DRY": 128,
     "tecPATH_PARTIAL": 101,
-<<<<<<< HEAD
-=======
     "tecPRECISION_LOSS": 197,
->>>>>>> 5a71ffdd
     "tecPSEUDO_ACCOUNT": 196,
     "tecTOKEN_PAIR_NOT_FOUND": 189,
     "tecTOO_SOON": 152,
@@ -3225,10 +3159,6 @@
     "tecUNFUNDED_AMM": 162,
     "tecUNFUNDED_OFFER": 103,
     "tecUNFUNDED_PAYMENT": 104,
-<<<<<<< HEAD
-    "tecWASM_REJECTED": 197,
-=======
->>>>>>> 5a71ffdd
     "tecWRONG_ASSET": 194,
     "tecXCHAIN_ACCOUNT_CREATE_PAST": 181,
     "tecXCHAIN_ACCOUNT_CREATE_TOO_MANY": 182,
@@ -3267,10 +3197,8 @@
     "tefNOT_MULTI_SIGNING": -184,
     "tefNO_AUTH_REQUIRED": -191,
     "tefNO_TICKET": -180,
-    "tefNO_WASM": -177,
     "tefPAST_SEQ": -190,
     "tefTOO_BIG": -181,
-    "tefWASM_FIELD_NOT_INCLUDED": -176,
     "tefWRONG_PRIOR": -189,
 
     "telBAD_DOMAIN": -398,
