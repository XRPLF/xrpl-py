{
  "FIELDS": [
    [
      "Generic",
      {
        "isSerialized": false,
        "isSigningField": false,
        "isVLEncoded": false,
        "nth": 0,
        "type": "Unknown"
      }
    ],
    [
      "Invalid",
      {
        "isSerialized": false,
        "isSigningField": false,
        "isVLEncoded": false,
        "nth": -1,
        "type": "Unknown"
      }
    ],
    [
      "ObjectEndMarker",
      {
        "isSerialized": true,
        "isSigningField": true,
        "isVLEncoded": false,
        "nth": 1,
        "type": "STObject"
      }
    ],
    [
      "ArrayEndMarker",
      {
        "isSerialized": true,
        "isSigningField": true,
        "isVLEncoded": false,
        "nth": 1,
        "type": "STArray"
      }
    ],
    [
      "taker_gets_funded",
      {
        "isSerialized": false,
        "isSigningField": false,
        "isVLEncoded": false,
        "nth": 258,
        "type": "Amount"
      }
    ],
    [
      "taker_pays_funded",
      {
        "isSerialized": false,
        "isSigningField": false,
        "isVLEncoded": false,
        "nth": 259,
        "type": "Amount"
      }
    ],
    [
      "LedgerEntryType",
      {
        "isSerialized": true,
        "isSigningField": true,
        "isVLEncoded": false,
        "nth": 1,
        "type": "UInt16"
      }
    ],
    [
      "TransactionType",
      {
        "isSerialized": true,
        "isSigningField": true,
        "isVLEncoded": false,
        "nth": 2,
        "type": "UInt16"
      }
    ],
    [
      "SignerWeight",
      {
        "isSerialized": true,
        "isSigningField": true,
        "isVLEncoded": false,
        "nth": 3,
        "type": "UInt16"
      }
    ],
    [
      "TransferFee",
      {
        "isSerialized": true,
        "isSigningField": true,
        "isVLEncoded": false,
        "nth": 4,
        "type": "UInt16"
      }
    ],
    [
      "TradingFee",
      {
        "isSerialized": true,
        "isSigningField": true,
        "isVLEncoded": false,
        "nth": 5,
        "type": "UInt16"
      }
    ],
    [
      "DiscountedFee",
      {
        "isSerialized": true,
        "isSigningField": true,
        "isVLEncoded": false,
        "nth": 6,
        "type": "UInt16"
      }
    ],
    [
      "Version",
      {
        "isSerialized": true,
        "isSigningField": true,
        "isVLEncoded": false,
        "nth": 16,
        "type": "UInt16"
      }
    ],
    [
      "HookStateChangeCount",
      {
        "isSerialized": true,
        "isSigningField": true,
        "isVLEncoded": false,
        "nth": 17,
        "type": "UInt16"
      }
    ],
    [
      "HookEmitCount",
      {
        "isSerialized": true,
        "isSigningField": true,
        "isVLEncoded": false,
        "nth": 18,
        "type": "UInt16"
      }
    ],
    [
      "HookExecutionIndex",
      {
        "isSerialized": true,
        "isSigningField": true,
        "isVLEncoded": false,
        "nth": 19,
        "type": "UInt16"
      }
    ],
    [
      "HookApiVersion",
      {
        "isSerialized": true,
        "isSigningField": true,
        "isVLEncoded": false,
        "nth": 20,
        "type": "UInt16"
      }
    ],
    [
      "LedgerFixType",
      {
        "isSerialized": true,
        "isSigningField": true,
        "isVLEncoded": false,
        "nth": 21,
        "type": "UInt16"
      }
    ],
    [
      "NetworkID",
      {
        "isSerialized": true,
        "isSigningField": true,
        "isVLEncoded": false,
        "nth": 1,
        "type": "UInt32"
      }
    ],
    [
      "Flags",
      {
        "isSerialized": true,
        "isSigningField": true,
        "isVLEncoded": false,
        "nth": 2,
        "type": "UInt32"
      }
    ],
    [
      "SourceTag",
      {
        "isSerialized": true,
        "isSigningField": true,
        "isVLEncoded": false,
        "nth": 3,
        "type": "UInt32"
      }
    ],
    [
      "Sequence",
      {
        "isSerialized": true,
        "isSigningField": true,
        "isVLEncoded": false,
        "nth": 4,
        "type": "UInt32"
      }
    ],
    [
      "PreviousTxnLgrSeq",
      {
        "isSerialized": true,
        "isSigningField": true,
        "isVLEncoded": false,
        "nth": 5,
        "type": "UInt32"
      }
    ],
    [
      "LedgerSequence",
      {
        "isSerialized": true,
        "isSigningField": true,
        "isVLEncoded": false,
        "nth": 6,
        "type": "UInt32"
      }
    ],
    [
      "CloseTime",
      {
        "isSerialized": true,
        "isSigningField": true,
        "isVLEncoded": false,
        "nth": 7,
        "type": "UInt32"
      }
    ],
    [
      "ParentCloseTime",
      {
        "isSerialized": true,
        "isSigningField": true,
        "isVLEncoded": false,
        "nth": 8,
        "type": "UInt32"
      }
    ],
    [
      "SigningTime",
      {
        "isSerialized": true,
        "isSigningField": true,
        "isVLEncoded": false,
        "nth": 9,
        "type": "UInt32"
      }
    ],
    [
      "Expiration",
      {
        "isSerialized": true,
        "isSigningField": true,
        "isVLEncoded": false,
        "nth": 10,
        "type": "UInt32"
      }
    ],
    [
      "TransferRate",
      {
        "isSerialized": true,
        "isSigningField": true,
        "isVLEncoded": false,
        "nth": 11,
        "type": "UInt32"
      }
    ],
    [
      "WalletSize",
      {
        "isSerialized": true,
        "isSigningField": true,
        "isVLEncoded": false,
        "nth": 12,
        "type": "UInt32"
      }
    ],
    [
      "OwnerCount",
      {
        "isSerialized": true,
        "isSigningField": true,
        "isVLEncoded": false,
        "nth": 13,
        "type": "UInt32"
      }
    ],
    [
      "DestinationTag",
      {
        "isSerialized": true,
        "isSigningField": true,
        "isVLEncoded": false,
        "nth": 14,
        "type": "UInt32"
      }
    ],
    [
      "LastUpdateTime",
      {
        "isSerialized": true,
        "isSigningField": true,
        "isVLEncoded": false,
        "nth": 15,
        "type": "UInt32"
      }
    ],
    [
      "HighQualityIn",
      {
        "isSerialized": true,
        "isSigningField": true,
        "isVLEncoded": false,
        "nth": 16,
        "type": "UInt32"
      }
    ],
    [
      "HighQualityOut",
      {
        "isSerialized": true,
        "isSigningField": true,
        "isVLEncoded": false,
        "nth": 17,
        "type": "UInt32"
      }
    ],
    [
      "LowQualityIn",
      {
        "isSerialized": true,
        "isSigningField": true,
        "isVLEncoded": false,
        "nth": 18,
        "type": "UInt32"
      }
    ],
    [
      "LowQualityOut",
      {
        "isSerialized": true,
        "isSigningField": true,
        "isVLEncoded": false,
        "nth": 19,
        "type": "UInt32"
      }
    ],
    [
      "QualityIn",
      {
        "isSerialized": true,
        "isSigningField": true,
        "isVLEncoded": false,
        "nth": 20,
        "type": "UInt32"
      }
    ],
    [
      "QualityOut",
      {
        "isSerialized": true,
        "isSigningField": true,
        "isVLEncoded": false,
        "nth": 21,
        "type": "UInt32"
      }
    ],
    [
      "StampEscrow",
      {
        "isSerialized": true,
        "isSigningField": true,
        "isVLEncoded": false,
        "nth": 22,
        "type": "UInt32"
      }
    ],
    [
      "BondAmount",
      {
        "isSerialized": true,
        "isSigningField": true,
        "isVLEncoded": false,
        "nth": 23,
        "type": "UInt32"
      }
    ],
    [
      "LoadFee",
      {
        "isSerialized": true,
        "isSigningField": true,
        "isVLEncoded": false,
        "nth": 24,
        "type": "UInt32"
      }
    ],
    [
      "OfferSequence",
      {
        "isSerialized": true,
        "isSigningField": true,
        "isVLEncoded": false,
        "nth": 25,
        "type": "UInt32"
      }
    ],
    [
      "FirstLedgerSequence",
      {
        "isSerialized": true,
        "isSigningField": true,
        "isVLEncoded": false,
        "nth": 26,
        "type": "UInt32"
      }
    ],
    [
      "LastLedgerSequence",
      {
        "isSerialized": true,
        "isSigningField": true,
        "isVLEncoded": false,
        "nth": 27,
        "type": "UInt32"
      }
    ],
    [
      "TransactionIndex",
      {
        "isSerialized": true,
        "isSigningField": true,
        "isVLEncoded": false,
        "nth": 28,
        "type": "UInt32"
      }
    ],
    [
      "OperationLimit",
      {
        "isSerialized": true,
        "isSigningField": true,
        "isVLEncoded": false,
        "nth": 29,
        "type": "UInt32"
      }
    ],
    [
      "ReferenceFeeUnits",
      {
        "isSerialized": true,
        "isSigningField": true,
        "isVLEncoded": false,
        "nth": 30,
        "type": "UInt32"
      }
    ],
    [
      "ReserveBase",
      {
        "isSerialized": true,
        "isSigningField": true,
        "isVLEncoded": false,
        "nth": 31,
        "type": "UInt32"
      }
    ],
    [
      "ReserveIncrement",
      {
        "isSerialized": true,
        "isSigningField": true,
        "isVLEncoded": false,
        "nth": 32,
        "type": "UInt32"
      }
    ],
    [
      "SetFlag",
      {
        "isSerialized": true,
        "isSigningField": true,
        "isVLEncoded": false,
        "nth": 33,
        "type": "UInt32"
      }
    ],
    [
      "ClearFlag",
      {
        "isSerialized": true,
        "isSigningField": true,
        "isVLEncoded": false,
        "nth": 34,
        "type": "UInt32"
      }
    ],
    [
      "SignerQuorum",
      {
        "isSerialized": true,
        "isSigningField": true,
        "isVLEncoded": false,
        "nth": 35,
        "type": "UInt32"
      }
    ],
    [
      "CancelAfter",
      {
        "isSerialized": true,
        "isSigningField": true,
        "isVLEncoded": false,
        "nth": 36,
        "type": "UInt32"
      }
    ],
    [
      "FinishAfter",
      {
        "isSerialized": true,
        "isSigningField": true,
        "isVLEncoded": false,
        "nth": 37,
        "type": "UInt32"
      }
    ],
    [
      "SignerListID",
      {
        "isSerialized": true,
        "isSigningField": true,
        "isVLEncoded": false,
        "nth": 38,
        "type": "UInt32"
      }
    ],
    [
      "SettleDelay",
      {
        "isSerialized": true,
        "isSigningField": true,
        "isVLEncoded": false,
        "nth": 39,
        "type": "UInt32"
      }
    ],
    [
      "TicketCount",
      {
        "isSerialized": true,
        "isSigningField": true,
        "isVLEncoded": false,
        "nth": 40,
        "type": "UInt32"
      }
    ],
    [
      "TicketSequence",
      {
        "isSerialized": true,
        "isSigningField": true,
        "isVLEncoded": false,
        "nth": 41,
        "type": "UInt32"
      }
    ],
    [
      "NFTokenTaxon",
      {
        "isSerialized": true,
        "isSigningField": true,
        "isVLEncoded": false,
        "nth": 42,
        "type": "UInt32"
      }
    ],
    [
      "MintedNFTokens",
      {
        "isSerialized": true,
        "isSigningField": true,
        "isVLEncoded": false,
        "nth": 43,
        "type": "UInt32"
      }
    ],
    [
      "BurnedNFTokens",
      {
        "isSerialized": true,
        "isSigningField": true,
        "isVLEncoded": false,
        "nth": 44,
        "type": "UInt32"
      }
    ],
    [
      "HookStateCount",
      {
        "isSerialized": true,
        "isSigningField": true,
        "isVLEncoded": false,
        "nth": 45,
        "type": "UInt32"
      }
    ],
    [
      "EmitGeneration",
      {
        "isSerialized": true,
        "isSigningField": true,
        "isVLEncoded": false,
        "nth": 46,
        "type": "UInt32"
      }
    ],
    [
      "VoteWeight",
      {
        "isSerialized": true,
        "isSigningField": true,
        "isVLEncoded": false,
        "nth": 48,
        "type": "UInt32"
      }
    ],
    [
      "FirstNFTokenSequence",
      {
        "isSerialized": true,
        "isSigningField": true,
        "isVLEncoded": false,
        "nth": 50,
        "type": "UInt32"
      }
    ],
    [
      "OracleDocumentID",
      {
        "isSerialized": true,
        "isSigningField": true,
        "isVLEncoded": false,
        "nth": 51,
        "type": "UInt32"
      }
    ],
    [
      "IndexNext",
      {
        "isSerialized": true,
        "isSigningField": true,
        "isVLEncoded": false,
        "nth": 1,
        "type": "UInt64"
      }
    ],
    [
      "IndexPrevious",
      {
        "isSerialized": true,
        "isSigningField": true,
        "isVLEncoded": false,
        "nth": 2,
        "type": "UInt64"
      }
    ],
    [
      "BookNode",
      {
        "isSerialized": true,
        "isSigningField": true,
        "isVLEncoded": false,
        "nth": 3,
        "type": "UInt64"
      }
    ],
    [
      "OwnerNode",
      {
        "isSerialized": true,
        "isSigningField": true,
        "isVLEncoded": false,
        "nth": 4,
        "type": "UInt64"
      }
    ],
    [
      "BaseFee",
      {
        "isSerialized": true,
        "isSigningField": true,
        "isVLEncoded": false,
        "nth": 5,
        "type": "UInt64"
      }
    ],
    [
      "ExchangeRate",
      {
        "isSerialized": true,
        "isSigningField": true,
        "isVLEncoded": false,
        "nth": 6,
        "type": "UInt64"
      }
    ],
    [
      "LowNode",
      {
        "isSerialized": true,
        "isSigningField": true,
        "isVLEncoded": false,
        "nth": 7,
        "type": "UInt64"
      }
    ],
    [
      "HighNode",
      {
        "isSerialized": true,
        "isSigningField": true,
        "isVLEncoded": false,
        "nth": 8,
        "type": "UInt64"
      }
    ],
    [
      "DestinationNode",
      {
        "isSerialized": true,
        "isSigningField": true,
        "isVLEncoded": false,
        "nth": 9,
        "type": "UInt64"
      }
    ],
    [
      "Cookie",
      {
        "isSerialized": true,
        "isSigningField": true,
        "isVLEncoded": false,
        "nth": 10,
        "type": "UInt64"
      }
    ],
    [
      "ServerVersion",
      {
        "isSerialized": true,
        "isSigningField": true,
        "isVLEncoded": false,
        "nth": 11,
        "type": "UInt64"
      }
    ],
    [
      "NFTokenOfferNode",
      {
        "isSerialized": true,
        "isSigningField": true,
        "isVLEncoded": false,
        "nth": 12,
        "type": "UInt64"
      }
    ],
    [
      "EmitBurden",
      {
        "isSerialized": true,
        "isSigningField": true,
        "isVLEncoded": false,
        "nth": 13,
        "type": "UInt64"
      }
    ],
    [
      "HookOn",
      {
        "isSerialized": true,
        "isSigningField": true,
        "isVLEncoded": false,
        "nth": 16,
        "type": "UInt64"
      }
    ],
    [
      "HookInstructionCount",
      {
        "isSerialized": true,
        "isSigningField": true,
        "isVLEncoded": false,
        "nth": 17,
        "type": "UInt64"
      }
    ],
    [
      "HookReturnCode",
      {
        "isSerialized": true,
        "isSigningField": true,
        "isVLEncoded": false,
        "nth": 18,
        "type": "UInt64"
      }
    ],
    [
      "ReferenceCount",
      {
        "isSerialized": true,
        "isSigningField": true,
        "isVLEncoded": false,
        "nth": 19,
        "type": "UInt64"
      }
    ],
    [
      "XChainClaimID",
      {
        "isSerialized": true,
        "isSigningField": true,
        "isVLEncoded": false,
        "nth": 20,
        "type": "UInt64"
      }
    ],
    [
      "XChainAccountCreateCount",
      {
        "isSerialized": true,
        "isSigningField": true,
        "isVLEncoded": false,
        "nth": 21,
        "type": "UInt64"
      }
    ],
    [
      "XChainAccountClaimCount",
      {
        "isSerialized": true,
        "isSigningField": true,
        "isVLEncoded": false,
        "nth": 22,
        "type": "UInt64"
      }
    ],
    [
      "AssetPrice",
      {
        "isSerialized": true,
        "isSigningField": true,
        "isVLEncoded": false,
        "nth": 23,
        "type": "UInt64"
      }
    ],
    [
      "MaximumAmount",
      {
        "isSerialized": true,
        "isSigningField": true,
        "isVLEncoded": false,
        "nth": 24,
        "type": "UInt64"
      }
    ],
    [
      "OutstandingAmount",
      {
        "isSerialized": true,
        "isSigningField": true,
        "isVLEncoded": false,
        "nth": 25,
        "type": "UInt64"
      }
    ],
    [
      "MPTAmount",
      {
        "isSerialized": true,
        "isSigningField": true,
        "isVLEncoded": false,
        "nth": 26,
        "type": "UInt64"
      }
    ],
    [
      "IssuerNode",
      {
        "isSerialized": true,
        "isSigningField": true,
        "isVLEncoded": false,
        "nth": 27,
        "type": "UInt64"
      }
    ],
    [
      "SubjectNode",
      {
        "isSerialized": true,
        "isSigningField": true,
        "isVLEncoded": false,
        "nth": 28,
        "type": "UInt64"
      }
    ],
    [
      "EmailHash",
      {
        "isSerialized": true,
        "isSigningField": true,
        "isVLEncoded": false,
        "nth": 1,
        "type": "Hash128"
      }
    ],
    [
      "LedgerHash",
      {
        "isSerialized": true,
        "isSigningField": true,
        "isVLEncoded": false,
        "nth": 1,
        "type": "Hash256"
      }
    ],
    [
      "ParentHash",
      {
        "isSerialized": true,
        "isSigningField": true,
        "isVLEncoded": false,
        "nth": 2,
        "type": "Hash256"
      }
    ],
    [
      "TransactionHash",
      {
        "isSerialized": true,
        "isSigningField": true,
        "isVLEncoded": false,
        "nth": 3,
        "type": "Hash256"
      }
    ],
    [
      "AccountHash",
      {
        "isSerialized": true,
        "isSigningField": true,
        "isVLEncoded": false,
        "nth": 4,
        "type": "Hash256"
      }
    ],
    [
      "PreviousTxnID",
      {
        "isSerialized": true,
        "isSigningField": true,
        "isVLEncoded": false,
        "nth": 5,
        "type": "Hash256"
      }
    ],
    [
      "LedgerIndex",
      {
        "isSerialized": true,
        "isSigningField": true,
        "isVLEncoded": false,
        "nth": 6,
        "type": "Hash256"
      }
    ],
    [
      "WalletLocator",
      {
        "isSerialized": true,
        "isSigningField": true,
        "isVLEncoded": false,
        "nth": 7,
        "type": "Hash256"
      }
    ],
    [
      "RootIndex",
      {
        "isSerialized": true,
        "isSigningField": true,
        "isVLEncoded": false,
        "nth": 8,
        "type": "Hash256"
      }
    ],
    [
      "AccountTxnID",
      {
        "isSerialized": true,
        "isSigningField": true,
        "isVLEncoded": false,
        "nth": 9,
        "type": "Hash256"
      }
    ],
    [
      "NFTokenID",
      {
        "isSerialized": true,
        "isSigningField": true,
        "isVLEncoded": false,
        "nth": 10,
        "type": "Hash256"
      }
    ],
    [
      "EmitParentTxnID",
      {
        "isSerialized": true,
        "isSigningField": true,
        "isVLEncoded": false,
        "nth": 11,
        "type": "Hash256"
      }
    ],
    [
      "EmitNonce",
      {
        "isSerialized": true,
        "isSigningField": true,
        "isVLEncoded": false,
        "nth": 12,
        "type": "Hash256"
      }
    ],
    [
      "EmitHookHash",
      {
        "isSerialized": true,
        "isSigningField": true,
        "isVLEncoded": false,
        "nth": 13,
        "type": "Hash256"
      }
    ],
    [
      "AMMID",
      {
        "isSerialized": true,
        "isSigningField": true,
        "isVLEncoded": false,
        "nth": 14,
        "type": "Hash256"
      }
    ],
    [
      "BookDirectory",
      {
        "isSerialized": true,
        "isSigningField": true,
        "isVLEncoded": false,
        "nth": 16,
        "type": "Hash256"
      }
    ],
    [
      "InvoiceID",
      {
        "isSerialized": true,
        "isSigningField": true,
        "isVLEncoded": false,
        "nth": 17,
        "type": "Hash256"
      }
    ],
    [
      "Nickname",
      {
        "isSerialized": true,
        "isSigningField": true,
        "isVLEncoded": false,
        "nth": 18,
        "type": "Hash256"
      }
    ],
    [
      "Amendment",
      {
        "isSerialized": true,
        "isSigningField": true,
        "isVLEncoded": false,
        "nth": 19,
        "type": "Hash256"
      }
    ],
    [
      "Digest",
      {
        "isSerialized": true,
        "isSigningField": true,
        "isVLEncoded": false,
        "nth": 21,
        "type": "Hash256"
      }
    ],
    [
      "Channel",
      {
        "isSerialized": true,
        "isSigningField": true,
        "isVLEncoded": false,
        "nth": 22,
        "type": "Hash256"
      }
    ],
    [
      "ConsensusHash",
      {
        "isSerialized": true,
        "isSigningField": true,
        "isVLEncoded": false,
        "nth": 23,
        "type": "Hash256"
      }
    ],
    [
      "CheckID",
      {
        "isSerialized": true,
        "isSigningField": true,
        "isVLEncoded": false,
        "nth": 24,
        "type": "Hash256"
      }
    ],
    [
      "ValidatedHash",
      {
        "isSerialized": true,
        "isSigningField": true,
        "isVLEncoded": false,
        "nth": 25,
        "type": "Hash256"
      }
    ],
    [
      "PreviousPageMin",
      {
        "isSerialized": true,
        "isSigningField": true,
        "isVLEncoded": false,
        "nth": 26,
        "type": "Hash256"
      }
    ],
    [
      "NextPageMin",
      {
        "isSerialized": true,
        "isSigningField": true,
        "isVLEncoded": false,
        "nth": 27,
        "type": "Hash256"
      }
    ],
    [
      "NFTokenBuyOffer",
      {
        "isSerialized": true,
        "isSigningField": true,
        "isVLEncoded": false,
        "nth": 28,
        "type": "Hash256"
      }
    ],
    [
      "NFTokenSellOffer",
      {
        "isSerialized": true,
        "isSigningField": true,
        "isVLEncoded": false,
        "nth": 29,
        "type": "Hash256"
      }
    ],
    [
      "HookStateKey",
      {
        "isSerialized": true,
        "isSigningField": true,
        "isVLEncoded": false,
        "nth": 30,
        "type": "Hash256"
      }
    ],
    [
      "HookHash",
      {
        "isSerialized": true,
        "isSigningField": true,
        "isVLEncoded": false,
        "nth": 31,
        "type": "Hash256"
      }
    ],
    [
      "HookNamespace",
      {
        "isSerialized": true,
        "isSigningField": true,
        "isVLEncoded": false,
        "nth": 32,
        "type": "Hash256"
      }
    ],
    [
      "HookSetTxnID",
      {
        "isSerialized": true,
        "isSigningField": true,
        "isVLEncoded": false,
        "nth": 33,
        "type": "Hash256"
      }
    ],
    [
      "DomainID",
      {
<<<<<<< HEAD
        "isSerialized": true,
        "isSigningField": true,
        "isVLEncoded": false,
        "nth": 34,
        "type": "Hash256"
      }
    ],
    [
      "ParentBatchID",
      {
        "isSerialized": true,
        "isSigningField": true,
        "isVLEncoded": false,
        "nth": 35,
=======
        "isSerialized": true,
        "isSigningField": true,
        "isVLEncoded": false,
        "nth": 34,
>>>>>>> 62776244
        "type": "Hash256"
      }
    ],
    [
      "hash",
      {
        "isSerialized": false,
        "isSigningField": false,
        "isVLEncoded": false,
        "nth": 257,
        "type": "Hash256"
      }
    ],
    [
      "index",
      {
        "isSerialized": false,
        "isSigningField": false,
        "isVLEncoded": false,
        "nth": 258,
        "type": "Hash256"
      }
    ],
    [
      "Amount",
      {
        "isSerialized": true,
        "isSigningField": true,
        "isVLEncoded": false,
        "nth": 1,
        "type": "Amount"
      }
    ],
    [
      "Balance",
      {
        "isSerialized": true,
        "isSigningField": true,
        "isVLEncoded": false,
        "nth": 2,
        "type": "Amount"
      }
    ],
    [
      "LimitAmount",
      {
        "isSerialized": true,
        "isSigningField": true,
        "isVLEncoded": false,
        "nth": 3,
        "type": "Amount"
      }
    ],
    [
      "TakerPays",
      {
        "isSerialized": true,
        "isSigningField": true,
        "isVLEncoded": false,
        "nth": 4,
        "type": "Amount"
      }
    ],
    [
      "TakerGets",
      {
        "isSerialized": true,
        "isSigningField": true,
        "isVLEncoded": false,
        "nth": 5,
        "type": "Amount"
      }
    ],
    [
      "LowLimit",
      {
        "isSerialized": true,
        "isSigningField": true,
        "isVLEncoded": false,
        "nth": 6,
        "type": "Amount"
      }
    ],
    [
      "HighLimit",
      {
        "isSerialized": true,
        "isSigningField": true,
        "isVLEncoded": false,
        "nth": 7,
        "type": "Amount"
      }
    ],
    [
      "Fee",
      {
        "isSerialized": true,
        "isSigningField": true,
        "isVLEncoded": false,
        "nth": 8,
        "type": "Amount"
      }
    ],
    [
      "SendMax",
      {
        "isSerialized": true,
        "isSigningField": true,
        "isVLEncoded": false,
        "nth": 9,
        "type": "Amount"
      }
    ],
    [
      "DeliverMin",
      {
        "isSerialized": true,
        "isSigningField": true,
        "isVLEncoded": false,
        "nth": 10,
        "type": "Amount"
      }
    ],
    [
      "Amount2",
      {
        "isSerialized": true,
        "isSigningField": true,
        "isVLEncoded": false,
        "nth": 11,
        "type": "Amount"
      }
    ],
    [
      "BidMin",
      {
        "isSerialized": true,
        "isSigningField": true,
        "isVLEncoded": false,
        "nth": 12,
        "type": "Amount"
      }
    ],
    [
      "BidMax",
      {
        "isSerialized": true,
        "isSigningField": true,
        "isVLEncoded": false,
        "nth": 13,
        "type": "Amount"
      }
    ],
    [
      "MinimumOffer",
      {
        "isSerialized": true,
        "isSigningField": true,
        "isVLEncoded": false,
        "nth": 16,
        "type": "Amount"
      }
    ],
    [
      "RippleEscrow",
      {
        "isSerialized": true,
        "isSigningField": true,
        "isVLEncoded": false,
        "nth": 17,
        "type": "Amount"
      }
    ],
    [
      "DeliveredAmount",
      {
        "isSerialized": true,
        "isSigningField": true,
        "isVLEncoded": false,
        "nth": 18,
        "type": "Amount"
      }
    ],
    [
      "NFTokenBrokerFee",
      {
        "isSerialized": true,
        "isSigningField": true,
        "isVLEncoded": false,
        "nth": 19,
        "type": "Amount"
      }
    ],
    [
      "BaseFeeDrops",
      {
        "isSerialized": true,
        "isSigningField": true,
        "isVLEncoded": false,
        "nth": 22,
        "type": "Amount"
      }
    ],
    [
      "ReserveBaseDrops",
      {
        "isSerialized": true,
        "isSigningField": true,
        "isVLEncoded": false,
        "nth": 23,
        "type": "Amount"
      }
    ],
    [
      "ReserveIncrementDrops",
      {
        "isSerialized": true,
        "isSigningField": true,
        "isVLEncoded": false,
        "nth": 24,
        "type": "Amount"
      }
    ],
    [
      "LPTokenOut",
      {
        "isSerialized": true,
        "isSigningField": true,
        "isVLEncoded": false,
        "nth": 25,
        "type": "Amount"
      }
    ],
    [
      "LPTokenIn",
      {
        "isSerialized": true,
        "isSigningField": true,
        "isVLEncoded": false,
        "nth": 26,
        "type": "Amount"
      }
    ],
    [
      "EPrice",
      {
        "isSerialized": true,
        "isSigningField": true,
        "isVLEncoded": false,
        "nth": 27,
        "type": "Amount"
      }
    ],
    [
      "Price",
      {
        "isSerialized": true,
        "isSigningField": true,
        "isVLEncoded": false,
        "nth": 28,
        "type": "Amount"
      }
    ],
    [
      "SignatureReward",
      {
        "isSerialized": true,
        "isSigningField": true,
        "isVLEncoded": false,
        "nth": 29,
        "type": "Amount"
      }
    ],
    [
      "MinAccountCreateAmount",
      {
        "isSerialized": true,
        "isSigningField": true,
        "isVLEncoded": false,
        "nth": 30,
        "type": "Amount"
      }
    ],
    [
      "LPTokenBalance",
      {
        "isSerialized": true,
        "isSigningField": true,
        "isVLEncoded": false,
        "nth": 31,
        "type": "Amount"
      }
    ],
    [
      "PublicKey",
      {
        "isSerialized": true,
        "isSigningField": true,
        "isVLEncoded": true,
        "nth": 1,
        "type": "Blob"
      }
    ],
    [
      "MessageKey",
      {
        "isSerialized": true,
        "isSigningField": true,
        "isVLEncoded": true,
        "nth": 2,
        "type": "Blob"
      }
    ],
    [
      "SigningPubKey",
      {
        "isSerialized": true,
        "isSigningField": true,
        "isVLEncoded": true,
        "nth": 3,
        "type": "Blob"
      }
    ],
    [
      "TxnSignature",
      {
        "isSerialized": true,
        "isSigningField": false,
        "isVLEncoded": true,
        "nth": 4,
        "type": "Blob"
      }
    ],
    [
      "URI",
      {
        "isSerialized": true,
        "isSigningField": true,
        "isVLEncoded": true,
        "nth": 5,
        "type": "Blob"
      }
    ],
    [
      "Signature",
      {
        "isSerialized": true,
        "isSigningField": false,
        "isVLEncoded": true,
        "nth": 6,
        "type": "Blob"
      }
    ],
    [
      "Domain",
      {
        "isSerialized": true,
        "isSigningField": true,
        "isVLEncoded": true,
        "nth": 7,
        "type": "Blob"
      }
    ],
    [
      "FundCode",
      {
        "isSerialized": true,
        "isSigningField": true,
        "isVLEncoded": true,
        "nth": 8,
        "type": "Blob"
      }
    ],
    [
      "RemoveCode",
      {
        "isSerialized": true,
        "isSigningField": true,
        "isVLEncoded": true,
        "nth": 9,
        "type": "Blob"
      }
    ],
    [
      "ExpireCode",
      {
        "isSerialized": true,
        "isSigningField": true,
        "isVLEncoded": true,
        "nth": 10,
        "type": "Blob"
      }
    ],
    [
      "CreateCode",
      {
        "isSerialized": true,
        "isSigningField": true,
        "isVLEncoded": true,
        "nth": 11,
        "type": "Blob"
      }
    ],
    [
      "MemoType",
      {
        "isSerialized": true,
        "isSigningField": true,
        "isVLEncoded": true,
        "nth": 12,
        "type": "Blob"
      }
    ],
    [
      "MemoData",
      {
        "isSerialized": true,
        "isSigningField": true,
        "isVLEncoded": true,
        "nth": 13,
        "type": "Blob"
      }
    ],
    [
      "MemoFormat",
      {
        "isSerialized": true,
        "isSigningField": true,
        "isVLEncoded": true,
        "nth": 14,
        "type": "Blob"
      }
    ],
    [
      "Fulfillment",
      {
        "isSerialized": true,
        "isSigningField": true,
        "isVLEncoded": true,
        "nth": 16,
        "type": "Blob"
      }
    ],
    [
      "Condition",
      {
        "isSerialized": true,
        "isSigningField": true,
        "isVLEncoded": true,
        "nth": 17,
        "type": "Blob"
      }
    ],
    [
      "MasterSignature",
      {
        "isSerialized": true,
        "isSigningField": false,
        "isVLEncoded": true,
        "nth": 18,
        "type": "Blob"
      }
    ],
    [
      "UNLModifyValidator",
      {
        "isSerialized": true,
        "isSigningField": true,
        "isVLEncoded": true,
        "nth": 19,
        "type": "Blob"
      }
    ],
    [
      "ValidatorToDisable",
      {
        "isSerialized": true,
        "isSigningField": true,
        "isVLEncoded": true,
        "nth": 20,
        "type": "Blob"
      }
    ],
    [
      "ValidatorToReEnable",
      {
        "isSerialized": true,
        "isSigningField": true,
        "isVLEncoded": true,
        "nth": 21,
        "type": "Blob"
      }
    ],
    [
      "HookStateData",
      {
        "isSerialized": true,
        "isSigningField": true,
        "isVLEncoded": true,
        "nth": 22,
        "type": "Blob"
      }
    ],
    [
      "HookReturnString",
      {
        "isSerialized": true,
        "isSigningField": true,
        "isVLEncoded": true,
        "nth": 23,
        "type": "Blob"
      }
    ],
    [
      "HookParameterName",
      {
        "isSerialized": true,
        "isSigningField": true,
        "isVLEncoded": true,
        "nth": 24,
        "type": "Blob"
      }
    ],
    [
      "HookParameterValue",
      {
        "isSerialized": true,
        "isSigningField": true,
        "isVLEncoded": true,
        "nth": 25,
        "type": "Blob"
      }
    ],
    [
      "DIDDocument",
      {
        "isSerialized": true,
        "isSigningField": true,
        "isVLEncoded": true,
        "nth": 26,
        "type": "Blob"
      }
    ],
    [
      "Data",
      {
        "isSerialized": true,
        "isSigningField": true,
        "isVLEncoded": true,
        "nth": 27,
        "type": "Blob"
      }
    ],
    [
      "AssetClass",
      {
        "isSerialized": true,
        "isSigningField": true,
        "isVLEncoded": true,
        "nth": 28,
        "type": "Blob"
      }
    ],
    [
      "Provider",
      {
        "isSerialized": true,
        "isSigningField": true,
        "isVLEncoded": true,
        "nth": 29,
        "type": "Blob"
      }
    ],
    [
      "MPTokenMetadata",
      {
        "isSerialized": true,
        "isSigningField": true,
        "isVLEncoded": true,
        "nth": 30,
        "type": "Blob"
      }
    ],
    [
      "CredentialType",
      {
        "isSerialized": true,
        "isSigningField": true,
        "isVLEncoded": true,
        "nth": 31,
        "type": "Blob"
      }
    ],
    [
      "Account",
      {
        "isSerialized": true,
        "isSigningField": true,
        "isVLEncoded": true,
        "nth": 1,
        "type": "AccountID"
      }
    ],
    [
      "Owner",
      {
        "isSerialized": true,
        "isSigningField": true,
        "isVLEncoded": true,
        "nth": 2,
        "type": "AccountID"
      }
    ],
    [
      "Destination",
      {
        "isSerialized": true,
        "isSigningField": true,
        "isVLEncoded": true,
        "nth": 3,
        "type": "AccountID"
      }
    ],
    [
      "Issuer",
      {
        "isSerialized": true,
        "isSigningField": true,
        "isVLEncoded": true,
        "nth": 4,
        "type": "AccountID"
      }
    ],
    [
      "Authorize",
      {
        "isSerialized": true,
        "isSigningField": true,
        "isVLEncoded": true,
        "nth": 5,
        "type": "AccountID"
      }
    ],
    [
      "Unauthorize",
      {
        "isSerialized": true,
        "isSigningField": true,
        "isVLEncoded": true,
        "nth": 6,
        "type": "AccountID"
      }
    ],
    [
      "RegularKey",
      {
        "isSerialized": true,
        "isSigningField": true,
        "isVLEncoded": true,
        "nth": 8,
        "type": "AccountID"
      }
    ],
    [
      "NFTokenMinter",
      {
        "isSerialized": true,
        "isSigningField": true,
        "isVLEncoded": true,
        "nth": 9,
        "type": "AccountID"
      }
    ],
    [
      "EmitCallback",
      {
        "isSerialized": true,
        "isSigningField": true,
        "isVLEncoded": true,
        "nth": 10,
        "type": "AccountID"
      }
    ],
    [
      "Holder",
      {
        "isSerialized": true,
        "isSigningField": true,
        "isVLEncoded": true,
        "nth": 11,
        "type": "AccountID"
      }
    ],
    [
      "HookAccount",
      {
        "isSerialized": true,
        "isSigningField": true,
        "isVLEncoded": true,
        "nth": 16,
        "type": "AccountID"
      }
    ],
    [
      "OtherChainSource",
      {
        "isSerialized": true,
        "isSigningField": true,
        "isVLEncoded": true,
        "nth": 18,
        "type": "AccountID"
      }
    ],
    [
      "OtherChainDestination",
      {
        "isSerialized": true,
        "isSigningField": true,
        "isVLEncoded": true,
        "nth": 19,
        "type": "AccountID"
      }
    ],
    [
      "AttestationSignerAccount",
      {
        "isSerialized": true,
        "isSigningField": true,
        "isVLEncoded": true,
        "nth": 20,
        "type": "AccountID"
      }
    ],
    [
      "AttestationRewardAccount",
      {
        "isSerialized": true,
        "isSigningField": true,
        "isVLEncoded": true,
        "nth": 21,
        "type": "AccountID"
      }
    ],
    [
      "LockingChainDoor",
      {
        "isSerialized": true,
        "isSigningField": true,
        "isVLEncoded": true,
        "nth": 22,
        "type": "AccountID"
      }
    ],
    [
      "IssuingChainDoor",
      {
        "isSerialized": true,
        "isSigningField": true,
        "isVLEncoded": true,
        "nth": 23,
        "type": "AccountID"
      }
    ],
    [
      "Subject",
      {
        "isSerialized": true,
        "isSigningField": true,
        "isVLEncoded": true,
        "nth": 24,
        "type": "AccountID"
      }
    ],
    [
      "Number",
      {
        "isSerialized": true,
        "isSigningField": true,
        "isVLEncoded": false,
        "nth": 1,
        "type": "Number"
      }
    ],
    [
      "TransactionMetaData",
      {
        "isSerialized": true,
        "isSigningField": true,
        "isVLEncoded": false,
        "nth": 2,
        "type": "STObject"
      }
    ],
    [
      "CreatedNode",
      {
        "isSerialized": true,
        "isSigningField": true,
        "isVLEncoded": false,
        "nth": 3,
        "type": "STObject"
      }
    ],
    [
      "DeletedNode",
      {
        "isSerialized": true,
        "isSigningField": true,
        "isVLEncoded": false,
        "nth": 4,
        "type": "STObject"
      }
    ],
    [
      "ModifiedNode",
      {
        "isSerialized": true,
        "isSigningField": true,
        "isVLEncoded": false,
        "nth": 5,
        "type": "STObject"
      }
    ],
    [
      "PreviousFields",
      {
        "isSerialized": true,
        "isSigningField": true,
        "isVLEncoded": false,
        "nth": 6,
        "type": "STObject"
      }
    ],
    [
      "FinalFields",
      {
        "isSerialized": true,
        "isSigningField": true,
        "isVLEncoded": false,
        "nth": 7,
        "type": "STObject"
      }
    ],
    [
      "NewFields",
      {
        "isSerialized": true,
        "isSigningField": true,
        "isVLEncoded": false,
        "nth": 8,
        "type": "STObject"
      }
    ],
    [
      "TemplateEntry",
      {
        "isSerialized": true,
        "isSigningField": true,
        "isVLEncoded": false,
        "nth": 9,
        "type": "STObject"
      }
    ],
    [
      "Memo",
      {
        "isSerialized": true,
        "isSigningField": true,
        "isVLEncoded": false,
        "nth": 10,
        "type": "STObject"
      }
    ],
    [
      "SignerEntry",
      {
        "isSerialized": true,
        "isSigningField": true,
        "isVLEncoded": false,
        "nth": 11,
        "type": "STObject"
      }
    ],
    [
      "NFToken",
      {
        "isSerialized": true,
        "isSigningField": true,
        "isVLEncoded": false,
        "nth": 12,
        "type": "STObject"
      }
    ],
    [
      "EmitDetails",
      {
        "isSerialized": true,
        "isSigningField": true,
        "isVLEncoded": false,
        "nth": 13,
        "type": "STObject"
      }
    ],
    [
      "Hook",
      {
        "isSerialized": true,
        "isSigningField": true,
        "isVLEncoded": false,
        "nth": 14,
        "type": "STObject"
      }
    ],
    [
      "Signer",
      {
        "isSerialized": true,
        "isSigningField": true,
        "isVLEncoded": false,
        "nth": 16,
        "type": "STObject"
      }
    ],
    [
      "Majority",
      {
        "isSerialized": true,
        "isSigningField": true,
        "isVLEncoded": false,
        "nth": 18,
        "type": "STObject"
      }
    ],
    [
      "DisabledValidator",
      {
        "isSerialized": true,
        "isSigningField": true,
        "isVLEncoded": false,
        "nth": 19,
        "type": "STObject"
      }
    ],
    [
      "EmittedTxn",
      {
        "isSerialized": true,
        "isSigningField": true,
        "isVLEncoded": false,
        "nth": 20,
        "type": "STObject"
      }
    ],
    [
      "HookExecution",
      {
        "isSerialized": true,
        "isSigningField": true,
        "isVLEncoded": false,
        "nth": 21,
        "type": "STObject"
      }
    ],
    [
      "HookDefinition",
      {
        "isSerialized": true,
        "isSigningField": true,
        "isVLEncoded": false,
        "nth": 22,
        "type": "STObject"
      }
    ],
    [
      "HookParameter",
      {
        "isSerialized": true,
        "isSigningField": true,
        "isVLEncoded": false,
        "nth": 23,
        "type": "STObject"
      }
    ],
    [
      "HookGrant",
      {
        "isSerialized": true,
        "isSigningField": true,
        "isVLEncoded": false,
        "nth": 24,
        "type": "STObject"
      }
    ],
    [
      "VoteEntry",
      {
        "isSerialized": true,
        "isSigningField": true,
        "isVLEncoded": false,
        "nth": 25,
        "type": "STObject"
      }
    ],
    [
      "AuctionSlot",
      {
        "isSerialized": true,
        "isSigningField": true,
        "isVLEncoded": false,
        "nth": 26,
        "type": "STObject"
      }
    ],
    [
      "AuthAccount",
      {
        "isSerialized": true,
        "isSigningField": true,
        "isVLEncoded": false,
        "nth": 27,
        "type": "STObject"
      }
    ],
    [
      "XChainClaimProofSig",
      {
        "isSerialized": true,
        "isSigningField": true,
        "isVLEncoded": false,
        "nth": 28,
        "type": "STObject"
      }
    ],
    [
      "XChainCreateAccountProofSig",
      {
        "isSerialized": true,
        "isSigningField": true,
        "isVLEncoded": false,
        "nth": 29,
        "type": "STObject"
      }
    ],
    [
      "XChainClaimAttestationCollectionElement",
      {
        "isSerialized": true,
        "isSigningField": true,
        "isVLEncoded": false,
        "nth": 30,
        "type": "STObject"
      }
    ],
    [
      "XChainCreateAccountAttestationCollectionElement",
      {
        "isSerialized": true,
        "isSigningField": true,
        "isVLEncoded": false,
        "nth": 31,
        "type": "STObject"
      }
    ],
    [
      "PriceData",
      {
        "isSerialized": true,
        "isSigningField": true,
        "isVLEncoded": false,
        "nth": 32,
        "type": "STObject"
      }
    ],
    [
      "Credential",
      {
<<<<<<< HEAD
        "isSerialized": true,
        "isSigningField": true,
        "isVLEncoded": false,
        "nth": 33,
        "type": "STObject"
      }
    ],
    [
      "RawTransaction",
      {
        "isSerialized": true,
        "isSigningField": true,
        "isVLEncoded": false,
        "nth": 34,
        "type": "STObject"
      }
    ],
    [
      "BatchSigner",
      {
        "isSerialized": true,
        "isSigningField": true,
        "isVLEncoded": false,
        "nth": 35,
=======
        "isSerialized": true,
        "isSigningField": true,
        "isVLEncoded": false,
        "nth": 33,
>>>>>>> 62776244
        "type": "STObject"
      }
    ],
    [
      "Signers",
      {
        "isSerialized": true,
        "isSigningField": false,
        "isVLEncoded": false,
        "nth": 3,
        "type": "STArray"
      }
    ],
    [
      "SignerEntries",
      {
        "isSerialized": true,
        "isSigningField": true,
        "isVLEncoded": false,
        "nth": 4,
        "type": "STArray"
      }
    ],
    [
      "Template",
      {
        "isSerialized": true,
        "isSigningField": true,
        "isVLEncoded": false,
        "nth": 5,
        "type": "STArray"
      }
    ],
    [
      "Necessary",
      {
        "isSerialized": true,
        "isSigningField": true,
        "isVLEncoded": false,
        "nth": 6,
        "type": "STArray"
      }
    ],
    [
      "Sufficient",
      {
        "isSerialized": true,
        "isSigningField": true,
        "isVLEncoded": false,
        "nth": 7,
        "type": "STArray"
      }
    ],
    [
      "AffectedNodes",
      {
        "isSerialized": true,
        "isSigningField": true,
        "isVLEncoded": false,
        "nth": 8,
        "type": "STArray"
      }
    ],
    [
      "Memos",
      {
        "isSerialized": true,
        "isSigningField": true,
        "isVLEncoded": false,
        "nth": 9,
        "type": "STArray"
      }
    ],
    [
      "NFTokens",
      {
        "isSerialized": true,
        "isSigningField": true,
        "isVLEncoded": false,
        "nth": 10,
        "type": "STArray"
      }
    ],
    [
      "Hooks",
      {
        "isSerialized": true,
        "isSigningField": true,
        "isVLEncoded": false,
        "nth": 11,
        "type": "STArray"
      }
    ],
    [
      "VoteSlots",
      {
        "isSerialized": true,
        "isSigningField": true,
        "isVLEncoded": false,
        "nth": 12,
        "type": "STArray"
      }
    ],
    [
      "Majorities",
      {
        "isSerialized": true,
        "isSigningField": true,
        "isVLEncoded": false,
        "nth": 16,
        "type": "STArray"
      }
    ],
    [
      "DisabledValidators",
      {
        "isSerialized": true,
        "isSigningField": true,
        "isVLEncoded": false,
        "nth": 17,
        "type": "STArray"
      }
    ],
    [
      "HookExecutions",
      {
        "isSerialized": true,
        "isSigningField": true,
        "isVLEncoded": false,
        "nth": 18,
        "type": "STArray"
      }
    ],
    [
      "HookParameters",
      {
        "isSerialized": true,
        "isSigningField": true,
        "isVLEncoded": false,
        "nth": 19,
        "type": "STArray"
      }
    ],
    [
      "HookGrants",
      {
        "isSerialized": true,
        "isSigningField": true,
        "isVLEncoded": false,
        "nth": 20,
        "type": "STArray"
      }
    ],
    [
      "XChainClaimAttestations",
      {
        "isSerialized": true,
        "isSigningField": true,
        "isVLEncoded": false,
        "nth": 21,
        "type": "STArray"
      }
    ],
    [
      "XChainCreateAccountAttestations",
      {
        "isSerialized": true,
        "isSigningField": true,
        "isVLEncoded": false,
        "nth": 22,
        "type": "STArray"
      }
    ],
    [
      "PriceDataSeries",
      {
        "isSerialized": true,
        "isSigningField": true,
        "isVLEncoded": false,
        "nth": 24,
        "type": "STArray"
      }
    ],
    [
      "AuthAccounts",
      {
        "isSerialized": true,
        "isSigningField": true,
        "isVLEncoded": false,
        "nth": 25,
        "type": "STArray"
      }
    ],
    [
      "AuthorizeCredentials",
      {
        "isSerialized": true,
        "isSigningField": true,
        "isVLEncoded": false,
        "nth": 26,
        "type": "STArray"
      }
    ],
    [
      "UnauthorizeCredentials",
      {
        "isSerialized": true,
        "isSigningField": true,
        "isVLEncoded": false,
        "nth": 27,
        "type": "STArray"
      }
    ],
    [
      "AcceptedCredentials",
      {
<<<<<<< HEAD
        "isSerialized": true,
        "isSigningField": true,
        "isVLEncoded": false,
        "nth": 28,
        "type": "STArray"
      }
    ],
    [
      "RawTransactions",
      {
        "isSerialized": true,
        "isSigningField": true,
        "isVLEncoded": false,
        "nth": 29,
        "type": "STArray"
      }
    ],
    [
      "BatchSigners",
      {
        "isSerialized": true,
        "isSigningField": false,
        "isVLEncoded": false,
        "nth": 30,
=======
        "isSerialized": true,
        "isSigningField": true,
        "isVLEncoded": false,
        "nth": 28,
>>>>>>> 62776244
        "type": "STArray"
      }
    ],
    [
      "CloseResolution",
      {
        "isSerialized": true,
        "isSigningField": true,
        "isVLEncoded": false,
        "nth": 1,
        "type": "UInt8"
      }
    ],
    [
      "Method",
      {
        "isSerialized": true,
        "isSigningField": true,
        "isVLEncoded": false,
        "nth": 2,
        "type": "UInt8"
      }
    ],
    [
      "TransactionResult",
      {
        "isSerialized": true,
        "isSigningField": true,
        "isVLEncoded": false,
        "nth": 3,
        "type": "UInt8"
      }
    ],
    [
      "Scale",
      {
        "isSerialized": true,
        "isSigningField": true,
        "isVLEncoded": false,
        "nth": 4,
        "type": "UInt8"
      }
    ],
    [
      "AssetScale",
      {
        "isSerialized": true,
        "isSigningField": true,
        "isVLEncoded": false,
        "nth": 5,
        "type": "UInt8"
      }
    ],
    [
      "TickSize",
      {
        "isSerialized": true,
        "isSigningField": true,
        "isVLEncoded": false,
        "nth": 16,
        "type": "UInt8"
      }
    ],
    [
      "UNLModifyDisabling",
      {
        "isSerialized": true,
        "isSigningField": true,
        "isVLEncoded": false,
        "nth": 17,
        "type": "UInt8"
      }
    ],
    [
      "HookResult",
      {
        "isSerialized": true,
        "isSigningField": true,
        "isVLEncoded": false,
        "nth": 18,
        "type": "UInt8"
      }
    ],
    [
      "WasLockingChainSend",
      {
        "isSerialized": true,
        "isSigningField": true,
        "isVLEncoded": false,
        "nth": 19,
        "type": "UInt8"
      }
    ],
    [
      "TakerPaysCurrency",
      {
        "isSerialized": true,
        "isSigningField": true,
        "isVLEncoded": false,
        "nth": 1,
        "type": "Hash160"
      }
    ],
    [
      "TakerPaysIssuer",
      {
        "isSerialized": true,
        "isSigningField": true,
        "isVLEncoded": false,
        "nth": 2,
        "type": "Hash160"
      }
    ],
    [
      "TakerGetsCurrency",
      {
        "isSerialized": true,
        "isSigningField": true,
        "isVLEncoded": false,
        "nth": 3,
        "type": "Hash160"
      }
    ],
    [
      "TakerGetsIssuer",
      {
        "isSerialized": true,
        "isSigningField": true,
        "isVLEncoded": false,
        "nth": 4,
        "type": "Hash160"
      }
    ],
    [
      "Paths",
      {
        "isSerialized": true,
        "isSigningField": true,
        "isVLEncoded": false,
        "nth": 1,
        "type": "PathSet"
      }
    ],
    [
      "Indexes",
      {
        "isSerialized": true,
        "isSigningField": true,
        "isVLEncoded": true,
        "nth": 1,
        "type": "Vector256"
      }
    ],
    [
      "Hashes",
      {
        "isSerialized": true,
        "isSigningField": true,
        "isVLEncoded": true,
        "nth": 2,
        "type": "Vector256"
      }
    ],
    [
      "Amendments",
      {
        "isSerialized": true,
        "isSigningField": true,
        "isVLEncoded": true,
        "nth": 3,
        "type": "Vector256"
      }
    ],
    [
      "NFTokenOffers",
      {
        "isSerialized": true,
        "isSigningField": true,
        "isVLEncoded": true,
        "nth": 4,
        "type": "Vector256"
      }
    ],
    [
      "CredentialIDs",
      {
        "isSerialized": true,
        "isSigningField": true,
        "isVLEncoded": true,
        "nth": 5,
        "type": "Vector256"
      }
    ],
    [
      "MPTokenIssuanceID",
      {
        "isSerialized": true,
        "isSigningField": true,
        "isVLEncoded": false,
        "nth": 1,
        "type": "Hash192"
      }
    ],
    [
      "LockingChainIssue",
      {
        "isSerialized": true,
        "isSigningField": true,
        "isVLEncoded": false,
        "nth": 1,
        "type": "Issue"
      }
    ],
    [
      "IssuingChainIssue",
      {
        "isSerialized": true,
        "isSigningField": true,
        "isVLEncoded": false,
        "nth": 2,
        "type": "Issue"
      }
    ],
    [
      "Asset",
      {
        "isSerialized": true,
        "isSigningField": true,
        "isVLEncoded": false,
        "nth": 3,
        "type": "Issue"
      }
    ],
    [
      "Asset2",
      {
        "isSerialized": true,
        "isSigningField": true,
        "isVLEncoded": false,
        "nth": 4,
        "type": "Issue"
      }
    ],
    [
      "XChainBridge",
      {
        "isSerialized": true,
        "isSigningField": true,
        "isVLEncoded": false,
        "nth": 1,
        "type": "XChainBridge"
      }
    ],
    [
      "BaseAsset",
      {
        "isSerialized": true,
        "isSigningField": true,
        "isVLEncoded": false,
        "nth": 1,
        "type": "Currency"
      }
    ],
    [
      "QuoteAsset",
      {
        "isSerialized": true,
        "isSigningField": true,
        "isVLEncoded": false,
        "nth": 2,
        "type": "Currency"
      }
    ],
    [
      "Transaction",
      {
        "isSerialized": false,
        "isSigningField": false,
        "isVLEncoded": false,
        "nth": 257,
        "type": "Transaction"
      }
    ],
    [
      "LedgerEntry",
      {
        "isSerialized": false,
        "isSigningField": false,
        "isVLEncoded": false,
        "nth": 257,
        "type": "LedgerEntry"
      }
    ],
    [
      "Validation",
      {
        "isSerialized": false,
        "isSigningField": false,
        "isVLEncoded": false,
        "nth": 257,
        "type": "Validation"
      }
    ],
    [
      "Metadata",
      {
        "isSerialized": false,
        "isSigningField": false,
        "isVLEncoded": false,
        "nth": 257,
        "type": "Metadata"
      }
    ]
  ],
  "LEDGER_ENTRY_TYPES": {
    "AMM": 121,
    "AccountRoot": 97,
    "Amendments": 102,
    "Bridge": 105,
    "Check": 67,
    "Credential": 129,
    "DID": 73,
    "DepositPreauth": 112,
    "DirectoryNode": 100,
    "Escrow": 117,
    "FeeSettings": 115,
    "Invalid": -1,
    "LedgerHashes": 104,
    "MPToken": 127,
    "MPTokenIssuance": 126,
    "NFTokenOffer": 55,
    "NFTokenPage": 80,
    "NegativeUNL": 78,
    "Offer": 111,
    "Oracle": 128,
    "PayChannel": 120,
    "PermissionedDomain": 130,
    "RippleState": 114,
    "SignerList": 83,
    "Ticket": 84,
    "XChainOwnedClaimID": 113,
    "XChainOwnedCreateAccountClaimID": 116
  },
  "TRANSACTION_RESULTS": {
    "tecAMM_ACCOUNT": 168,
    "tecAMM_BALANCE": 163,
    "tecAMM_EMPTY": 166,
    "tecAMM_FAILED": 164,
    "tecAMM_INVALID_TOKENS": 165,
    "tecAMM_NOT_EMPTY": 167,
    "tecARRAY_EMPTY": 190,
    "tecARRAY_TOO_LARGE": 191,
    "tecBAD_CREDENTIALS": 193,
    "tecCANT_ACCEPT_OWN_NFTOKEN_OFFER": 158,
    "tecCLAIM": 100,
    "tecCRYPTOCONDITION_ERROR": 146,
    "tecDIR_FULL": 121,
    "tecDST_TAG_NEEDED": 143,
    "tecDUPLICATE": 149,
    "tecEMPTY_DID": 187,
    "tecEXPIRED": 148,
    "tecFAILED_PROCESSING": 105,
    "tecFROZEN": 137,
    "tecHAS_OBLIGATIONS": 151,
    "tecHOOK_REJECTED": 153,
    "tecINCOMPLETE": 169,
    "tecINSUFFICIENT_FUNDS": 159,
    "tecINSUFFICIENT_PAYMENT": 161,
    "tecINSUFFICIENT_RESERVE": 141,
    "tecINSUFF_FEE": 136,
    "tecINSUF_RESERVE_LINE": 122,
    "tecINSUF_RESERVE_OFFER": 123,
    "tecINTERNAL": 144,
    "tecINVALID_UPDATE_TIME": 188,
    "tecINVARIANT_FAILED": 147,
    "tecKILLED": 150,
    "tecLOCKED": 192,
    "tecMAX_SEQUENCE_REACHED": 154,
    "tecNEED_MASTER_KEY": 142,
    "tecNFTOKEN_BUY_SELL_MISMATCH": 156,
    "tecNFTOKEN_OFFER_TYPE_MISMATCH": 157,
    "tecNO_ALTERNATIVE_KEY": 130,
    "tecNO_AUTH": 134,
    "tecNO_DST": 124,
    "tecNO_DST_INSUF_XRP": 125,
    "tecNO_ENTRY": 140,
    "tecNO_ISSUER": 133,
    "tecNO_LINE": 135,
    "tecNO_LINE_INSUF_RESERVE": 126,
    "tecNO_LINE_REDUNDANT": 127,
    "tecNO_PERMISSION": 139,
    "tecNO_REGULAR_KEY": 131,
    "tecNO_SUITABLE_NFTOKEN_PAGE": 155,
    "tecNO_TARGET": 138,
    "tecOBJECT_NOT_FOUND": 160,
    "tecOVERSIZE": 145,
    "tecOWNERS": 132,
    "tecPATH_DRY": 128,
    "tecPATH_PARTIAL": 101,
    "tecTOKEN_PAIR_NOT_FOUND": 189,
    "tecTOO_SOON": 152,
    "tecUNFUNDED": 129,
    "tecUNFUNDED_ADD": 102,
    "tecUNFUNDED_AMM": 162,
    "tecUNFUNDED_OFFER": 103,
    "tecUNFUNDED_PAYMENT": 104,
    "tecXCHAIN_ACCOUNT_CREATE_PAST": 181,
    "tecXCHAIN_ACCOUNT_CREATE_TOO_MANY": 182,
    "tecXCHAIN_BAD_CLAIM_ID": 172,
    "tecXCHAIN_BAD_PUBLIC_KEY_ACCOUNT_PAIR": 185,
    "tecXCHAIN_BAD_TRANSFER_ISSUE": 170,
    "tecXCHAIN_CLAIM_NO_QUORUM": 173,
    "tecXCHAIN_CREATE_ACCOUNT_DISABLED": 186,
    "tecXCHAIN_CREATE_ACCOUNT_NONXRP_ISSUE": 175,
    "tecXCHAIN_INSUFF_CREATE_AMOUNT": 180,
    "tecXCHAIN_NO_CLAIM_ID": 171,
    "tecXCHAIN_NO_SIGNERS_LIST": 178,
    "tecXCHAIN_PAYMENT_FAILED": 183,
    "tecXCHAIN_PROOF_UNKNOWN_KEY": 174,
    "tecXCHAIN_REWARD_MISMATCH": 177,
    "tecXCHAIN_SELF_COMMIT": 184,
    "tecXCHAIN_SENDING_ACCOUNT_MISMATCH": 179,
    "tecXCHAIN_WRONG_CHAIN": 176,

    "tefALREADY": -198,
    "tefBAD_ADD_AUTH": -197,
    "tefBAD_AUTH": -196,
    "tefBAD_AUTH_MASTER": -183,
    "tefBAD_LEDGER": -195,
    "tefBAD_QUORUM": -185,
    "tefBAD_SIGNATURE": -186,
    "tefCREATED": -194,
    "tefEXCEPTION": -193,
    "tefFAILURE": -199,
    "tefINTERNAL": -192,
    "tefINVALID_LEDGER_FIX_TYPE": -178,
    "tefINVARIANT_FAILED": -182,
    "tefMASTER_DISABLED": -188,
    "tefMAX_LEDGER": -187,
    "tefNFTOKEN_IS_NOT_TRANSFERABLE": -179,
    "tefNOT_MULTI_SIGNING": -184,
    "tefNO_AUTH_REQUIRED": -191,
    "tefNO_TICKET": -180,
    "tefPAST_SEQ": -190,
    "tefTOO_BIG": -181,
    "tefWRONG_PRIOR": -189,

    "telBAD_DOMAIN": -398,
    "telBAD_PATH_COUNT": -397,
    "telBAD_PUBLIC_KEY": -396,
    "telCAN_NOT_QUEUE": -392,
    "telCAN_NOT_QUEUE_BALANCE": -391,
    "telCAN_NOT_QUEUE_BLOCKED": -389,
    "telCAN_NOT_QUEUE_BLOCKS": -390,
    "telCAN_NOT_QUEUE_FEE": -388,
    "telCAN_NOT_QUEUE_FULL": -387,
    "telENV_RPC_FAILED": -383,
    "telFAILED_PROCESSING": -395,
    "telINSUF_FEE_P": -394,
    "telLOCAL_ERROR": -399,
    "telNETWORK_ID_MAKES_TX_NON_CANONICAL": -384,
    "telNO_DST_PARTIAL": -393,
    "telREQUIRES_NETWORK_ID": -385,
    "telWRONG_NETWORK": -386,

    "temARRAY_EMPTY": -253,
    "temARRAY_TOO_LARGE": -252,
    "temBAD_AMM_TOKENS": -261,
    "temBAD_AMOUNT": -298,
    "temBAD_CURRENCY": -297,
    "temBAD_EXPIRATION": -296,
    "temBAD_FEE": -295,
    "temBAD_ISSUER": -294,
    "temBAD_LIMIT": -293,
    "temBAD_NFTOKEN_TRANSFER_FEE": -262,
    "temBAD_OFFER": -292,
    "temBAD_PATH": -291,
    "temBAD_PATH_LOOP": -290,
    "temBAD_QUORUM": -271,
    "temBAD_REGKEY": -289,
    "temBAD_SEND_XRP_LIMIT": -288,
    "temBAD_SEND_XRP_MAX": -287,
    "temBAD_SEND_XRP_NO_DIRECT": -286,
    "temBAD_SEND_XRP_PARTIAL": -285,
    "temBAD_SEND_XRP_PATHS": -284,
    "temBAD_SEQUENCE": -283,
    "temBAD_SIGNATURE": -282,
    "temBAD_SIGNER": -272,
    "temBAD_SRC_ACCOUNT": -281,
    "temBAD_TICK_SIZE": -269,
    "temBAD_TRANSFER_FEE": -251,
    "temBAD_TRANSFER_RATE": -280,
    "temBAD_WEIGHT": -270,
    "temCANNOT_PREAUTH_SELF": -267,
    "temDISABLED": -273,
    "temDST_IS_SRC": -279,
    "temDST_NEEDED": -278,
    "temEMPTY_DID": -254,
    "temINVALID": -277,
    "temINVALID_ACCOUNT_ID": -268,
    "temINVALID_COUNT": -266,
    "temINVALID_FLAG": -276,
    "temINVALID_INNER_BATCH": -250,
    "temMALFORMED": -299,
    "temREDUNDANT": -275,
    "temRIPPLE_EMPTY": -274,
    "temSEQ_AND_TICKET": -263,
    "temUNCERTAIN": -265,
    "temUNKNOWN": -264,
    "temXCHAIN_BAD_PROOF": -259,
    "temXCHAIN_BRIDGE_BAD_ISSUES": -258,
    "temXCHAIN_BRIDGE_BAD_MIN_ACCOUNT_CREATE_AMOUNT": -256,
    "temXCHAIN_BRIDGE_BAD_REWARD_AMOUNT": -255,
    "temXCHAIN_BRIDGE_NONDOOR_OWNER": -257,
    "temXCHAIN_EQUAL_DOOR_ACCOUNTS": -260,

    "terFUNDS_SPENT": -98,
    "terINSUF_FEE_B": -97,
    "terLAST": -91,
    "terNO_ACCOUNT": -96,
    "terNO_AMM": -87,
    "terNO_AUTH": -95,
    "terNO_LINE": -94,
    "terNO_RIPPLE": -90,
    "terOWNERS": -93,
    "terPRE_SEQ": -92,
    "terPRE_TICKET": -88,
    "terQUEUED": -89,
    "terRETRY": -99,

    "tesSUCCESS": 0
  },
  "TRANSACTION_TYPES": {
    "AMMBid": 39,
    "AMMClawback": 31,
    "AMMCreate": 35,
    "AMMDelete": 40,
    "AMMDeposit": 36,
    "AMMVote": 38,
    "AMMWithdraw": 37,
    "AccountDelete": 21,
    "AccountSet": 3,
    "Batch": 64,
    "CheckCancel": 18,
    "CheckCash": 17,
    "CheckCreate": 16,
    "Clawback": 30,
    "CredentialAccept": 59,
    "CredentialCreate": 58,
    "CredentialDelete": 60,
    "DIDDelete": 50,
    "DIDSet": 49,
    "DepositPreauth": 19,
    "EnableAmendment": 100,
    "EscrowCancel": 4,
    "EscrowCreate": 1,
    "EscrowFinish": 2,
    "Invalid": -1,
    "LedgerStateFix": 53,
    "MPTokenAuthorize": 57,
    "MPTokenIssuanceCreate": 54,
    "MPTokenIssuanceDestroy": 55,
    "MPTokenIssuanceSet": 56,
    "NFTokenAcceptOffer": 29,
    "NFTokenBurn": 26,
    "NFTokenCancelOffer": 28,
    "NFTokenCreateOffer": 27,
    "NFTokenMint": 25,
    "NFTokenModify": 61,
    "OfferCancel": 8,
    "OfferCreate": 7,
    "OracleDelete": 52,
    "OracleSet": 51,
    "Payment": 0,
    "PaymentChannelClaim": 15,
    "PaymentChannelCreate": 13,
    "PaymentChannelFund": 14,
    "PermissionedDomainDelete": 63,
    "PermissionedDomainSet": 62,
    "SetFee": 101,
    "SetRegularKey": 5,
    "SignerListSet": 12,
    "TicketCreate": 10,
    "TrustSet": 20,
    "UNLModify": 102,
    "XChainAccountCreateCommit": 44,
    "XChainAddAccountCreateAttestation": 46,
    "XChainAddClaimAttestation": 45,
    "XChainClaim": 43,
    "XChainCommit": 42,
    "XChainCreateBridge": 48,
    "XChainCreateClaimID": 41,
    "XChainModifyBridge": 47
  },
  "TYPES": {
    "AccountID": 8,
    "Amount": 6,
    "Blob": 7,
    "Currency": 26,
    "Done": -1,
    "Hash128": 4,
    "Hash160": 17,
    "Hash192": 21,
    "Hash256": 5,
    "Issue": 24,
    "LedgerEntry": 10002,
    "Metadata": 10004,
    "NotPresent": 0,
    "Number": 9,
    "PathSet": 18,
    "STArray": 15,
    "STObject": 14,
    "Transaction": 10001,
    "UInt16": 1,
    "UInt32": 2,
    "UInt384": 22,
    "UInt512": 23,
    "UInt64": 3,
    "UInt8": 16,
    "UInt96": 20,
    "Unknown": -2,
    "Validation": 10003,
    "Vector256": 19,
    "XChainBridge": 25
  }
}<|MERGE_RESOLUTION|>--- conflicted
+++ resolved
@@ -1253,7 +1253,6 @@
     [
       "DomainID",
       {
-<<<<<<< HEAD
         "isSerialized": true,
         "isSigningField": true,
         "isVLEncoded": false,
@@ -1268,12 +1267,6 @@
         "isSigningField": true,
         "isVLEncoded": false,
         "nth": 35,
-=======
-        "isSerialized": true,
-        "isSigningField": true,
-        "isVLEncoded": false,
-        "nth": 34,
->>>>>>> 62776244
         "type": "Hash256"
       }
     ],
@@ -2350,7 +2343,6 @@
     [
       "Credential",
       {
-<<<<<<< HEAD
         "isSerialized": true,
         "isSigningField": true,
         "isVLEncoded": false,
@@ -2375,12 +2367,6 @@
         "isSigningField": true,
         "isVLEncoded": false,
         "nth": 35,
-=======
-        "isSerialized": true,
-        "isSigningField": true,
-        "isVLEncoded": false,
-        "nth": 33,
->>>>>>> 62776244
         "type": "STObject"
       }
     ],
@@ -2597,7 +2583,6 @@
     [
       "AcceptedCredentials",
       {
-<<<<<<< HEAD
         "isSerialized": true,
         "isSigningField": true,
         "isVLEncoded": false,
@@ -2622,12 +2607,6 @@
         "isSigningField": false,
         "isVLEncoded": false,
         "nth": 30,
-=======
-        "isSerialized": true,
-        "isSigningField": true,
-        "isVLEncoded": false,
-        "nth": 28,
->>>>>>> 62776244
         "type": "STArray"
       }
     ],
@@ -3051,7 +3030,6 @@
     "tecXCHAIN_SELF_COMMIT": 184,
     "tecXCHAIN_SENDING_ACCOUNT_MISMATCH": 179,
     "tecXCHAIN_WRONG_CHAIN": 176,
-
     "tefALREADY": -198,
     "tefBAD_ADD_AUTH": -197,
     "tefBAD_AUTH": -196,
@@ -3074,7 +3052,6 @@
     "tefPAST_SEQ": -190,
     "tefTOO_BIG": -181,
     "tefWRONG_PRIOR": -189,
-
     "telBAD_DOMAIN": -398,
     "telBAD_PATH_COUNT": -397,
     "telBAD_PUBLIC_KEY": -396,
@@ -3092,7 +3069,6 @@
     "telNO_DST_PARTIAL": -393,
     "telREQUIRES_NETWORK_ID": -385,
     "telWRONG_NETWORK": -386,
-
     "temARRAY_EMPTY": -253,
     "temARRAY_TOO_LARGE": -252,
     "temBAD_AMM_TOKENS": -261,
@@ -3143,7 +3119,6 @@
     "temXCHAIN_BRIDGE_BAD_REWARD_AMOUNT": -255,
     "temXCHAIN_BRIDGE_NONDOOR_OWNER": -257,
     "temXCHAIN_EQUAL_DOOR_ACCOUNTS": -260,
-
     "terFUNDS_SPENT": -98,
     "terINSUF_FEE_B": -97,
     "terLAST": -91,
@@ -3157,7 +3132,6 @@
     "terPRE_TICKET": -88,
     "terQUEUED": -89,
     "terRETRY": -99,
-
     "tesSUCCESS": 0
   },
   "TRANSACTION_TYPES": {
