{
  "TYPES": {
    "Done": -1,
    "Unknown": -2,
    "NotPresent": 0,
    "UInt16": 1,
    "UInt32": 2,
    "UInt64": 3,
    "Hash128": 4,
    "Hash256": 5,
    "Amount": 6,
    "Blob": 7,
    "AccountID": 8,
    "STObject": 14,
    "STArray": 15,
    "UInt8": 16,
    "Hash160": 17,
    "PathSet": 18,
    "Vector256": 19,
    "UInt96": 20,
    "UInt192": 21,
    "UInt384": 22,
    "UInt512": 23,
    "Issue": 24,
    "XChainBridge": 25,
    "Transaction": 10001,
    "LedgerEntry": 10002,
    "Validation": 10003,
    "Metadata": 10004
  },
  "LEDGER_ENTRY_TYPES": {
    "Invalid": -1,
    "AccountRoot": 97,
    "DirectoryNode": 100,
    "RippleState": 114,
    "Ticket": 84,
    "SignerList": 83,
    "Offer": 111,
    "Bridge": 105,
    "LedgerHashes": 104,
    "Amendments": 102,
    "XChainClaimID": 113,
    "XChainCreateAccountClaimID": 116,
    "FeeSettings": 115,
    "Escrow": 117,
    "PayChannel": 120,
    "Check": 67,
    "DepositPreauth": 112,
    "NegativeUNL": 78,
    "NFTokenPage": 80,
    "NFTokenOffer": 55,
    "Any": -3,
    "Child": -2,
    "Nickname": 110,
    "Contract": 99,
    "GeneratorMap": 103
  },
  "FIELDS": [
    [
      "Generic",
      {
        "nth": 0,
        "isVLEncoded": false,
        "isSerialized": false,
        "isSigningField": false,
        "type": "Unknown"
      }
    ],
    [
      "Invalid",
      {
        "nth": -1,
        "isVLEncoded": false,
        "isSerialized": false,
        "isSigningField": false,
        "type": "Unknown"
      }
    ],
    [
      "ObjectEndMarker",
      {
        "nth": 1,
        "isVLEncoded": false,
        "isSerialized": true,
        "isSigningField": true,
        "type": "STObject"
      }
    ],
    [
      "ArrayEndMarker",
      {
        "nth": 1,
        "isVLEncoded": false,
        "isSerialized": true,
        "isSigningField": true,
        "type": "STArray"
      }
    ],
    [
      "hash",
      {
        "nth": 257,
        "isVLEncoded": false,
        "isSerialized": false,
        "isSigningField": false,
        "type": "Hash256"
      }
    ],
    [
      "index",
      {
        "nth": 258,
        "isVLEncoded": false,
        "isSerialized": false,
        "isSigningField": false,
        "type": "Hash256"
      }
    ],
    [
      "taker_gets_funded",
      {
        "nth": 258,
        "isVLEncoded": false,
        "isSerialized": false,
        "isSigningField": false,
        "type": "Amount"
      }
    ],
    [
      "taker_pays_funded",
      {
        "nth": 259,
        "isVLEncoded": false,
        "isSerialized": false,
        "isSigningField": false,
        "type": "Amount"
      }
    ],
    [
      "LedgerEntry",
      {
        "nth": 1,
        "isVLEncoded": false,
        "isSerialized": false,
        "isSigningField": true,
        "type": "LedgerEntry"
      }
    ],
    [
      "Transaction",
      {
        "nth": 1,
        "isVLEncoded": false,
        "isSerialized": false,
        "isSigningField": true,
        "type": "Transaction"
      }
    ],
    [
      "Validation",
      {
        "nth": 1,
        "isVLEncoded": false,
        "isSerialized": false,
        "isSigningField": true,
        "type": "Validation"
      }
    ],
    [
      "Metadata",
      {
        "nth": 1,
        "isVLEncoded": false,
        "isSerialized": true,
        "isSigningField": true,
        "type": "Metadata"
      }
    ],
    [
      "CloseResolution",
      {
        "nth": 1,
        "isVLEncoded": false,
        "isSerialized": true,
        "isSigningField": true,
        "type": "UInt8"
      }
    ],
    [
      "Method",
      {
        "nth": 2,
        "isVLEncoded": false,
        "isSerialized": true,
        "isSigningField": true,
        "type": "UInt8"
      }
    ],
    [
      "TransactionResult",
      {
        "nth": 3,
        "isVLEncoded": false,
        "isSerialized": true,
        "isSigningField": true,
        "type": "UInt8"
      }
    ],
    [
      "TickSize",
      {
        "nth": 16,
        "isVLEncoded": false,
        "isSerialized": true,
        "isSigningField": true,
        "type": "UInt8"
      }
    ],
    [
      "UNLModifyDisabling",
      {
        "nth": 17,
        "isVLEncoded": false,
        "isSerialized": true,
        "isSigningField": true,
        "type": "UInt8"
      }
    ],
    [
      "HookResult",
      {
        "nth": 18,
        "isVLEncoded": false,
        "isSerialized": true,
        "isSigningField": true,
        "type": "UInt8"
      }
    ],
    [
      "WasLockingChainSend",
      {
        "nth": 19,
        "isVLEncoded": false,
        "isSerialized": true,
        "isSigningField": true,
        "type": "UInt8"
      }
    ],
    [
      "LedgerEntryType",
      {
        "nth": 1,
        "isVLEncoded": false,
        "isSerialized": true,
        "isSigningField": true,
        "type": "UInt16"
      }
    ],
    [
      "TransactionType",
      {
        "nth": 2,
        "isVLEncoded": false,
        "isSerialized": true,
        "isSigningField": true,
        "type": "UInt16"
      }
    ],
    [
      "SignerWeight",
      {
        "nth": 3,
        "isVLEncoded": false,
        "isSerialized": true,
        "isSigningField": true,
        "type": "UInt16"
      }
    ],
    [
      "TransferFee",
      {
        "nth": 4,
        "isVLEncoded": false,
        "isSerialized": true,
        "isSigningField": true,
        "type": "UInt16"
      }
    ],
    [
      "Version",
      {
        "nth": 16,
        "isVLEncoded": false,
        "isSerialized": true,
        "isSigningField": true,
        "type": "UInt16"
      }
    ],
    [
      "HookStateChangeCount",
      {
        "nth": 17,
        "isVLEncoded": false,
        "isSerialized": true,
        "isSigningField": true,
        "type": "UInt16"
      }
    ],
    [
      "HookEmitCount",
      {
        "nth": 18,
        "isVLEncoded": false,
        "isSerialized": true,
        "isSigningField": true,
        "type": "UInt16"
      }
    ],
    [
      "HookExecutionIndex",
      {
        "nth": 19,
        "isVLEncoded": false,
        "isSerialized": true,
        "isSigningField": true,
        "type": "UInt16"
      }
    ],
    [
      "HookApiVersion",
      {
        "nth": 20,
        "isVLEncoded": false,
        "isSerialized": true,
        "isSigningField": true,
        "type": "UInt16"
      }
    ],
    [
      "NetworkID",
      {
        "nth": 1,
        "isVLEncoded": false,
        "isSerialized": true,
        "isSigningField": true,
        "type": "UInt32"
      }
    ],
    [
      "Flags",
      {
        "nth": 2,
        "isVLEncoded": false,
        "isSerialized": true,
        "isSigningField": true,
        "type": "UInt32"
      }
    ],
    [
      "SourceTag",
      {
        "nth": 3,
        "isVLEncoded": false,
        "isSerialized": true,
        "isSigningField": true,
        "type": "UInt32"
      }
    ],
    [
      "Sequence",
      {
        "nth": 4,
        "isVLEncoded": false,
        "isSerialized": true,
        "isSigningField": true,
        "type": "UInt32"
      }
    ],
    [
      "PreviousTxnLgrSeq",
      {
        "nth": 5,
        "isVLEncoded": false,
        "isSerialized": true,
        "isSigningField": true,
        "type": "UInt32"
      }
    ],
    [
      "LedgerSequence",
      {
        "nth": 6,
        "isVLEncoded": false,
        "isSerialized": true,
        "isSigningField": true,
        "type": "UInt32"
      }
    ],
    [
      "CloseTime",
      {
        "nth": 7,
        "isVLEncoded": false,
        "isSerialized": true,
        "isSigningField": true,
        "type": "UInt32"
      }
    ],
    [
      "ParentCloseTime",
      {
        "nth": 8,
        "isVLEncoded": false,
        "isSerialized": true,
        "isSigningField": true,
        "type": "UInt32"
      }
    ],
    [
      "SigningTime",
      {
        "nth": 9,
        "isVLEncoded": false,
        "isSerialized": true,
        "isSigningField": true,
        "type": "UInt32"
      }
    ],
    [
      "Expiration",
      {
        "nth": 10,
        "isVLEncoded": false,
        "isSerialized": true,
        "isSigningField": true,
        "type": "UInt32"
      }
    ],
    [
      "TransferRate",
      {
        "nth": 11,
        "isVLEncoded": false,
        "isSerialized": true,
        "isSigningField": true,
        "type": "UInt32"
      }
    ],
    [
      "WalletSize",
      {
        "nth": 12,
        "isVLEncoded": false,
        "isSerialized": true,
        "isSigningField": true,
        "type": "UInt32"
      }
    ],
    [
      "OwnerCount",
      {
        "nth": 13,
        "isVLEncoded": false,
        "isSerialized": true,
        "isSigningField": true,
        "type": "UInt32"
      }
    ],
    [
      "DestinationTag",
      {
        "nth": 14,
        "isVLEncoded": false,
        "isSerialized": true,
        "isSigningField": true,
        "type": "UInt32"
      }
    ],
    [
      "HighQualityIn",
      {
        "nth": 16,
        "isVLEncoded": false,
        "isSerialized": true,
        "isSigningField": true,
        "type": "UInt32"
      }
    ],
    [
      "HighQualityOut",
      {
        "nth": 17,
        "isVLEncoded": false,
        "isSerialized": true,
        "isSigningField": true,
        "type": "UInt32"
      }
    ],
    [
      "LowQualityIn",
      {
        "nth": 18,
        "isVLEncoded": false,
        "isSerialized": true,
        "isSigningField": true,
        "type": "UInt32"
      }
    ],
    [
      "LowQualityOut",
      {
        "nth": 19,
        "isVLEncoded": false,
        "isSerialized": true,
        "isSigningField": true,
        "type": "UInt32"
      }
    ],
    [
      "QualityIn",
      {
        "nth": 20,
        "isVLEncoded": false,
        "isSerialized": true,
        "isSigningField": true,
        "type": "UInt32"
      }
    ],
    [
      "QualityOut",
      {
        "nth": 21,
        "isVLEncoded": false,
        "isSerialized": true,
        "isSigningField": true,
        "type": "UInt32"
      }
    ],
    [
      "StampEscrow",
      {
        "nth": 22,
        "isVLEncoded": false,
        "isSerialized": true,
        "isSigningField": true,
        "type": "UInt32"
      }
    ],
    [
      "BondAmount",
      {
        "nth": 23,
        "isVLEncoded": false,
        "isSerialized": true,
        "isSigningField": true,
        "type": "UInt32"
      }
    ],
    [
      "LoadFee",
      {
        "nth": 24,
        "isVLEncoded": false,
        "isSerialized": true,
        "isSigningField": true,
        "type": "UInt32"
      }
    ],
    [
      "OfferSequence",
      {
        "nth": 25,
        "isVLEncoded": false,
        "isSerialized": true,
        "isSigningField": true,
        "type": "UInt32"
      }
    ],
    [
      "FirstLedgerSequence",
      {
        "nth": 26,
        "isVLEncoded": false,
        "isSerialized": true,
        "isSigningField": true,
        "type": "UInt32"
      }
    ],
    [
      "LastLedgerSequence",
      {
        "nth": 27,
        "isVLEncoded": false,
        "isSerialized": true,
        "isSigningField": true,
        "type": "UInt32"
      }
    ],
    [
      "TransactionIndex",
      {
        "nth": 28,
        "isVLEncoded": false,
        "isSerialized": true,
        "isSigningField": true,
        "type": "UInt32"
      }
    ],
    [
      "OperationLimit",
      {
        "nth": 29,
        "isVLEncoded": false,
        "isSerialized": true,
        "isSigningField": true,
        "type": "UInt32"
      }
    ],
    [
      "ReferenceFeeUnits",
      {
        "nth": 30,
        "isVLEncoded": false,
        "isSerialized": true,
        "isSigningField": true,
        "type": "UInt32"
      }
    ],
    [
      "ReserveBase",
      {
        "nth": 31,
        "isVLEncoded": false,
        "isSerialized": true,
        "isSigningField": true,
        "type": "UInt32"
      }
    ],
    [
      "ReserveIncrement",
      {
        "nth": 32,
        "isVLEncoded": false,
        "isSerialized": true,
        "isSigningField": true,
        "type": "UInt32"
      }
    ],
    [
      "SetFlag",
      {
        "nth": 33,
        "isVLEncoded": false,
        "isSerialized": true,
        "isSigningField": true,
        "type": "UInt32"
      }
    ],
    [
      "ClearFlag",
      {
        "nth": 34,
        "isVLEncoded": false,
        "isSerialized": true,
        "isSigningField": true,
        "type": "UInt32"
      }
    ],
    [
      "SignerQuorum",
      {
        "nth": 35,
        "isVLEncoded": false,
        "isSerialized": true,
        "isSigningField": true,
        "type": "UInt32"
      }
    ],
    [
      "CancelAfter",
      {
        "nth": 36,
        "isVLEncoded": false,
        "isSerialized": true,
        "isSigningField": true,
        "type": "UInt32"
      }
    ],
    [
      "FinishAfter",
      {
        "nth": 37,
        "isVLEncoded": false,
        "isSerialized": true,
        "isSigningField": true,
        "type": "UInt32"
      }
    ],
    [
      "SignerListID",
      {
        "nth": 38,
        "isVLEncoded": false,
        "isSerialized": true,
        "isSigningField": true,
        "type": "UInt32"
      }
    ],
    [
      "SettleDelay",
      {
        "nth": 39,
        "isVLEncoded": false,
        "isSerialized": true,
        "isSigningField": true,
        "type": "UInt32"
      }
    ],
    [
      "TicketCount",
      {
        "nth": 40,
        "isVLEncoded": false,
        "isSerialized": true,
        "isSigningField": true,
        "type": "UInt32"
      }
    ],
    [
      "TicketSequence",
      {
        "nth": 41,
        "isVLEncoded": false,
        "isSerialized": true,
        "isSigningField": true,
        "type": "UInt32"
      }
    ],
    [
      "NFTokenTaxon",
      {
        "nth": 42,
        "isVLEncoded": false,
        "isSerialized": true,
        "isSigningField": true,
        "type": "UInt32"
      }
    ],
    [
      "MintedNFTokens",
      {
        "nth": 43,
        "isVLEncoded": false,
        "isSerialized": true,
        "isSigningField": true,
        "type": "UInt32"
      }
    ],
    [
      "BurnedNFTokens",
      {
        "nth": 44,
        "isVLEncoded": false,
        "isSerialized": true,
        "isSigningField": true,
        "type": "UInt32"
      }
    ],
    [
      "HookStateCount",
      {
        "nth": 45,
        "isVLEncoded": false,
        "isSerialized": true,
        "isSigningField": true,
        "type": "UInt32"
      }
    ],
    [
      "EmitGeneration",
      {
        "nth": 46,
        "isVLEncoded": false,
        "isSerialized": true,
        "isSigningField": true,
        "type": "UInt32"
      }
    ],
    [
      "IndexNext",
      {
        "nth": 1,
        "isVLEncoded": false,
        "isSerialized": true,
        "isSigningField": true,
        "type": "UInt64"
      }
    ],
    [
      "IndexPrevious",
      {
        "nth": 2,
        "isVLEncoded": false,
        "isSerialized": true,
        "isSigningField": true,
        "type": "UInt64"
      }
    ],
    [
      "BookNode",
      {
        "nth": 3,
        "isVLEncoded": false,
        "isSerialized": true,
        "isSigningField": true,
        "type": "UInt64"
      }
    ],
    [
      "OwnerNode",
      {
        "nth": 4,
        "isVLEncoded": false,
        "isSerialized": true,
        "isSigningField": true,
        "type": "UInt64"
      }
    ],
    [
      "BaseFee",
      {
        "nth": 5,
        "isVLEncoded": false,
        "isSerialized": true,
        "isSigningField": true,
        "type": "UInt64"
      }
    ],
    [
      "ExchangeRate",
      {
        "nth": 6,
        "isVLEncoded": false,
        "isSerialized": true,
        "isSigningField": true,
        "type": "UInt64"
      }
    ],
    [
      "LowNode",
      {
        "nth": 7,
        "isVLEncoded": false,
        "isSerialized": true,
        "isSigningField": true,
        "type": "UInt64"
      }
    ],
    [
      "HighNode",
      {
        "nth": 8,
        "isVLEncoded": false,
        "isSerialized": true,
        "isSigningField": true,
        "type": "UInt64"
      }
    ],
    [
      "DestinationNode",
      {
        "nth": 9,
        "isVLEncoded": false,
        "isSerialized": true,
        "isSigningField": true,
        "type": "UInt64"
      }
    ],
    [
      "Cookie",
      {
        "nth": 10,
        "isVLEncoded": false,
        "isSerialized": true,
        "isSigningField": true,
        "type": "UInt64"
      }
    ],
    [
      "ServerVersion",
      {
        "nth": 11,
        "isVLEncoded": false,
        "isSerialized": true,
        "isSigningField": true,
        "type": "UInt64"
      }
    ],
    [
      "NFTokenOfferNode",
      {
        "nth": 12,
        "isVLEncoded": false,
        "isSerialized": true,
        "isSigningField": true,
        "type": "UInt64"
      }
    ],
    [
      "EmitBurden",
      {
        "nth": 13,
        "isVLEncoded": false,
        "isSerialized": true,
        "isSigningField": true,
        "type": "UInt64"
      }
    ],
    [
      "HookOn",
      {
        "nth": 16,
        "isVLEncoded": false,
        "isSerialized": true,
        "isSigningField": true,
        "type": "UInt64"
      }
    ],
    [
      "HookInstructionCount",
      {
        "nth": 17,
        "isVLEncoded": false,
        "isSerialized": true,
        "isSigningField": true,
        "type": "UInt64"
      }
    ],
    [
      "HookReturnCode",
      {
        "nth": 18,
        "isVLEncoded": false,
        "isSerialized": true,
        "isSigningField": true,
        "type": "UInt64"
      }
    ],
    [
      "ReferenceCount",
      {
        "nth": 19,
        "isVLEncoded": false,
        "isSerialized": true,
        "isSigningField": true,
        "type": "UInt64"
      }
    ],
    [
      "XChainClaimID",
      {
        "nth": 20,
        "isVLEncoded": false,
        "isSerialized": true,
        "isSigningField": true,
        "type": "UInt64"
      }
    ],
    [
      "XChainAccountCreateCount",
      {
        "nth": 21,
        "isVLEncoded": false,
        "isSerialized": true,
        "isSigningField": true,
        "type": "UInt64"
      }
    ],
    [
      "XChainAccountClaimCount",
      {
        "nth": 22,
        "isVLEncoded": false,
        "isSerialized": true,
        "isSigningField": true,
        "type": "UInt64"
      }
    ],
    [
      "EmailHash",
      {
        "nth": 1,
        "isVLEncoded": false,
        "isSerialized": true,
        "isSigningField": true,
        "type": "Hash128"
      }
    ],
    [
      "TakerPaysCurrency",
      {
        "nth": 1,
        "isVLEncoded": false,
        "isSerialized": true,
        "isSigningField": true,
        "type": "Hash160"
      }
    ],
    [
      "TakerPaysIssuer",
      {
        "nth": 2,
        "isVLEncoded": false,
        "isSerialized": true,
        "isSigningField": true,
        "type": "Hash160"
      }
    ],
    [
      "TakerGetsCurrency",
      {
        "nth": 3,
        "isVLEncoded": false,
        "isSerialized": true,
        "isSigningField": true,
        "type": "Hash160"
      }
    ],
    [
      "TakerGetsIssuer",
      {
        "nth": 4,
        "isVLEncoded": false,
        "isSerialized": true,
        "isSigningField": true,
        "type": "Hash160"
      }
    ],
    [
      "LedgerHash",
      {
        "nth": 1,
        "isVLEncoded": false,
        "isSerialized": true,
        "isSigningField": true,
        "type": "Hash256"
      }
    ],
    [
      "ParentHash",
      {
        "nth": 2,
        "isVLEncoded": false,
        "isSerialized": true,
        "isSigningField": true,
        "type": "Hash256"
      }
    ],
    [
      "TransactionHash",
      {
        "nth": 3,
        "isVLEncoded": false,
        "isSerialized": true,
        "isSigningField": true,
        "type": "Hash256"
      }
    ],
    [
      "AccountHash",
      {
        "nth": 4,
        "isVLEncoded": false,
        "isSerialized": true,
        "isSigningField": true,
        "type": "Hash256"
      }
    ],
    [
      "PreviousTxnID",
      {
        "nth": 5,
        "isVLEncoded": false,
        "isSerialized": true,
        "isSigningField": true,
        "type": "Hash256"
      }
    ],
    [
      "LedgerIndex",
      {
        "nth": 6,
        "isVLEncoded": false,
        "isSerialized": true,
        "isSigningField": true,
        "type": "Hash256"
      }
    ],
    [
      "WalletLocator",
      {
        "nth": 7,
        "isVLEncoded": false,
        "isSerialized": true,
        "isSigningField": true,
        "type": "Hash256"
      }
    ],
    [
      "RootIndex",
      {
        "nth": 8,
        "isVLEncoded": false,
        "isSerialized": true,
        "isSigningField": true,
        "type": "Hash256"
      }
    ],
    [
      "AccountTxnID",
      {
        "nth": 9,
        "isVLEncoded": false,
        "isSerialized": true,
        "isSigningField": true,
        "type": "Hash256"
      }
    ],
    [
      "NFTokenID",
      {
        "nth": 10,
        "isVLEncoded": false,
        "isSerialized": true,
        "isSigningField": true,
        "type": "Hash256"
      }
    ],
    [
      "EmitParentTxnID",
      {
        "nth": 11,
        "isVLEncoded": false,
        "isSerialized": true,
        "isSigningField": true,
        "type": "Hash256"
      }
    ],
    [
      "EmitNonce",
      {
        "nth": 12,
        "isVLEncoded": false,
        "isSerialized": true,
        "isSigningField": true,
        "type": "Hash256"
      }
    ],
    [
      "EmitHookHash",
      {
        "nth": 13,
        "isVLEncoded": false,
        "isSerialized": true,
        "isSigningField": true,
        "type": "Hash256"
      }
    ],
    [
      "BookDirectory",
      {
        "nth": 16,
        "isVLEncoded": false,
        "isSerialized": true,
        "isSigningField": true,
        "type": "Hash256"
      }
    ],
    [
      "InvoiceID",
      {
        "nth": 17,
        "isVLEncoded": false,
        "isSerialized": true,
        "isSigningField": true,
        "type": "Hash256"
      }
    ],
    [
      "Nickname",
      {
        "nth": 18,
        "isVLEncoded": false,
        "isSerialized": true,
        "isSigningField": true,
        "type": "Hash256"
      }
    ],
    [
      "Amendment",
      {
        "nth": 19,
        "isVLEncoded": false,
        "isSerialized": true,
        "isSigningField": true,
        "type": "Hash256"
      }
    ],
    [
      "Digest",
      {
        "nth": 21,
        "isVLEncoded": false,
        "isSerialized": true,
        "isSigningField": true,
        "type": "Hash256"
      }
    ],
    [
      "Channel",
      {
        "nth": 22,
        "isVLEncoded": false,
        "isSerialized": true,
        "isSigningField": true,
        "type": "Hash256"
      }
    ],
    [
      "ConsensusHash",
      {
        "nth": 23,
        "isVLEncoded": false,
        "isSerialized": true,
        "isSigningField": true,
        "type": "Hash256"
      }
    ],
    [
      "CheckID",
      {
        "nth": 24,
        "isVLEncoded": false,
        "isSerialized": true,
        "isSigningField": true,
        "type": "Hash256"
      }
    ],
    [
      "ValidatedHash",
      {
        "nth": 25,
        "isVLEncoded": false,
        "isSerialized": true,
        "isSigningField": true,
        "type": "Hash256"
      }
    ],
    [
      "PreviousPageMin",
      {
        "nth": 26,
        "isVLEncoded": false,
        "isSerialized": true,
        "isSigningField": true,
        "type": "Hash256"
      }
    ],
    [
      "NextPageMin",
      {
        "nth": 27,
        "isVLEncoded": false,
        "isSerialized": true,
        "isSigningField": true,
        "type": "Hash256"
      }
    ],
    [
      "NFTokenBuyOffer",
      {
        "nth": 28,
        "isVLEncoded": false,
        "isSerialized": true,
        "isSigningField": true,
        "type": "Hash256"
      }
    ],
    [
      "NFTokenSellOffer",
      {
        "nth": 29,
        "isVLEncoded": false,
        "isSerialized": true,
        "isSigningField": true,
        "type": "Hash256"
      }
    ],
    [
      "HookStateKey",
      {
        "nth": 30,
        "isVLEncoded": false,
        "isSerialized": true,
        "isSigningField": true,
        "type": "Hash256"
      }
    ],
    [
      "HookHash",
      {
        "nth": 31,
        "isVLEncoded": false,
        "isSerialized": true,
        "isSigningField": true,
        "type": "Hash256"
      }
    ],
    [
      "HookNamespace",
      {
        "nth": 32,
        "isVLEncoded": false,
        "isSerialized": true,
        "isSigningField": true,
        "type": "Hash256"
      }
    ],
    [
      "HookSetTxnID",
      {
        "nth": 33,
        "isVLEncoded": false,
        "isSerialized": true,
        "isSigningField": true,
        "type": "Hash256"
      }
    ],
    [
      "Amount",
      {
        "nth": 1,
        "isVLEncoded": false,
        "isSerialized": true,
        "isSigningField": true,
        "type": "Amount"
      }
    ],
    [
      "Balance",
      {
        "nth": 2,
        "isVLEncoded": false,
        "isSerialized": true,
        "isSigningField": true,
        "type": "Amount"
      }
    ],
    [
      "LimitAmount",
      {
        "nth": 3,
        "isVLEncoded": false,
        "isSerialized": true,
        "isSigningField": true,
        "type": "Amount"
      }
    ],
    [
      "TakerPays",
      {
        "nth": 4,
        "isVLEncoded": false,
        "isSerialized": true,
        "isSigningField": true,
        "type": "Amount"
      }
    ],
    [
      "TakerGets",
      {
        "nth": 5,
        "isVLEncoded": false,
        "isSerialized": true,
        "isSigningField": true,
        "type": "Amount"
      }
    ],
    [
      "LowLimit",
      {
        "nth": 6,
        "isVLEncoded": false,
        "isSerialized": true,
        "isSigningField": true,
        "type": "Amount"
      }
    ],
    [
      "HighLimit",
      {
        "nth": 7,
        "isVLEncoded": false,
        "isSerialized": true,
        "isSigningField": true,
        "type": "Amount"
      }
    ],
    [
      "Fee",
      {
        "nth": 8,
        "isVLEncoded": false,
        "isSerialized": true,
        "isSigningField": true,
        "type": "Amount"
      }
    ],
    [
      "SendMax",
      {
        "nth": 9,
        "isVLEncoded": false,
        "isSerialized": true,
        "isSigningField": true,
        "type": "Amount"
      }
    ],
    [
      "DeliverMin",
      {
        "nth": 10,
        "isVLEncoded": false,
        "isSerialized": true,
        "isSigningField": true,
        "type": "Amount"
      }
    ],
    [
      "MinimumOffer",
      {
        "nth": 16,
        "isVLEncoded": false,
        "isSerialized": true,
        "isSigningField": true,
        "type": "Amount"
      }
    ],
    [
      "RippleEscrow",
      {
        "nth": 17,
        "isVLEncoded": false,
        "isSerialized": true,
        "isSigningField": true,
        "type": "Amount"
      }
    ],
    [
      "DeliveredAmount",
      {
        "nth": 18,
        "isVLEncoded": false,
        "isSerialized": true,
        "isSigningField": true,
        "type": "Amount"
      }
    ],
    [
      "NFTokenBrokerFee",
      {
        "nth": 19,
        "isVLEncoded": false,
        "isSerialized": true,
        "isSigningField": true,
        "type": "Amount"
      }
    ],
    [
      "SignatureReward",
      {
        "nth": 29,
        "isVLEncoded": false,
        "isSerialized": true,
        "isSigningField": true,
        "type": "Amount"
      }
    ],
    [
      "MinAccountCreateAmount",
      {
        "nth": 30,
        "isVLEncoded": false,
        "isSerialized": true,
        "isSigningField": true,
        "type": "Amount"
      }
    ],
    [
      "PublicKey",
      {
        "nth": 1,
        "isVLEncoded": true,
        "isSerialized": true,
        "isSigningField": true,
        "type": "Blob"
      }
    ],
    [
      "MessageKey",
      {
        "nth": 2,
        "isVLEncoded": true,
        "isSerialized": true,
        "isSigningField": true,
        "type": "Blob"
      }
    ],
    [
      "SigningPubKey",
      {
        "nth": 3,
        "isVLEncoded": true,
        "isSerialized": true,
        "isSigningField": true,
        "type": "Blob"
      }
    ],
    [
      "TxnSignature",
      {
        "nth": 4,
        "isVLEncoded": true,
        "isSerialized": true,
        "isSigningField": false,
        "type": "Blob"
      }
    ],
    [
      "URI",
      {
        "nth": 5,
        "isVLEncoded": true,
        "isSerialized": true,
        "isSigningField": true,
        "type": "Blob"
      }
    ],
    [
      "Signature",
      {
        "nth": 6,
        "isVLEncoded": true,
        "isSerialized": true,
        "isSigningField": false,
        "type": "Blob"
      }
    ],
    [
      "Domain",
      {
        "nth": 7,
        "isVLEncoded": true,
        "isSerialized": true,
        "isSigningField": true,
        "type": "Blob"
      }
    ],
    [
      "FundCode",
      {
        "nth": 8,
        "isVLEncoded": true,
        "isSerialized": true,
        "isSigningField": true,
        "type": "Blob"
      }
    ],
    [
      "RemoveCode",
      {
        "nth": 9,
        "isVLEncoded": true,
        "isSerialized": true,
        "isSigningField": true,
        "type": "Blob"
      }
    ],
    [
      "ExpireCode",
      {
        "nth": 10,
        "isVLEncoded": true,
        "isSerialized": true,
        "isSigningField": true,
        "type": "Blob"
      }
    ],
    [
      "CreateCode",
      {
        "nth": 11,
        "isVLEncoded": true,
        "isSerialized": true,
        "isSigningField": true,
        "type": "Blob"
      }
    ],
    [
      "MemoType",
      {
        "nth": 12,
        "isVLEncoded": true,
        "isSerialized": true,
        "isSigningField": true,
        "type": "Blob"
      }
    ],
    [
      "MemoData",
      {
        "nth": 13,
        "isVLEncoded": true,
        "isSerialized": true,
        "isSigningField": true,
        "type": "Blob"
      }
    ],
    [
      "MemoFormat",
      {
        "nth": 14,
        "isVLEncoded": true,
        "isSerialized": true,
        "isSigningField": true,
        "type": "Blob"
      }
    ],
    [
      "Fulfillment",
      {
        "nth": 16,
        "isVLEncoded": true,
        "isSerialized": true,
        "isSigningField": true,
        "type": "Blob"
      }
    ],
    [
      "Condition",
      {
        "nth": 17,
        "isVLEncoded": true,
        "isSerialized": true,
        "isSigningField": true,
        "type": "Blob"
      }
    ],
    [
      "MasterSignature",
      {
        "nth": 18,
        "isVLEncoded": true,
        "isSerialized": true,
        "isSigningField": false,
        "type": "Blob"
      }
    ],
    [
      "UNLModifyValidator",
      {
        "nth": 19,
        "isVLEncoded": true,
        "isSerialized": true,
        "isSigningField": true,
        "type": "Blob"
      }
    ],
    [
      "ValidatorToDisable",
      {
        "nth": 20,
        "isVLEncoded": true,
        "isSerialized": true,
        "isSigningField": true,
        "type": "Blob"
      }
    ],
    [
      "ValidatorToReEnable",
      {
        "nth": 21,
        "isVLEncoded": true,
        "isSerialized": true,
        "isSigningField": true,
        "type": "Blob"
      }
    ],
    [
      "HookStateData",
      {
        "nth": 22,
        "isVLEncoded": true,
        "isSerialized": true,
        "isSigningField": true,
        "type": "Blob"
      }
    ],
    [
      "HookReturnString",
      {
        "nth": 23,
        "isVLEncoded": true,
        "isSerialized": true,
        "isSigningField": true,
        "type": "Blob"
      }
    ],
    [
      "HookParameterName",
      {
        "nth": 24,
        "isVLEncoded": true,
        "isSerialized": true,
        "isSigningField": true,
        "type": "Blob"
      }
    ],
    [
      "HookParameterValue",
      {
        "nth": 25,
        "isVLEncoded": true,
        "isSerialized": true,
        "isSigningField": true,
        "type": "Blob"
      }
    ],
    [
      "Account",
      {
        "nth": 1,
        "isVLEncoded": true,
        "isSerialized": true,
        "isSigningField": true,
        "type": "AccountID"
      }
    ],
    [
      "Owner",
      {
        "nth": 2,
        "isVLEncoded": true,
        "isSerialized": true,
        "isSigningField": true,
        "type": "AccountID"
      }
    ],
    [
      "Destination",
      {
        "nth": 3,
        "isVLEncoded": true,
        "isSerialized": true,
        "isSigningField": true,
        "type": "AccountID"
      }
    ],
    [
      "Issuer",
      {
        "nth": 4,
        "isVLEncoded": true,
        "isSerialized": true,
        "isSigningField": true,
        "type": "AccountID"
      }
    ],
    [
      "Authorize",
      {
        "nth": 5,
        "isVLEncoded": true,
        "isSerialized": true,
        "isSigningField": true,
        "type": "AccountID"
      }
    ],
    [
      "Unauthorize",
      {
        "nth": 6,
        "isVLEncoded": true,
        "isSerialized": true,
        "isSigningField": true,
        "type": "AccountID"
      }
    ],
    [
      "RegularKey",
      {
        "nth": 8,
        "isVLEncoded": true,
        "isSerialized": true,
        "isSigningField": true,
        "type": "AccountID"
      }
    ],
    [
      "NFTokenMinter",
      {
        "nth": 9,
        "isVLEncoded": true,
        "isSerialized": true,
        "isSigningField": true,
        "type": "AccountID"
      }
    ],
    [
      "EmitCallback",
      {
        "nth": 10,
        "isVLEncoded": true,
        "isSerialized": true,
        "isSigningField": true,
        "type": "AccountID"
      }
    ],
    [
      "HookAccount",
      {
        "nth": 16,
        "isVLEncoded": true,
        "isSerialized": true,
        "isSigningField": true,
        "type": "AccountID"
      }
    ],
    [
      "OtherChainSource",
      {
        "nth": 18,
        "isVLEncoded": true,
        "isSerialized": true,
        "isSigningField": true,
        "type": "AccountID"
      }
    ],
    [
      "OtherChainDestination",
      {
        "nth": 19,
        "isVLEncoded": true,
        "isSerialized": true,
        "isSigningField": true,
        "type": "AccountID"
      }
    ],
    [
      "AttestationSignerAccount",
      {
        "nth": 20,
        "isVLEncoded": true,
        "isSerialized": true,
        "isSigningField": true,
        "type": "AccountID"
      }
    ],
    [
      "AttestationRewardAccount",
      {
        "nth": 21,
        "isVLEncoded": true,
        "isSerialized": true,
        "isSigningField": true,
        "type": "AccountID"
      }
    ],
    [
      "LockingChainDoor",
      {
        "nth": 22,
        "isVLEncoded": true,
        "isSerialized": true,
        "isSigningField": true,
        "type": "AccountID"
      }
    ],
    [
      "IssuingChainDoor",
      {
        "nth": 23,
        "isVLEncoded": true,
        "isSerialized": true,
        "isSigningField": true,
        "type": "AccountID"
      }
    ],
    [
      "Indexes",
      {
        "nth": 1,
        "isVLEncoded": true,
        "isSerialized": true,
        "isSigningField": true,
        "type": "Vector256"
      }
    ],
    [
      "Hashes",
      {
        "nth": 2,
        "isVLEncoded": true,
        "isSerialized": true,
        "isSigningField": true,
        "type": "Vector256"
      }
    ],
    [
      "Amendments",
      {
        "nth": 3,
        "isVLEncoded": true,
        "isSerialized": true,
        "isSigningField": true,
        "type": "Vector256"
      }
    ],
    [
      "NFTokenOffers",
      {
        "nth": 4,
        "isVLEncoded": true,
        "isSerialized": true,
        "isSigningField": true,
        "type": "Vector256"
      }
    ],
    [
      "Paths",
      {
        "nth": 1,
        "isVLEncoded": false,
        "isSerialized": true,
        "isSigningField": true,
        "type": "PathSet"
      }
    ],
    [
      "LockingChainIssue",
      {
        "nth": 1,
        "isVLEncoded": false,
        "isSerialized": true,
        "isSigningField": true,
        "type": "Issue"
      }
    ],
    [
      "IssuingChainIssue",
      {
        "nth": 2,
        "isVLEncoded": false,
        "isSerialized": true,
        "isSigningField": true,
        "type": "Issue"
      }
    ],
    [
      "XChainBridge",
      {
        "nth": 1,
        "isVLEncoded": false,
        "isSerialized": true,
        "isSigningField": true,
        "type": "XChainBridge"
      }
    ],
    [
      "TransactionMetaData",
      {
        "nth": 2,
        "isVLEncoded": false,
        "isSerialized": true,
        "isSigningField": true,
        "type": "STObject"
      }
    ],
    [
      "CreatedNode",
      {
        "nth": 3,
        "isVLEncoded": false,
        "isSerialized": true,
        "isSigningField": true,
        "type": "STObject"
      }
    ],
    [
      "DeletedNode",
      {
        "nth": 4,
        "isVLEncoded": false,
        "isSerialized": true,
        "isSigningField": true,
        "type": "STObject"
      }
    ],
    [
      "ModifiedNode",
      {
        "nth": 5,
        "isVLEncoded": false,
        "isSerialized": true,
        "isSigningField": true,
        "type": "STObject"
      }
    ],
    [
      "PreviousFields",
      {
        "nth": 6,
        "isVLEncoded": false,
        "isSerialized": true,
        "isSigningField": true,
        "type": "STObject"
      }
    ],
    [
      "FinalFields",
      {
        "nth": 7,
        "isVLEncoded": false,
        "isSerialized": true,
        "isSigningField": true,
        "type": "STObject"
      }
    ],
    [
      "NewFields",
      {
        "nth": 8,
        "isVLEncoded": false,
        "isSerialized": true,
        "isSigningField": true,
        "type": "STObject"
      }
    ],
    [
      "TemplateEntry",
      {
        "nth": 9,
        "isVLEncoded": false,
        "isSerialized": true,
        "isSigningField": true,
        "type": "STObject"
      }
    ],
    [
      "Memo",
      {
        "nth": 10,
        "isVLEncoded": false,
        "isSerialized": true,
        "isSigningField": true,
        "type": "STObject"
      }
    ],
    [
      "SignerEntry",
      {
        "nth": 11,
        "isVLEncoded": false,
        "isSerialized": true,
        "isSigningField": true,
        "type": "STObject"
      }
    ],
    [
      "NFToken",
      {
        "nth": 12,
        "isVLEncoded": false,
        "isSerialized": true,
        "isSigningField": true,
        "type": "STObject"
      }
    ],
    [
      "EmitDetails",
      {
        "nth": 13,
        "isVLEncoded": false,
        "isSerialized": true,
        "isSigningField": true,
        "type": "STObject"
      }
    ],
    [
      "Hook",
      {
        "nth": 14,
        "isVLEncoded": false,
        "isSerialized": true,
        "isSigningField": true,
        "type": "STObject"
      }
    ],
    [
      "Signer",
      {
        "nth": 16,
        "isVLEncoded": false,
        "isSerialized": true,
        "isSigningField": true,
        "type": "STObject"
      }
    ],
    [
      "Majority",
      {
        "nth": 18,
        "isVLEncoded": false,
        "isSerialized": true,
        "isSigningField": true,
        "type": "STObject"
      }
    ],
    [
      "DisabledValidator",
      {
        "nth": 19,
        "isVLEncoded": false,
        "isSerialized": true,
        "isSigningField": true,
        "type": "STObject"
      }
    ],
    [
      "EmittedTxn",
      {
        "nth": 20,
        "isVLEncoded": false,
        "isSerialized": true,
        "isSigningField": true,
        "type": "STObject"
      }
    ],
    [
      "HookExecution",
      {
        "nth": 21,
        "isVLEncoded": false,
        "isSerialized": true,
        "isSigningField": true,
        "type": "STObject"
      }
    ],
    [
      "HookDefinition",
      {
        "nth": 22,
        "isVLEncoded": false,
        "isSerialized": true,
        "isSigningField": true,
        "type": "STObject"
      }
    ],
    [
      "HookParameter",
      {
        "nth": 23,
        "isVLEncoded": false,
        "isSerialized": true,
        "isSigningField": true,
        "type": "STObject"
      }
    ],
    [
      "HookGrant",
      {
        "nth": 24,
        "isVLEncoded": false,
        "isSerialized": true,
        "isSigningField": true,
        "type": "STObject"
      }
    ],
    [
      "XChainClaimProofSig",
      {
        "nth": 32,
        "isVLEncoded": false,
        "isSerialized": true,
        "isSigningField": true,
        "type": "STObject"
      }
    ],
    [
      "XChainCreateAccountProofSig",
      {
        "nth": 33,
        "isVLEncoded": false,
        "isSerialized": true,
        "isSigningField": true,
        "type": "STObject"
      }
    ],
    [
      "XChainClaimAttestationBatchElement",
      {
        "nth": 34,
        "isVLEncoded": false,
        "isSerialized": true,
        "isSigningField": true,
        "type": "STObject"
      }
    ],
    [
      "XChainCreateAccountAttestationBatchElement",
      {
        "nth": 35,
        "isVLEncoded": false,
        "isSerialized": true,
        "isSigningField": true,
        "type": "STObject"
      }
    ],
    [
      "Signers",
      {
        "nth": 3,
        "isVLEncoded": false,
        "isSerialized": true,
        "isSigningField": false,
        "type": "STArray"
      }
    ],
    [
      "SignerEntries",
      {
        "nth": 4,
        "isVLEncoded": false,
        "isSerialized": true,
        "isSigningField": true,
        "type": "STArray"
      }
    ],
    [
      "Template",
      {
        "nth": 5,
        "isVLEncoded": false,
        "isSerialized": true,
        "isSigningField": true,
        "type": "STArray"
      }
    ],
    [
      "Necessary",
      {
        "nth": 6,
        "isVLEncoded": false,
        "isSerialized": true,
        "isSigningField": true,
        "type": "STArray"
      }
    ],
    [
      "Sufficient",
      {
        "nth": 7,
        "isVLEncoded": false,
        "isSerialized": true,
        "isSigningField": true,
        "type": "STArray"
      }
    ],
    [
      "AffectedNodes",
      {
        "nth": 8,
        "isVLEncoded": false,
        "isSerialized": true,
        "isSigningField": true,
        "type": "STArray"
      }
    ],
    [
      "Memos",
      {
        "nth": 9,
        "isVLEncoded": false,
        "isSerialized": true,
        "isSigningField": true,
        "type": "STArray"
      }
    ],
    [
      "NFTokens",
      {
        "nth": 10,
        "isVLEncoded": false,
        "isSerialized": true,
        "isSigningField": true,
        "type": "STArray"
      }
    ],
    [
      "Hooks",
      {
        "nth": 11,
        "isVLEncoded": false,
        "isSerialized": true,
        "isSigningField": true,
        "type": "STArray"
      }
    ],
    [
      "Majorities",
      {
        "nth": 16,
        "isVLEncoded": false,
        "isSerialized": true,
        "isSigningField": true,
        "type": "STArray"
      }
    ],
    [
      "DisabledValidators",
      {
        "nth": 17,
        "isVLEncoded": false,
        "isSerialized": true,
        "isSigningField": true,
        "type": "STArray"
      }
    ],
    [
      "HookExecutions",
      {
        "nth": 18,
        "isVLEncoded": false,
        "isSerialized": true,
        "isSigningField": true,
        "type": "STArray"
      }
    ],
    [
      "HookParameters",
      {
        "nth": 19,
        "isVLEncoded": false,
        "isSerialized": true,
        "isSigningField": true,
        "type": "STArray"
      }
    ],
    [
      "HookGrants",
      {
        "nth": 20,
        "isVLEncoded": false,
        "isSerialized": true,
        "isSigningField": true,
        "type": "STArray"
      }
    ],
    [
      "XChainClaimAttestationBatch",
      {
        "nth": 21,
        "isVLEncoded": false,
        "isSerialized": true,
        "isSigningField": true,
        "type": "STArray"
      }
    ],
    [
      "XChainCreateAccountAttestationBatch",
      {
        "nth": 22,
        "isVLEncoded": false,
        "isSerialized": true,
        "isSigningField": true,
        "type": "STArray"
      }
    ],
    [
      "XChainClaimAttestations",
      {
        "nth": 23,
        "isVLEncoded": false,
        "isSerialized": true,
        "isSigningField": true,
        "type": "STArray"
      }
    ],
    [
      "XChainCreateAccountAttestations",
      {
        "nth": 24,
        "isVLEncoded": false,
        "isSerialized": true,
        "isSigningField": true,
        "type": "STArray"
      }
    ]
  ],
  "TRANSACTION_RESULTS": {
    "telLOCAL_ERROR": -399,
    "telBAD_DOMAIN": -398,
    "telBAD_PATH_COUNT": -397,
    "telBAD_PUBLIC_KEY": -396,
    "telFAILED_PROCESSING": -395,
    "telINSUF_FEE_P": -394,
    "telNO_DST_PARTIAL": -393,
    "telCAN_NOT_QUEUE": -392,
    "telCAN_NOT_QUEUE_BALANCE": -391,
    "telCAN_NOT_QUEUE_BLOCKS": -390,
    "telCAN_NOT_QUEUE_BLOCKED": -389,
    "telCAN_NOT_QUEUE_FEE": -388,
    "telCAN_NOT_QUEUE_FULL": -387,
    "telWRONG_NETWORK": -386,
    "telREQUIRES_NETWORK_ID": -385,
    "telNETWORK_ID_MAKES_TX_NON_CANONICAL": -384,

    "temMALFORMED": -299,
    "temBAD_AMOUNT": -298,
    "temBAD_CURRENCY": -297,
    "temBAD_EXPIRATION": -296,
    "temBAD_FEE": -295,
    "temBAD_ISSUER": -294,
    "temBAD_LIMIT": -293,
    "temBAD_OFFER": -292,
    "temBAD_PATH": -291,
    "temBAD_PATH_LOOP": -290,
    "temBAD_REGKEY": -289,
    "temBAD_SEND_XRP_LIMIT": -288,
    "temBAD_SEND_XRP_MAX": -287,
    "temBAD_SEND_XRP_NO_DIRECT": -286,
    "temBAD_SEND_XRP_PARTIAL": -285,
    "temBAD_SEND_XRP_PATHS": -284,
    "temBAD_SEQUENCE": -283,
    "temBAD_SIGNATURE": -282,
    "temBAD_SRC_ACCOUNT": -281,
    "temBAD_TRANSFER_RATE": -280,
    "temDST_IS_SRC": -279,
    "temDST_NEEDED": -278,
    "temINVALID": -277,
    "temINVALID_FLAG": -276,
    "temREDUNDANT": -275,
    "temRIPPLE_EMPTY": -274,
    "temDISABLED": -273,
    "temBAD_SIGNER": -272,
    "temBAD_QUORUM": -271,
    "temBAD_WEIGHT": -270,
    "temBAD_TICK_SIZE": -269,
    "temINVALID_ACCOUNT_ID": -268,
    "temCANNOT_PREAUTH_SELF": -267,
    "temINVALID_COUNT": -266,
    "temUNCERTAIN": -265,
    "temUNKNOWN": -264,
    "temSEQ_AND_TICKET": -263,
    "temBAD_NFTOKEN_TRANSFER_FEE": -262,
    "temBAD_AMM_OPTIONS": -261,
    "temBAD_AMM_TOKENS": -260,
    "temEQUAL_DOOR_ACCOUNTS": -259,
    "temBAD_XCHAIN_PROOF": -258,
    "temSIDECHAIN_BAD_ISSUES": -257,
    "temSIDECHAIN_NONDOOR_OWNER": -256,
    "temXCHAIN_BRIDGE_BAD_MIN_ACCOUNT_CREATE_AMOUNT": -255,
    "temXCHAIN_BRIDGE_BAD_REWARD_AMOUNT": -254,
    "temXCHAIN_TOO_MANY_ATTESTATIONS": -253,

    "tefFAILURE": -199,
    "tefALREADY": -198,
    "tefBAD_ADD_AUTH": -197,
    "tefBAD_AUTH": -196,
    "tefBAD_LEDGER": -195,
    "tefCREATED": -194,
    "tefEXCEPTION": -193,
    "tefINTERNAL": -192,
    "tefNO_AUTH_REQUIRED": -191,
    "tefPAST_SEQ": -190,
    "tefWRONG_PRIOR": -189,
    "tefMASTER_DISABLED": -188,
    "tefMAX_LEDGER": -187,
    "tefBAD_SIGNATURE": -186,
    "tefBAD_QUORUM": -185,
    "tefNOT_MULTI_SIGNING": -184,
    "tefBAD_AUTH_MASTER": -183,
    "tefINVARIANT_FAILED": -182,
    "tefTOO_BIG": -181,
    "tefNO_TICKET": -180,
    "tefNFTOKEN_IS_NOT_TRANSFERABLE": -179,

    "terRETRY": -99,
    "terFUNDS_SPENT": -98,
    "terINSUF_FEE_B": -97,
    "terNO_ACCOUNT": -96,
    "terNO_AUTH": -95,
    "terNO_LINE": -94,
    "terOWNERS": -93,
    "terPRE_SEQ": -92,
    "terLAST": -91,
    "terNO_RIPPLE": -90,
    "terQUEUED": -89,
    "terPRE_TICKET": -88,

    "tesSUCCESS": 0,

    "tecCLAIM": 100,
    "tecPATH_PARTIAL": 101,
    "tecUNFUNDED_ADD": 102,
    "tecUNFUNDED_OFFER": 103,
    "tecUNFUNDED_PAYMENT": 104,
    "tecFAILED_PROCESSING": 105,
    "tecDIR_FULL": 121,
    "tecINSUF_RESERVE_LINE": 122,
    "tecINSUF_RESERVE_OFFER": 123,
    "tecNO_DST": 124,
    "tecNO_DST_INSUF_XRP": 125,
    "tecNO_LINE_INSUF_RESERVE": 126,
    "tecNO_LINE_REDUNDANT": 127,
    "tecPATH_DRY": 128,
    "tecUNFUNDED": 129,
    "tecNO_ALTERNATIVE_KEY": 130,
    "tecNO_REGULAR_KEY": 131,
    "tecOWNERS": 132,
    "tecNO_ISSUER": 133,
    "tecNO_AUTH": 134,
    "tecNO_LINE": 135,
    "tecINSUFF_FEE": 136,
    "tecFROZEN": 137,
    "tecNO_TARGET": 138,
    "tecNO_PERMISSION": 139,
    "tecNO_ENTRY": 140,
    "tecINSUFFICIENT_RESERVE": 141,
    "tecNEED_MASTER_KEY": 142,
    "tecDST_TAG_NEEDED": 143,
    "tecINTERNAL": 144,
    "tecOVERSIZE": 145,
    "tecCRYPTOCONDITION_ERROR": 146,
    "tecINVARIANT_FAILED": 147,
    "tecEXPIRED": 148,
    "tecDUPLICATE": 149,
    "tecKILLED": 150,
    "tecHAS_OBLIGATIONS": 151,
    "tecTOO_SOON": 152,
    "tecMAX_SEQUENCE_REACHED": 154,
    "tecNO_SUITABLE_NFTOKEN_PAGE": 155,
    "tecNFTOKEN_BUY_SELL_MISMATCH": 156,
    "tecNFTOKEN_OFFER_TYPE_MISMATCH": 157,
    "tecCANT_ACCEPT_OWN_NFTOKEN_OFFER": 158,
    "tecINSUFFICIENT_FUNDS": 159,
    "tecOBJECT_NOT_FOUND": 160,
    "tecINSUFFICIENT_PAYMENT": 161,
    "tecUNFUNDED_AMM": 162,
    "tecAMM_BALANCE": 163,
    "tecAMM_FAILED_DEPOSIT": 164,
    "tecAMM_FAILED_WITHDRAW": 165,
    "tecAMM_INVALID_TOKENS": 166,
    "tecAMM_EXISTS": 167,
    "tecAMM_FAILED_BID": 168,
    "tecAMM_DIRECT_PAYMENT": 169,
    "tecAMM_FAILED_VOTE": 170,
    "tecBAD_XCHAIN_TRANSFER_ISSUE": 171,
    "tecXCHAIN_NO_CLAIM_ID": 172,
    "tecXCHAIN_BAD_CLAIM_ID": 173,
    "tecXCHAIN_CLAIM_NO_QUORUM": 174,
    "tecXCHAIN_PROOF_UNKNOWN_KEY": 175,
    "tecXCHAIN_CREATE_ACCOUNT_NONXRP_ISSUE": 176,
    "tecXCHAIN_WRONG_CHAIN": 177,
    "tecXCHAIN_REWARD_MISMATCH": 178,
    "tecXCHAIN_NO_SIGNERS_LIST": 179,
    "tecXCHAIN_SENDING_ACCOUNT_MISMATCH": 180,
    "tecXCHAIN_INSUFF_CREATE_AMOUNT": 181,
    "tecXCHAIN_ACCOUNT_CREATE_PAST": 182,
    "tecXCHAIN_ACCOUNT_CREATE_TOO_MANY": 183,
    "tecXCHAIN_PAYMENT_FAILED": 184,
    "tecXCHAIN_SELF_COMMIT": 185,
    "tecXCHAIN_BAD_PUBLIC_KEY_ACCOUNT_PAIR": 186
  },
  "TRANSACTION_TYPES": {
    "Invalid": -1,
    "Payment": 0,
    "EscrowCreate": 1,
    "EscrowFinish": 2,
    "AccountSet": 3,
    "EscrowCancel": 4,
    "SetRegularKey": 5,
    "NickNameSet": 6,
    "OfferCreate": 7,
    "OfferCancel": 8,
    "Contract": 9,
    "TicketCreate": 10,
    "TicketCancel": 11,
    "SignerListSet": 12,
    "PaymentChannelCreate": 13,
    "PaymentChannelFund": 14,
    "PaymentChannelClaim": 15,
    "CheckCreate": 16,
    "CheckCash": 17,
    "CheckCancel": 18,
    "DepositPreauth": 19,
    "TrustSet": 20,
    "AccountDelete": 21,
    "SetHook": 22,
    "NFTokenMint": 25,
    "NFTokenBurn": 26,
    "NFTokenCreateOffer": 27,
    "NFTokenCancelOffer": 28,
    "NFTokenAcceptOffer": 29,
<<<<<<< HEAD
    "XChainCreateBridge": 40,
    "XChainCreateClaimID": 41,
    "XChainCommit": 42,
    "XChainClaim": 43,
    "XChainAccountCreateCommit": 44,
    "XChainAddClaimAttestation": 45,
    "XChainAddAccountCreateAttestation": 46,
    "XChainModifyBridge": 47,
=======
    "Clawback":30,
>>>>>>> bdbccd98
    "EnableAmendment": 100,
    "SetFee": 101,
    "UNLModify": 102
  }
}<|MERGE_RESOLUTION|>--- conflicted
+++ resolved
@@ -2612,7 +2612,7 @@
     "NFTokenCreateOffer": 27,
     "NFTokenCancelOffer": 28,
     "NFTokenAcceptOffer": 29,
-<<<<<<< HEAD
+    "Clawback":30,
     "XChainCreateBridge": 40,
     "XChainCreateClaimID": 41,
     "XChainCommit": 42,
@@ -2621,9 +2621,6 @@
     "XChainAddClaimAttestation": 45,
     "XChainAddAccountCreateAttestation": 46,
     "XChainModifyBridge": 47,
-=======
-    "Clawback":30,
->>>>>>> bdbccd98
     "EnableAmendment": 100,
     "SetFee": 101,
     "UNLModify": 102
