{
  "TYPES": {
    "Done": -1,
    "Unknown": -2,
    "NotPresent": 0,
    "UInt16": 1,
    "UInt32": 2,
    "UInt64": 3,
    "Hash128": 4,
    "Hash256": 5,
    "Amount": 6,
    "Blob": 7,
    "AccountID": 8,
    "STObject": 14,
    "STArray": 15,
    "UInt8": 16,
    "Hash160": 17,
    "PathSet": 18,
    "Vector256": 19,
    "UInt96": 20,
    "UInt192": 21,
    "UInt384": 22,
    "UInt512": 23,
    "Issue": 24,
<<<<<<< HEAD
    "XChainBridge": 25,
    "XChainAttestationBatch": 26,
=======
>>>>>>> cba66efd
    "Transaction": 10001,
    "LedgerEntry": 10002,
    "Validation": 10003,
    "Metadata": 10004
  },
  "LEDGER_ENTRY_TYPES": {
    "Invalid": -1,
    "AccountRoot": 97,
    "DirectoryNode": 100,
    "RippleState": 114,
    "Ticket": 84,
    "SignerList": 83,
    "Offer": 111,
    "Bridge": 105,
    "LedgerHashes": 104,
    "Amendments": 102,
    "XChainClaimID": 113,
    "XChainCreateAccountClaimID": 116,
    "FeeSettings": 115,
    "Escrow": 117,
    "PayChannel": 120,
    "Check": 67,
    "DepositPreauth": 112,
    "NegativeUNL": 78,
    "NFTokenPage": 80,
    "NFTokenOffer": 55,
    "AMM": 121,
    "Any": -3,
    "Child": -2,
    "Nickname": 110,
    "Contract": 99,
    "GeneratorMap": 103
  },
  "FIELDS": [
    [
      "Generic",
      {
        "nth": 0,
        "isVLEncoded": false,
        "isSerialized": false,
        "isSigningField": false,
        "type": "Unknown"
      }
    ],
    [
      "Invalid",
      {
        "nth": -1,
        "isVLEncoded": false,
        "isSerialized": false,
        "isSigningField": false,
        "type": "Unknown"
      }
    ],
    [
      "ObjectEndMarker",
      {
        "nth": 1,
        "isVLEncoded": false,
        "isSerialized": true,
        "isSigningField": true,
        "type": "STObject"
      }
    ],
    [
      "ArrayEndMarker",
      {
        "nth": 1,
        "isVLEncoded": false,
        "isSerialized": true,
        "isSigningField": true,
        "type": "STArray"
      }
    ],
    [
      "hash",
      {
        "nth": 257,
        "isVLEncoded": false,
        "isSerialized": false,
        "isSigningField": false,
        "type": "Hash256"
      }
    ],
    [
      "index",
      {
        "nth": 258,
        "isVLEncoded": false,
        "isSerialized": false,
        "isSigningField": false,
        "type": "Hash256"
      }
    ],
    [
      "taker_gets_funded",
      {
        "nth": 258,
        "isVLEncoded": false,
        "isSerialized": false,
        "isSigningField": false,
        "type": "Amount"
      }
    ],
    [
      "taker_pays_funded",
      {
        "nth": 259,
        "isVLEncoded": false,
        "isSerialized": false,
        "isSigningField": false,
        "type": "Amount"
      }
    ],
    [
      "LedgerEntry",
      {
        "nth": 1,
        "isVLEncoded": false,
        "isSerialized": false,
        "isSigningField": true,
        "type": "LedgerEntry"
      }
    ],
    [
      "Transaction",
      {
        "nth": 1,
        "isVLEncoded": false,
        "isSerialized": false,
        "isSigningField": true,
        "type": "Transaction"
      }
    ],
    [
      "Validation",
      {
        "nth": 1,
        "isVLEncoded": false,
        "isSerialized": false,
        "isSigningField": true,
        "type": "Validation"
      }
    ],
    [
      "Metadata",
      {
        "nth": 1,
        "isVLEncoded": false,
        "isSerialized": true,
        "isSigningField": true,
        "type": "Metadata"
      }
    ],
    [
      "CloseResolution",
      {
        "nth": 1,
        "isVLEncoded": false,
        "isSerialized": true,
        "isSigningField": true,
        "type": "UInt8"
      }
    ],
    [
      "Method",
      {
        "nth": 2,
        "isVLEncoded": false,
        "isSerialized": true,
        "isSigningField": true,
        "type": "UInt8"
      }
    ],
    [
      "TransactionResult",
      {
        "nth": 3,
        "isVLEncoded": false,
        "isSerialized": true,
        "isSigningField": true,
        "type": "UInt8"
      }
    ],
    [
      "TickSize",
      {
        "nth": 16,
        "isVLEncoded": false,
        "isSerialized": true,
        "isSigningField": true,
        "type": "UInt8"
      }
    ],
    [
      "UNLModifyDisabling",
      {
        "nth": 17,
        "isVLEncoded": false,
        "isSerialized": true,
        "isSigningField": true,
        "type": "UInt8"
      }
    ],
    [
      "HookResult",
      {
        "nth": 18,
        "isVLEncoded": false,
        "isSerialized": true,
        "isSigningField": true,
        "type": "UInt8"
      }
    ],
    [
      "WasLockingChainSend",
      {
        "nth": 19,
        "isVLEncoded": false,
        "isSerialized": true,
        "isSigningField": true,
        "type": "UInt8"
      }
    ],
    [
      "LedgerEntryType",
      {
        "nth": 1,
        "isVLEncoded": false,
        "isSerialized": true,
        "isSigningField": true,
        "type": "UInt16"
      }
    ],
    [
      "TransactionType",
      {
        "nth": 2,
        "isVLEncoded": false,
        "isSerialized": true,
        "isSigningField": true,
        "type": "UInt16"
      }
    ],
    [
      "SignerWeight",
      {
        "nth": 3,
        "isVLEncoded": false,
        "isSerialized": true,
        "isSigningField": true,
        "type": "UInt16"
      }
    ],
    [
      "TransferFee",
      {
        "nth": 4,
        "isVLEncoded": false,
        "isSerialized": true,
        "isSigningField": true,
        "type": "UInt16"
      }
    ],
    [
      "TradingFee",
      {
        "nth": 5,
        "isVLEncoded": false,
        "isSerialized": true,
        "isSigningField": true,
        "type": "UInt16"
      }
    ],
    [
      "Version",
      {
        "nth": 16,
        "isVLEncoded": false,
        "isSerialized": true,
        "isSigningField": true,
        "type": "UInt16"
      }
    ],
    [
      "HookStateChangeCount",
      {
        "nth": 17,
        "isVLEncoded": false,
        "isSerialized": true,
        "isSigningField": true,
        "type": "UInt16"
      }
    ],
    [
      "HookEmitCount",
      {
        "nth": 18,
        "isVLEncoded": false,
        "isSerialized": true,
        "isSigningField": true,
        "type": "UInt16"
      }
    ],
    [
      "HookExecutionIndex",
      {
        "nth": 19,
        "isVLEncoded": false,
        "isSerialized": true,
        "isSigningField": true,
        "type": "UInt16"
      }
    ],
    [
      "HookApiVersion",
      {
        "nth": 20,
        "isVLEncoded": false,
        "isSerialized": true,
        "isSigningField": true,
        "type": "UInt16"
      }
    ],
    [
      "Flags",
      {
        "nth": 2,
        "isVLEncoded": false,
        "isSerialized": true,
        "isSigningField": true,
        "type": "UInt32"
      }
    ],
    [
      "SourceTag",
      {
        "nth": 3,
        "isVLEncoded": false,
        "isSerialized": true,
        "isSigningField": true,
        "type": "UInt32"
      }
    ],
    [
      "Sequence",
      {
        "nth": 4,
        "isVLEncoded": false,
        "isSerialized": true,
        "isSigningField": true,
        "type": "UInt32"
      }
    ],
    [
      "PreviousTxnLgrSeq",
      {
        "nth": 5,
        "isVLEncoded": false,
        "isSerialized": true,
        "isSigningField": true,
        "type": "UInt32"
      }
    ],
    [
      "LedgerSequence",
      {
        "nth": 6,
        "isVLEncoded": false,
        "isSerialized": true,
        "isSigningField": true,
        "type": "UInt32"
      }
    ],
    [
      "CloseTime",
      {
        "nth": 7,
        "isVLEncoded": false,
        "isSerialized": true,
        "isSigningField": true,
        "type": "UInt32"
      }
    ],
    [
      "ParentCloseTime",
      {
        "nth": 8,
        "isVLEncoded": false,
        "isSerialized": true,
        "isSigningField": true,
        "type": "UInt32"
      }
    ],
    [
      "SigningTime",
      {
        "nth": 9,
        "isVLEncoded": false,
        "isSerialized": true,
        "isSigningField": true,
        "type": "UInt32"
      }
    ],
    [
      "Expiration",
      {
        "nth": 10,
        "isVLEncoded": false,
        "isSerialized": true,
        "isSigningField": true,
        "type": "UInt32"
      }
    ],
    [
      "TransferRate",
      {
        "nth": 11,
        "isVLEncoded": false,
        "isSerialized": true,
        "isSigningField": true,
        "type": "UInt32"
      }
    ],
    [
      "WalletSize",
      {
        "nth": 12,
        "isVLEncoded": false,
        "isSerialized": true,
        "isSigningField": true,
        "type": "UInt32"
      }
    ],
    [
      "OwnerCount",
      {
        "nth": 13,
        "isVLEncoded": false,
        "isSerialized": true,
        "isSigningField": true,
        "type": "UInt32"
      }
    ],
    [
      "DestinationTag",
      {
        "nth": 14,
        "isVLEncoded": false,
        "isSerialized": true,
        "isSigningField": true,
        "type": "UInt32"
      }
    ],
    [
      "HighQualityIn",
      {
        "nth": 16,
        "isVLEncoded": false,
        "isSerialized": true,
        "isSigningField": true,
        "type": "UInt32"
      }
    ],
    [
      "HighQualityOut",
      {
        "nth": 17,
        "isVLEncoded": false,
        "isSerialized": true,
        "isSigningField": true,
        "type": "UInt32"
      }
    ],
    [
      "LowQualityIn",
      {
        "nth": 18,
        "isVLEncoded": false,
        "isSerialized": true,
        "isSigningField": true,
        "type": "UInt32"
      }
    ],
    [
      "LowQualityOut",
      {
        "nth": 19,
        "isVLEncoded": false,
        "isSerialized": true,
        "isSigningField": true,
        "type": "UInt32"
      }
    ],
    [
      "QualityIn",
      {
        "nth": 20,
        "isVLEncoded": false,
        "isSerialized": true,
        "isSigningField": true,
        "type": "UInt32"
      }
    ],
    [
      "QualityOut",
      {
        "nth": 21,
        "isVLEncoded": false,
        "isSerialized": true,
        "isSigningField": true,
        "type": "UInt32"
      }
    ],
    [
      "StampEscrow",
      {
        "nth": 22,
        "isVLEncoded": false,
        "isSerialized": true,
        "isSigningField": true,
        "type": "UInt32"
      }
    ],
    [
      "BondAmount",
      {
        "nth": 23,
        "isVLEncoded": false,
        "isSerialized": true,
        "isSigningField": true,
        "type": "UInt32"
      }
    ],
    [
      "LoadFee",
      {
        "nth": 24,
        "isVLEncoded": false,
        "isSerialized": true,
        "isSigningField": true,
        "type": "UInt32"
      }
    ],
    [
      "OfferSequence",
      {
        "nth": 25,
        "isVLEncoded": false,
        "isSerialized": true,
        "isSigningField": true,
        "type": "UInt32"
      }
    ],
    [
      "FirstLedgerSequence",
      {
        "nth": 26,
        "isVLEncoded": false,
        "isSerialized": true,
        "isSigningField": true,
        "type": "UInt32"
      }
    ],
    [
      "LastLedgerSequence",
      {
        "nth": 27,
        "isVLEncoded": false,
        "isSerialized": true,
        "isSigningField": true,
        "type": "UInt32"
      }
    ],
    [
      "TransactionIndex",
      {
        "nth": 28,
        "isVLEncoded": false,
        "isSerialized": true,
        "isSigningField": true,
        "type": "UInt32"
      }
    ],
    [
      "OperationLimit",
      {
        "nth": 29,
        "isVLEncoded": false,
        "isSerialized": true,
        "isSigningField": true,
        "type": "UInt32"
      }
    ],
    [
      "ReferenceFeeUnits",
      {
        "nth": 30,
        "isVLEncoded": false,
        "isSerialized": true,
        "isSigningField": true,
        "type": "UInt32"
      }
    ],
    [
      "ReserveBase",
      {
        "nth": 31,
        "isVLEncoded": false,
        "isSerialized": true,
        "isSigningField": true,
        "type": "UInt32"
      }
    ],
    [
      "ReserveIncrement",
      {
        "nth": 32,
        "isVLEncoded": false,
        "isSerialized": true,
        "isSigningField": true,
        "type": "UInt32"
      }
    ],
    [
      "SetFlag",
      {
        "nth": 33,
        "isVLEncoded": false,
        "isSerialized": true,
        "isSigningField": true,
        "type": "UInt32"
      }
    ],
    [
      "ClearFlag",
      {
        "nth": 34,
        "isVLEncoded": false,
        "isSerialized": true,
        "isSigningField": true,
        "type": "UInt32"
      }
    ],
    [
      "SignerQuorum",
      {
        "nth": 35,
        "isVLEncoded": false,
        "isSerialized": true,
        "isSigningField": true,
        "type": "UInt32"
      }
    ],
    [
      "CancelAfter",
      {
        "nth": 36,
        "isVLEncoded": false,
        "isSerialized": true,
        "isSigningField": true,
        "type": "UInt32"
      }
    ],
    [
      "FinishAfter",
      {
        "nth": 37,
        "isVLEncoded": false,
        "isSerialized": true,
        "isSigningField": true,
        "type": "UInt32"
      }
    ],
    [
      "SignerListID",
      {
        "nth": 38,
        "isVLEncoded": false,
        "isSerialized": true,
        "isSigningField": true,
        "type": "UInt32"
      }
    ],
    [
      "SettleDelay",
      {
        "nth": 39,
        "isVLEncoded": false,
        "isSerialized": true,
        "isSigningField": true,
        "type": "UInt32"
      }
    ],
    [
      "TicketCount",
      {
        "nth": 40,
        "isVLEncoded": false,
        "isSerialized": true,
        "isSigningField": true,
        "type": "UInt32"
      }
    ],
    [
      "TicketSequence",
      {
        "nth": 41,
        "isVLEncoded": false,
        "isSerialized": true,
        "isSigningField": true,
        "type": "UInt32"
      }
    ],
    [
      "NFTokenTaxon",
      {
        "nth": 42,
        "isVLEncoded": false,
        "isSerialized": true,
        "isSigningField": true,
        "type": "UInt32"
      }
    ],
    [
      "MintedNFTokens",
      {
        "nth": 43,
        "isVLEncoded": false,
        "isSerialized": true,
        "isSigningField": true,
        "type": "UInt32"
      }
    ],
    [
      "BurnedNFTokens",
      {
        "nth": 44,
        "isVLEncoded": false,
        "isSerialized": true,
        "isSigningField": true,
        "type": "UInt32"
      }
    ],
    [
      "HookStateCount",
      {
        "nth": 45,
        "isVLEncoded": false,
        "isSerialized": true,
        "isSigningField": true,
        "type": "UInt32"
      }
    ],
    [
      "EmitGeneration",
      {
        "nth": 46,
        "isVLEncoded": false,
        "isSerialized": true,
        "isSigningField": true,
        "type": "UInt32"
      }
    ],
    [
      "VoteWeight",
      {
        "nth": 47,
        "isVLEncoded": false,
        "isSerialized": true,
        "isSigningField": true,
        "type": "UInt32"
      }
    ],
    [
      "DiscountedFee",
      {
        "nth": 48,
        "isVLEncoded": false,
        "isSerialized": true,
        "isSigningField": true,
        "type": "UInt32"
      }
    ],
    [
      "IndexNext",
      {
        "nth": 1,
        "isVLEncoded": false,
        "isSerialized": true,
        "isSigningField": true,
        "type": "UInt64"
      }
    ],
    [
      "IndexPrevious",
      {
        "nth": 2,
        "isVLEncoded": false,
        "isSerialized": true,
        "isSigningField": true,
        "type": "UInt64"
      }
    ],
    [
      "BookNode",
      {
        "nth": 3,
        "isVLEncoded": false,
        "isSerialized": true,
        "isSigningField": true,
        "type": "UInt64"
      }
    ],
    [
      "OwnerNode",
      {
        "nth": 4,
        "isVLEncoded": false,
        "isSerialized": true,
        "isSigningField": true,
        "type": "UInt64"
      }
    ],
    [
      "BaseFee",
      {
        "nth": 5,
        "isVLEncoded": false,
        "isSerialized": true,
        "isSigningField": true,
        "type": "UInt64"
      }
    ],
    [
      "ExchangeRate",
      {
        "nth": 6,
        "isVLEncoded": false,
        "isSerialized": true,
        "isSigningField": true,
        "type": "UInt64"
      }
    ],
    [
      "LowNode",
      {
        "nth": 7,
        "isVLEncoded": false,
        "isSerialized": true,
        "isSigningField": true,
        "type": "UInt64"
      }
    ],
    [
      "HighNode",
      {
        "nth": 8,
        "isVLEncoded": false,
        "isSerialized": true,
        "isSigningField": true,
        "type": "UInt64"
      }
    ],
    [
      "DestinationNode",
      {
        "nth": 9,
        "isVLEncoded": false,
        "isSerialized": true,
        "isSigningField": true,
        "type": "UInt64"
      }
    ],
    [
      "Cookie",
      {
        "nth": 10,
        "isVLEncoded": false,
        "isSerialized": true,
        "isSigningField": true,
        "type": "UInt64"
      }
    ],
    [
      "ServerVersion",
      {
        "nth": 11,
        "isVLEncoded": false,
        "isSerialized": true,
        "isSigningField": true,
        "type": "UInt64"
      }
    ],
    [
      "NFTokenOfferNode",
      {
        "nth": 12,
        "isVLEncoded": false,
        "isSerialized": true,
        "isSigningField": true,
        "type": "UInt64"
      }
    ],
    [
      "EmitBurden",
      {
        "nth": 13,
        "isVLEncoded": false,
        "isSerialized": true,
        "isSigningField": true,
        "type": "UInt64"
      }
    ],
    [
      "HookOn",
      {
        "nth": 16,
        "isVLEncoded": false,
        "isSerialized": true,
        "isSigningField": true,
        "type": "UInt64"
      }
    ],
    [
      "HookInstructionCount",
      {
        "nth": 17,
        "isVLEncoded": false,
        "isSerialized": true,
        "isSigningField": true,
        "type": "UInt64"
      }
    ],
    [
      "HookReturnCode",
      {
        "nth": 18,
        "isVLEncoded": false,
        "isSerialized": true,
        "isSigningField": true,
        "type": "UInt64"
      }
    ],
    [
      "ReferenceCount",
      {
        "nth": 19,
        "isVLEncoded": false,
        "isSerialized": true,
        "isSigningField": true,
        "type": "UInt64"
      }
    ],
    [
      "XChainClaimID",
      {
        "nth": 20,
        "isVLEncoded": false,
        "isSerialized": true,
        "isSigningField": true,
        "type": "UInt64"
      }
    ],
    [
      "XChainAccountCreateCount",
      {
        "nth": 21,
        "isVLEncoded": false,
        "isSerialized": true,
        "isSigningField": true,
        "type": "UInt64"
      }
    ],
    [
      "XChainAccountClaimCount",
      {
        "nth": 22,
        "isVLEncoded": false,
        "isSerialized": true,
        "isSigningField": true,
        "type": "UInt64"
      }
    ],
    [
      "EmailHash",
      {
        "nth": 1,
        "isVLEncoded": false,
        "isSerialized": true,
        "isSigningField": true,
        "type": "Hash128"
      }
    ],
    [
      "TakerPaysCurrency",
      {
        "nth": 1,
        "isVLEncoded": false,
        "isSerialized": true,
        "isSigningField": true,
        "type": "Hash160"
      }
    ],
    [
      "TakerPaysIssuer",
      {
        "nth": 2,
        "isVLEncoded": false,
        "isSerialized": true,
        "isSigningField": true,
        "type": "Hash160"
      }
    ],
    [
      "TakerGetsCurrency",
      {
        "nth": 3,
        "isVLEncoded": false,
        "isSerialized": true,
        "isSigningField": true,
        "type": "Hash160"
      }
    ],
    [
      "TakerGetsIssuer",
      {
        "nth": 4,
        "isVLEncoded": false,
        "isSerialized": true,
        "isSigningField": true,
        "type": "Hash160"
      }
    ],
    [
      "LedgerHash",
      {
        "nth": 1,
        "isVLEncoded": false,
        "isSerialized": true,
        "isSigningField": true,
        "type": "Hash256"
      }
    ],
    [
      "ParentHash",
      {
        "nth": 2,
        "isVLEncoded": false,
        "isSerialized": true,
        "isSigningField": true,
        "type": "Hash256"
      }
    ],
    [
      "TransactionHash",
      {
        "nth": 3,
        "isVLEncoded": false,
        "isSerialized": true,
        "isSigningField": true,
        "type": "Hash256"
      }
    ],
    [
      "AccountHash",
      {
        "nth": 4,
        "isVLEncoded": false,
        "isSerialized": true,
        "isSigningField": true,
        "type": "Hash256"
      }
    ],
    [
      "PreviousTxnID",
      {
        "nth": 5,
        "isVLEncoded": false,
        "isSerialized": true,
        "isSigningField": true,
        "type": "Hash256"
      }
    ],
    [
      "LedgerIndex",
      {
        "nth": 6,
        "isVLEncoded": false,
        "isSerialized": true,
        "isSigningField": true,
        "type": "Hash256"
      }
    ],
    [
      "WalletLocator",
      {
        "nth": 7,
        "isVLEncoded": false,
        "isSerialized": true,
        "isSigningField": true,
        "type": "Hash256"
      }
    ],
    [
      "RootIndex",
      {
        "nth": 8,
        "isVLEncoded": false,
        "isSerialized": true,
        "isSigningField": true,
        "type": "Hash256"
      }
    ],
    [
      "AccountTxnID",
      {
        "nth": 9,
        "isVLEncoded": false,
        "isSerialized": true,
        "isSigningField": true,
        "type": "Hash256"
      }
    ],
    [
      "NFTokenID",
      {
        "nth": 10,
        "isVLEncoded": false,
        "isSerialized": true,
        "isSigningField": true,
        "type": "Hash256"
      }
    ],
    [
      "EmitParentTxnID",
      {
        "nth": 11,
        "isVLEncoded": false,
        "isSerialized": true,
        "isSigningField": true,
        "type": "Hash256"
      }
    ],
    [
      "EmitNonce",
      {
        "nth": 12,
        "isVLEncoded": false,
        "isSerialized": true,
        "isSigningField": true,
        "type": "Hash256"
      }
    ],
    [
      "EmitHookHash",
      {
        "nth": 13,
        "isVLEncoded": false,
        "isSerialized": true,
        "isSigningField": true,
        "type": "Hash256"
      }
    ],
    [
      "AMMID",
      {
        "nth": 14,
        "isVLEncoded": false,
        "isSerialized": true,
        "isSigningField": true,
        "type": "Hash256"
      }
    ],
    [
      "BookDirectory",
      {
        "nth": 16,
        "isVLEncoded": false,
        "isSerialized": true,
        "isSigningField": true,
        "type": "Hash256"
      }
    ],
    [
      "InvoiceID",
      {
        "nth": 17,
        "isVLEncoded": false,
        "isSerialized": true,
        "isSigningField": true,
        "type": "Hash256"
      }
    ],
    [
      "Nickname",
      {
        "nth": 18,
        "isVLEncoded": false,
        "isSerialized": true,
        "isSigningField": true,
        "type": "Hash256"
      }
    ],
    [
      "Amendment",
      {
        "nth": 19,
        "isVLEncoded": false,
        "isSerialized": true,
        "isSigningField": true,
        "type": "Hash256"
      }
    ],
    [
      "Digest",
      {
        "nth": 21,
        "isVLEncoded": false,
        "isSerialized": true,
        "isSigningField": true,
        "type": "Hash256"
      }
    ],
    [
      "Channel",
      {
        "nth": 22,
        "isVLEncoded": false,
        "isSerialized": true,
        "isSigningField": true,
        "type": "Hash256"
      }
    ],
    [
      "ConsensusHash",
      {
        "nth": 23,
        "isVLEncoded": false,
        "isSerialized": true,
        "isSigningField": true,
        "type": "Hash256"
      }
    ],
    [
      "CheckID",
      {
        "nth": 24,
        "isVLEncoded": false,
        "isSerialized": true,
        "isSigningField": true,
        "type": "Hash256"
      }
    ],
    [
      "ValidatedHash",
      {
        "nth": 25,
        "isVLEncoded": false,
        "isSerialized": true,
        "isSigningField": true,
        "type": "Hash256"
      }
    ],
    [
      "PreviousPageMin",
      {
        "nth": 26,
        "isVLEncoded": false,
        "isSerialized": true,
        "isSigningField": true,
        "type": "Hash256"
      }
    ],
    [
      "NextPageMin",
      {
        "nth": 27,
        "isVLEncoded": false,
        "isSerialized": true,
        "isSigningField": true,
        "type": "Hash256"
      }
    ],
    [
      "NFTokenBuyOffer",
      {
        "nth": 28,
        "isVLEncoded": false,
        "isSerialized": true,
        "isSigningField": true,
        "type": "Hash256"
      }
    ],
    [
      "NFTokenSellOffer",
      {
        "nth": 29,
        "isVLEncoded": false,
        "isSerialized": true,
        "isSigningField": true,
        "type": "Hash256"
      }
    ],
    [
      "HookStateKey",
      {
        "nth": 30,
        "isVLEncoded": false,
        "isSerialized": true,
        "isSigningField": true,
        "type": "Hash256"
      }
    ],
    [
      "HookHash",
      {
        "nth": 31,
        "isVLEncoded": false,
        "isSerialized": true,
        "isSigningField": true,
        "type": "Hash256"
      }
    ],
    [
      "HookNamespace",
      {
        "nth": 32,
        "isVLEncoded": false,
        "isSerialized": true,
        "isSigningField": true,
        "type": "Hash256"
      }
    ],
    [
      "HookSetTxnID",
      {
        "nth": 33,
        "isVLEncoded": false,
        "isSerialized": true,
        "isSigningField": true,
        "type": "Hash256"
      }
    ],
    [
      "Amount",
      {
        "nth": 1,
        "isVLEncoded": false,
        "isSerialized": true,
        "isSigningField": true,
        "type": "Amount"
      }
    ],
    [
      "Balance",
      {
        "nth": 2,
        "isVLEncoded": false,
        "isSerialized": true,
        "isSigningField": true,
        "type": "Amount"
      }
    ],
    [
      "LimitAmount",
      {
        "nth": 3,
        "isVLEncoded": false,
        "isSerialized": true,
        "isSigningField": true,
        "type": "Amount"
      }
    ],
    [
      "TakerPays",
      {
        "nth": 4,
        "isVLEncoded": false,
        "isSerialized": true,
        "isSigningField": true,
        "type": "Amount"
      }
    ],
    [
      "TakerGets",
      {
        "nth": 5,
        "isVLEncoded": false,
        "isSerialized": true,
        "isSigningField": true,
        "type": "Amount"
      }
    ],
    [
      "LowLimit",
      {
        "nth": 6,
        "isVLEncoded": false,
        "isSerialized": true,
        "isSigningField": true,
        "type": "Amount"
      }
    ],
    [
      "HighLimit",
      {
        "nth": 7,
        "isVLEncoded": false,
        "isSerialized": true,
        "isSigningField": true,
        "type": "Amount"
      }
    ],
    [
      "Fee",
      {
        "nth": 8,
        "isVLEncoded": false,
        "isSerialized": true,
        "isSigningField": true,
        "type": "Amount"
      }
    ],
    [
      "SendMax",
      {
        "nth": 9,
        "isVLEncoded": false,
        "isSerialized": true,
        "isSigningField": true,
        "type": "Amount"
      }
    ],
    [
      "DeliverMin",
      {
        "nth": 10,
        "isVLEncoded": false,
        "isSerialized": true,
        "isSigningField": true,
        "type": "Amount"
      }
    ],
    [
      "Amount2",
      {
        "nth": 11,
        "isVLEncoded": false,
        "isSerialized": true,
        "isSigningField": true,
        "type": "Amount"
      }
    ],
    [
      "BidMin",
      {
        "nth": 12,
        "isVLEncoded": false,
        "isSerialized": true,
        "isSigningField": true,
        "type": "Amount"
      }
    ],
    [
      "BidMax",
      {
        "nth": 13,
        "isVLEncoded": false,
        "isSerialized": true,
        "isSigningField": true,
        "type": "Amount"
      }
    ],
    [
      "MinimumOffer",
      {
        "nth": 16,
        "isVLEncoded": false,
        "isSerialized": true,
        "isSigningField": true,
        "type": "Amount"
      }
    ],
    [
      "RippleEscrow",
      {
        "nth": 17,
        "isVLEncoded": false,
        "isSerialized": true,
        "isSigningField": true,
        "type": "Amount"
      }
    ],
    [
      "DeliveredAmount",
      {
        "nth": 18,
        "isVLEncoded": false,
        "isSerialized": true,
        "isSigningField": true,
        "type": "Amount"
      }
    ],
    [
      "NFTokenBrokerFee",
      {
        "nth": 19,
        "isVLEncoded": false,
        "isSerialized": true,
        "isSigningField": true,
        "type": "Amount"
      }
    ],
    [
      "LPTokenOut",
      {
        "nth": 20,
        "isVLEncoded": false,
        "isSerialized": true,
        "isSigningField": true,
        "type": "Amount"
      }
    ],
    [
      "LPTokenIn",
      {
        "nth": 21,
        "isVLEncoded": false,
        "isSerialized": true,
        "isSigningField": true,
        "type": "Amount"
      }
    ],
    [
      "EPrice",
      {
        "nth": 22,
        "isVLEncoded": false,
        "isSerialized": true,
        "isSigningField": true,
        "type": "Amount"
      }
    ],
    [
      "Price",
      {
        "nth": 23,
        "isVLEncoded": false,
        "isSerialized": true,
        "isSigningField": true,
        "type": "Amount"
      }
    ],
    [
      "LPTokenBalance",
      {
        "nth": 24,
        "isVLEncoded": false,
        "isSerialized": true,
        "isSigningField": true,
        "type": "Amount"
      }
    ],
    [
<<<<<<< HEAD
      "XChainFee",
      {
        "nth": 28,
        "isVLEncoded": false,
        "isSerialized": true,
        "isSigningField": true,
        "type": "Amount"
      }
    ],
    [
      "SignatureReward",
      {
        "nth": 29,
        "isVLEncoded": false,
        "isSerialized": true,
        "isSigningField": true,
        "type": "Amount"
      }
    ],
    [
      "MinAccountCreateAmount",
      {
        "nth": 30,
        "isVLEncoded": false,
        "isSerialized": true,
        "isSigningField": true,
        "type": "Amount"
      }
    ],
    [
=======
>>>>>>> cba66efd
      "PublicKey",
      {
        "nth": 1,
        "isVLEncoded": true,
        "isSerialized": true,
        "isSigningField": true,
        "type": "Blob"
      }
    ],
    [
      "MessageKey",
      {
        "nth": 2,
        "isVLEncoded": true,
        "isSerialized": true,
        "isSigningField": true,
        "type": "Blob"
      }
    ],
    [
      "SigningPubKey",
      {
        "nth": 3,
        "isVLEncoded": true,
        "isSerialized": true,
        "isSigningField": true,
        "type": "Blob"
      }
    ],
    [
      "TxnSignature",
      {
        "nth": 4,
        "isVLEncoded": true,
        "isSerialized": true,
        "isSigningField": false,
        "type": "Blob"
      }
    ],
    [
      "URI",
      {
        "nth": 5,
        "isVLEncoded": true,
        "isSerialized": true,
        "isSigningField": true,
        "type": "Blob"
      }
    ],
    [
      "Signature",
      {
        "nth": 6,
        "isVLEncoded": true,
        "isSerialized": true,
        "isSigningField": false,
        "type": "Blob"
      }
    ],
    [
      "Domain",
      {
        "nth": 7,
        "isVLEncoded": true,
        "isSerialized": true,
        "isSigningField": true,
        "type": "Blob"
      }
    ],
    [
      "FundCode",
      {
        "nth": 8,
        "isVLEncoded": true,
        "isSerialized": true,
        "isSigningField": true,
        "type": "Blob"
      }
    ],
    [
      "RemoveCode",
      {
        "nth": 9,
        "isVLEncoded": true,
        "isSerialized": true,
        "isSigningField": true,
        "type": "Blob"
      }
    ],
    [
      "ExpireCode",
      {
        "nth": 10,
        "isVLEncoded": true,
        "isSerialized": true,
        "isSigningField": true,
        "type": "Blob"
      }
    ],
    [
      "CreateCode",
      {
        "nth": 11,
        "isVLEncoded": true,
        "isSerialized": true,
        "isSigningField": true,
        "type": "Blob"
      }
    ],
    [
      "MemoType",
      {
        "nth": 12,
        "isVLEncoded": true,
        "isSerialized": true,
        "isSigningField": true,
        "type": "Blob"
      }
    ],
    [
      "MemoData",
      {
        "nth": 13,
        "isVLEncoded": true,
        "isSerialized": true,
        "isSigningField": true,
        "type": "Blob"
      }
    ],
    [
      "MemoFormat",
      {
        "nth": 14,
        "isVLEncoded": true,
        "isSerialized": true,
        "isSigningField": true,
        "type": "Blob"
      }
    ],
    [
      "Fulfillment",
      {
        "nth": 16,
        "isVLEncoded": true,
        "isSerialized": true,
        "isSigningField": true,
        "type": "Blob"
      }
    ],
    [
      "Condition",
      {
        "nth": 17,
        "isVLEncoded": true,
        "isSerialized": true,
        "isSigningField": true,
        "type": "Blob"
      }
    ],
    [
      "MasterSignature",
      {
        "nth": 18,
        "isVLEncoded": true,
        "isSerialized": true,
        "isSigningField": false,
        "type": "Blob"
      }
    ],
    [
      "UNLModifyValidator",
      {
        "nth": 19,
        "isVLEncoded": true,
        "isSerialized": true,
        "isSigningField": true,
        "type": "Blob"
      }
    ],
    [
      "ValidatorToDisable",
      {
        "nth": 20,
        "isVLEncoded": true,
        "isSerialized": true,
        "isSigningField": true,
        "type": "Blob"
      }
    ],
    [
      "ValidatorToReEnable",
      {
        "nth": 21,
        "isVLEncoded": true,
        "isSerialized": true,
        "isSigningField": true,
        "type": "Blob"
      }
    ],
    [
      "HookStateData",
      {
        "nth": 22,
        "isVLEncoded": true,
        "isSerialized": true,
        "isSigningField": true,
        "type": "Blob"
      }
    ],
    [
      "HookReturnString",
      {
        "nth": 23,
        "isVLEncoded": true,
        "isSerialized": true,
        "isSigningField": true,
        "type": "Blob"
      }
    ],
    [
      "HookParameterName",
      {
        "nth": 24,
        "isVLEncoded": true,
        "isSerialized": true,
        "isSigningField": true,
        "type": "Blob"
      }
    ],
    [
      "HookParameterValue",
      {
        "nth": 25,
        "isVLEncoded": true,
        "isSerialized": true,
        "isSigningField": true,
        "type": "Blob"
      }
    ],
    [
      "Account",
      {
        "nth": 1,
        "isVLEncoded": true,
        "isSerialized": true,
        "isSigningField": true,
        "type": "AccountID"
      }
    ],
    [
      "Owner",
      {
        "nth": 2,
        "isVLEncoded": true,
        "isSerialized": true,
        "isSigningField": true,
        "type": "AccountID"
      }
    ],
    [
      "Destination",
      {
        "nth": 3,
        "isVLEncoded": true,
        "isSerialized": true,
        "isSigningField": true,
        "type": "AccountID"
      }
    ],
    [
      "Issuer",
      {
        "nth": 4,
        "isVLEncoded": true,
        "isSerialized": true,
        "isSigningField": true,
        "type": "AccountID"
      }
    ],
    [
      "Authorize",
      {
        "nth": 5,
        "isVLEncoded": true,
        "isSerialized": true,
        "isSigningField": true,
        "type": "AccountID"
      }
    ],
    [
      "Unauthorize",
      {
        "nth": 6,
        "isVLEncoded": true,
        "isSerialized": true,
        "isSigningField": true,
        "type": "AccountID"
      }
    ],
    [
      "RegularKey",
      {
        "nth": 8,
        "isVLEncoded": true,
        "isSerialized": true,
        "isSigningField": true,
        "type": "AccountID"
      }
    ],
    [
      "NFTokenMinter",
      {
        "nth": 9,
        "isVLEncoded": true,
        "isSerialized": true,
        "isSigningField": true,
        "type": "AccountID"
      }
    ],
    [
      "EmitCallback",
      {
        "nth": 10,
        "isVLEncoded": true,
        "isSerialized": true,
        "isSigningField": true,
        "type": "AccountID"
      }
    ],
    [
      "AMMAccount",
      {
        "nth": 11,
        "isVLEncoded": true,
        "isSerialized": true,
        "isSigningField": true,
        "type": "AccountID"
      }
    ],
    [
      "HookAccount",
      {
        "nth": 16,
        "isVLEncoded": true,
        "isSerialized": true,
        "isSigningField": true,
        "type": "AccountID"
      }
    ],
    [
      "ThisChainAccount",
      {
        "nth": 17,
        "isVLEncoded": true,
        "isSerialized": true,
        "isSigningField": true,
        "type": "AccountID"
      }
    ],
    [
      "OtherChainSource",
      {
        "nth": 18,
        "isVLEncoded": true,
        "isSerialized": true,
        "isSigningField": true,
        "type": "AccountID"
      }
    ],
    [
      "OtherChainDestination",
      {
        "nth": 19,
        "isVLEncoded": true,
        "isSerialized": true,
        "isSigningField": true,
        "type": "AccountID"
      }
    ],
    [
      "AttestationSignerAccount",
      {
        "nth": 20,
        "isVLEncoded": true,
        "isSerialized": true,
        "isSigningField": true,
        "type": "AccountID"
      }
    ],
    [
      "AttestationRewardAccount",
      {
        "nth": 21,
        "isVLEncoded": true,
        "isSerialized": true,
        "isSigningField": true,
        "type": "AccountID"
      }
    ],
    [
      "LockingChainDoor",
      {
        "nth": 22,
        "isVLEncoded": true,
        "isSerialized": true,
        "isSigningField": true,
        "type": "AccountID"
      }
    ],
    [
      "IssuingChainDoor",
      {
        "nth": 23,
        "isVLEncoded": true,
        "isSerialized": true,
        "isSigningField": true,
        "type": "AccountID"
      }
    ],
    [
      "Indexes",
      {
        "nth": 1,
        "isVLEncoded": true,
        "isSerialized": true,
        "isSigningField": true,
        "type": "Vector256"
      }
    ],
    [
      "Hashes",
      {
        "nth": 2,
        "isVLEncoded": true,
        "isSerialized": true,
        "isSigningField": true,
        "type": "Vector256"
      }
    ],
    [
      "Amendments",
      {
        "nth": 3,
        "isVLEncoded": true,
        "isSerialized": true,
        "isSigningField": true,
        "type": "Vector256"
      }
    ],
    [
      "NFTokenOffers",
      {
        "nth": 4,
        "isVLEncoded": true,
        "isSerialized": true,
        "isSigningField": true,
        "type": "Vector256"
      }
    ],
    [
      "Paths",
      {
        "nth": 1,
        "isVLEncoded": false,
        "isSerialized": true,
        "isSigningField": true,
        "type": "PathSet"
      }
    ],
    [
<<<<<<< HEAD
      "LockingChainIssue",
      {
        "nth": 1,
        "isVLEncoded": false,
        "isSerialized": true,
        "isSigningField": true,
        "type": "Issue"
      }
    ],
    [
=======
>>>>>>> cba66efd
      "Asset",
      {
        "nth": 3,
        "isVLEncoded": false,
        "isSerialized": true,
        "isSigningField": true,
        "type": "Issue"
      }
    ],
    [
<<<<<<< HEAD
      "IssuingChainIssue",
      {
        "nth": 2,
        "isVLEncoded": false,
        "isSerialized": true,
        "isSigningField": true,
        "type": "Issue"
      }
    ],
    [
=======
>>>>>>> cba66efd
      "Asset2",
      {
        "nth": 4,
        "isVLEncoded": false,
        "isSerialized": true,
        "isSigningField": true,
        "type": "Issue"
      }
    ],
    [
<<<<<<< HEAD
      "XChainBridge",
      {
        "nth": 1,
        "isVLEncoded": false,
        "isSerialized": true,
        "isSigningField": true,
        "type": "XChainBridge"
      }
    ],
    [
      "XChainAttestationBatch",
      {
        "nth": 1,
        "isVLEncoded": false,
        "isSerialized": true,
        "isSigningField": true,
        "type": "XChainAttestationBatch"
      }
    ],
    [
=======
>>>>>>> cba66efd
      "TransactionMetaData",
      {
        "nth": 2,
        "isVLEncoded": false,
        "isSerialized": true,
        "isSigningField": true,
        "type": "STObject"
      }
    ],
    [
      "CreatedNode",
      {
        "nth": 3,
        "isVLEncoded": false,
        "isSerialized": true,
        "isSigningField": true,
        "type": "STObject"
      }
    ],
    [
      "DeletedNode",
      {
        "nth": 4,
        "isVLEncoded": false,
        "isSerialized": true,
        "isSigningField": true,
        "type": "STObject"
      }
    ],
    [
      "ModifiedNode",
      {
        "nth": 5,
        "isVLEncoded": false,
        "isSerialized": true,
        "isSigningField": true,
        "type": "STObject"
      }
    ],
    [
      "PreviousFields",
      {
        "nth": 6,
        "isVLEncoded": false,
        "isSerialized": true,
        "isSigningField": true,
        "type": "STObject"
      }
    ],
    [
      "FinalFields",
      {
        "nth": 7,
        "isVLEncoded": false,
        "isSerialized": true,
        "isSigningField": true,
        "type": "STObject"
      }
    ],
    [
      "NewFields",
      {
        "nth": 8,
        "isVLEncoded": false,
        "isSerialized": true,
        "isSigningField": true,
        "type": "STObject"
      }
    ],
    [
      "TemplateEntry",
      {
        "nth": 9,
        "isVLEncoded": false,
        "isSerialized": true,
        "isSigningField": true,
        "type": "STObject"
      }
    ],
    [
      "Memo",
      {
        "nth": 10,
        "isVLEncoded": false,
        "isSerialized": true,
        "isSigningField": true,
        "type": "STObject"
      }
    ],
    [
      "SignerEntry",
      {
        "nth": 11,
        "isVLEncoded": false,
        "isSerialized": true,
        "isSigningField": true,
        "type": "STObject"
      }
    ],
    [
      "NFToken",
      {
        "nth": 12,
        "isVLEncoded": false,
        "isSerialized": true,
        "isSigningField": true,
        "type": "STObject"
      }
    ],
    [
      "EmitDetails",
      {
        "nth": 13,
        "isVLEncoded": false,
        "isSerialized": true,
        "isSigningField": true,
        "type": "STObject"
      }
    ],
    [
      "Hook",
      {
        "nth": 14,
        "isVLEncoded": false,
        "isSerialized": true,
        "isSigningField": true,
        "type": "STObject"
      }
    ],
    [
      "Signer",
      {
        "nth": 16,
        "isVLEncoded": false,
        "isSerialized": true,
        "isSigningField": true,
        "type": "STObject"
      }
    ],
    [
      "Majority",
      {
        "nth": 18,
        "isVLEncoded": false,
        "isSerialized": true,
        "isSigningField": true,
        "type": "STObject"
      }
    ],
    [
      "DisabledValidator",
      {
        "nth": 19,
        "isVLEncoded": false,
        "isSerialized": true,
        "isSigningField": true,
        "type": "STObject"
      }
    ],
    [
      "EmittedTxn",
      {
        "nth": 20,
        "isVLEncoded": false,
        "isSerialized": true,
        "isSigningField": true,
        "type": "STObject"
      }
    ],
    [
      "HookExecution",
      {
        "nth": 21,
        "isVLEncoded": false,
        "isSerialized": true,
        "isSigningField": true,
        "type": "STObject"
      }
    ],
    [
      "HookDefinition",
      {
        "nth": 22,
        "isVLEncoded": false,
        "isSerialized": true,
        "isSigningField": true,
        "type": "STObject"
      }
    ],
    [
      "HookParameter",
      {
        "nth": 23,
        "isVLEncoded": false,
        "isSerialized": true,
        "isSigningField": true,
        "type": "STObject"
      }
    ],
    [
      "HookGrant",
      {
        "nth": 24,
        "isVLEncoded": false,
        "isSerialized": true,
        "isSigningField": true,
        "type": "STObject"
      }
    ],
    [
      "VoteEntry",
      {
        "nth": 25,
        "isVLEncoded": false,
        "isSerialized": true,
        "isSigningField": true,
        "type": "STObject"
      }
    ],
    [
      "AuctionSlot",
      {
        "nth": 27,
        "isVLEncoded": false,
        "isSerialized": true,
        "isSigningField": true,
        "type": "STObject"
      }
    ],
    [
      "AuthAccount",
      {
        "nth": 28,
        "isVLEncoded": false,
        "isSerialized": true,
        "isSigningField": true,
        "type": "STObject"
      }
    ],
    [
<<<<<<< HEAD
      "AMMToken",
      {
        "nth": 29,
        "isVLEncoded": false,
        "isSerialized": true,
        "isSigningField": true,
        "type": "STObject"
      }
    ],
    [
      "Token1",
      {
        "nth": 30,
        "isVLEncoded": false,
        "isSerialized": true,
        "isSigningField": true,
        "type": "STObject"
      }
    ],
    [
      "Token2",
      {
        "nth": 31,
        "isVLEncoded": false,
        "isSerialized": true,
        "isSigningField": true,
        "type": "STObject"
      }
    ],
    [
      "XChainClaimProofSig",
      {
        "nth": 32,
        "isVLEncoded": false,
        "isSerialized": true,
        "isSigningField": true,
        "type": "STObject"
      }
    ],
    [
      "XChainCreateAccountProofSig",
      {
        "nth": 33,
        "isVLEncoded": false,
        "isSerialized": true,
        "isSigningField": true,
        "type": "STObject"
      }
    ],
    [
      "XChainAttestationBatchElement",
      {
        "nth": 34,
        "isVLEncoded": false,
        "isSerialized": true,
        "isSigningField": true,
        "type": "STObject"
      }
    ],
    [
      "XChainClaimAttestationBatchElement",
      {
        "nth": 35,
        "isVLEncoded": false,
        "isSerialized": true,
        "isSigningField": true,
        "type": "STObject"
      }
    ],
    [
      "XChainCreateAccountAttestationBatchElement",
      {
        "nth": 36,
        "isVLEncoded": false,
        "isSerialized": true,
        "isSigningField": true,
        "type": "STObject"
      }
    ],
    [
      "XChainAttestationBatchInner",
      {
        "nth": 37,
        "isVLEncoded": false,
        "isSerialized": true,
        "isSigningField": true,
        "type": "STObject"
      }
    ],
    [
=======
>>>>>>> cba66efd
      "Signers",
      {
        "nth": 3,
        "isVLEncoded": false,
        "isSerialized": true,
        "isSigningField": false,
        "type": "STArray"
      }
    ],
    [
      "SignerEntries",
      {
        "nth": 4,
        "isVLEncoded": false,
        "isSerialized": true,
        "isSigningField": true,
        "type": "STArray"
      }
    ],
    [
      "Template",
      {
        "nth": 5,
        "isVLEncoded": false,
        "isSerialized": true,
        "isSigningField": true,
        "type": "STArray"
      }
    ],
    [
      "Necessary",
      {
        "nth": 6,
        "isVLEncoded": false,
        "isSerialized": true,
        "isSigningField": true,
        "type": "STArray"
      }
    ],
    [
      "Sufficient",
      {
        "nth": 7,
        "isVLEncoded": false,
        "isSerialized": true,
        "isSigningField": true,
        "type": "STArray"
      }
    ],
    [
      "AffectedNodes",
      {
        "nth": 8,
        "isVLEncoded": false,
        "isSerialized": true,
        "isSigningField": true,
        "type": "STArray"
      }
    ],
    [
      "Memos",
      {
        "nth": 9,
        "isVLEncoded": false,
        "isSerialized": true,
        "isSigningField": true,
        "type": "STArray"
      }
    ],
    [
      "NFTokens",
      {
        "nth": 10,
        "isVLEncoded": false,
        "isSerialized": true,
        "isSigningField": true,
        "type": "STArray"
      }
    ],
    [
      "Hooks",
      {
        "nth": 11,
        "isVLEncoded": false,
        "isSerialized": true,
        "isSigningField": true,
        "type": "STArray"
      }
    ],
    [
      "VoteSlots",
      {
        "nth": 14,
        "isVLEncoded": false,
        "isSerialized": true,
        "isSigningField": true,
        "type": "STArray"
      }
    ],
    [
      "Majorities",
      {
        "nth": 16,
        "isVLEncoded": false,
        "isSerialized": true,
        "isSigningField": true,
        "type": "STArray"
      }
    ],
    [
      "DisabledValidators",
      {
        "nth": 17,
        "isVLEncoded": false,
        "isSerialized": true,
        "isSigningField": true,
        "type": "STArray"
      }
    ],
    [
      "HookExecutions",
      {
        "nth": 18,
        "isVLEncoded": false,
        "isSerialized": true,
        "isSigningField": true,
        "type": "STArray"
      }
    ],
    [
      "HookParameters",
      {
        "nth": 19,
        "isVLEncoded": false,
        "isSerialized": true,
        "isSigningField": true,
        "type": "STArray"
      }
    ],
    [
      "HookGrants",
      {
        "nth": 20,
        "isVLEncoded": false,
        "isSerialized": true,
        "isSigningField": true,
        "type": "STArray"
      }
    ],
    [
<<<<<<< HEAD
      "XChainProofSigs",
      {
        "nth": 21,
        "isVLEncoded": false,
        "isSerialized": true,
        "isSigningField": true,
        "type": "STArray"
      }
    ],
    [
      "XChainClaimAttestationBatch",
      {
        "nth": 22,
        "isVLEncoded": false,
        "isSerialized": true,
        "isSigningField": true,
        "type": "STArray"
      }
    ],
    [
      "XChainCreateAccountAttestationBatch",
      {
        "nth": 23,
        "isVLEncoded": false,
        "isSerialized": true,
        "isSigningField": true,
        "type": "STArray"
      }
    ],
    [
      "XChainClaimAttestations",
      {
        "nth": 24,
        "isVLEncoded": false,
        "isSerialized": true,
        "isSigningField": true,
        "type": "STArray"
      }
    ],
    [
      "XChainCreateAccountAttestations",
      {
        "nth": 25,
        "isVLEncoded": false,
        "isSerialized": true,
        "isSigningField": true,
        "type": "STArray"
      }
    ],
    [
=======
>>>>>>> cba66efd
      "AuthAccounts",
      {
        "nth": 26,
        "isVLEncoded": false,
        "isSerialized": true,
        "isSigningField": true,
        "type": "STArray"
      }
    ]
  ],
  "TRANSACTION_RESULTS": {
    "telLOCAL_ERROR": -399,
    "telBAD_DOMAIN": -398,
    "telBAD_PATH_COUNT": -397,
    "telBAD_PUBLIC_KEY": -396,
    "telFAILED_PROCESSING": -395,
    "telINSUF_FEE_P": -394,
    "telNO_DST_PARTIAL": -393,
    "telCAN_NOT_QUEUE": -392,
    "telCAN_NOT_QUEUE_BALANCE": -391,
    "telCAN_NOT_QUEUE_BLOCKS": -390,
    "telCAN_NOT_QUEUE_BLOCKED": -389,
    "telCAN_NOT_QUEUE_FEE": -388,
    "telCAN_NOT_QUEUE_FULL": -387,

    "temMALFORMED": -299,
    "temBAD_AMOUNT": -298,
    "temBAD_CURRENCY": -297,
    "temBAD_EXPIRATION": -296,
    "temBAD_FEE": -295,
    "temBAD_ISSUER": -294,
    "temBAD_LIMIT": -293,
    "temBAD_OFFER": -292,
    "temBAD_PATH": -291,
    "temBAD_PATH_LOOP": -290,
    "temBAD_REGKEY": -289,
    "temBAD_SEND_XRP_LIMIT": -288,
    "temBAD_SEND_XRP_MAX": -287,
    "temBAD_SEND_XRP_NO_DIRECT": -286,
    "temBAD_SEND_XRP_PARTIAL": -285,
    "temBAD_SEND_XRP_PATHS": -284,
    "temBAD_SEQUENCE": -283,
    "temBAD_SIGNATURE": -282,
    "temBAD_SRC_ACCOUNT": -281,
    "temBAD_TRANSFER_RATE": -280,
    "temDST_IS_SRC": -279,
    "temDST_NEEDED": -278,
    "temINVALID": -277,
    "temINVALID_FLAG": -276,
    "temREDUNDANT": -275,
    "temRIPPLE_EMPTY": -274,
    "temDISABLED": -273,
    "temBAD_SIGNER": -272,
    "temBAD_QUORUM": -271,
    "temBAD_WEIGHT": -270,
    "temBAD_TICK_SIZE": -269,
    "temINVALID_ACCOUNT_ID": -268,
    "temCANNOT_PREAUTH_SELF": -267,
    "temINVALID_COUNT": -266,
    "temUNCERTAIN": -265,
    "temUNKNOWN": -264,
    "temSEQ_AND_TICKET": -263,
    "temBAD_NFTOKEN_TRANSFER_FEE": -262,
<<<<<<< HEAD
    "temBAD_AMM_OPTIONS": -261,
    "temBAD_AMM_TOKENS": -260,
    "temEQUAL_DOOR_ACCOUNTS": -259,
    "temBAD_XCHAIN_PROOF": -258,
    "temSIDECHAIN_BAD_ISSUES": -257,
    "temSIDECHAIN_NONDOOR_OWNER": -256,
    "temXCHAIN_BRIDGE_BAD_MIN_ACCOUNT_CREATE_AMOUNT": -255,
    "temXCHAIN_BRIDGE_BAD_REWARD_AMOUNT": -254,
    "temXCHAIN_TOO_MANY_ATTESTATIONS": -253,
=======
    "temAMM_BAD_TOKENS": -261,
>>>>>>> cba66efd

    "tefFAILURE": -199,
    "tefALREADY": -198,
    "tefBAD_ADD_AUTH": -197,
    "tefBAD_AUTH": -196,
    "tefBAD_LEDGER": -195,
    "tefCREATED": -194,
    "tefEXCEPTION": -193,
    "tefINTERNAL": -192,
    "tefNO_AUTH_REQUIRED": -191,
    "tefPAST_SEQ": -190,
    "tefWRONG_PRIOR": -189,
    "tefMASTER_DISABLED": -188,
    "tefMAX_LEDGER": -187,
    "tefBAD_SIGNATURE": -186,
    "tefBAD_QUORUM": -185,
    "tefNOT_MULTI_SIGNING": -184,
    "tefBAD_AUTH_MASTER": -183,
    "tefINVARIANT_FAILED": -182,
    "tefTOO_BIG": -181,
    "tefNO_TICKET": -180,
    "tefNFTOKEN_IS_NOT_TRANSFERABLE": -179,

    "terRETRY": -99,
    "terFUNDS_SPENT": -98,
    "terINSUF_FEE_B": -97,
    "terNO_ACCOUNT": -96,
    "terNO_AUTH": -95,
    "terNO_LINE": -94,
    "terOWNERS": -93,
    "terPRE_SEQ": -92,
    "terLAST": -91,
    "terNO_RIPPLE": -90,
    "terQUEUED": -89,
    "terPRE_TICKET": -88,
    "terNO_AMM": -87,

    "tesSUCCESS": 0,

    "tecCLAIM": 100,
    "tecPATH_PARTIAL": 101,
    "tecUNFUNDED_ADD": 102,
    "tecUNFUNDED_OFFER": 103,
    "tecUNFUNDED_PAYMENT": 104,
    "tecFAILED_PROCESSING": 105,
    "tecDIR_FULL": 121,
    "tecINSUF_RESERVE_LINE": 122,
    "tecINSUF_RESERVE_OFFER": 123,
    "tecNO_DST": 124,
    "tecNO_DST_INSUF_XRP": 125,
    "tecNO_LINE_INSUF_RESERVE": 126,
    "tecNO_LINE_REDUNDANT": 127,
    "tecPATH_DRY": 128,
    "tecUNFUNDED": 129,
    "tecNO_ALTERNATIVE_KEY": 130,
    "tecNO_REGULAR_KEY": 131,
    "tecOWNERS": 132,
    "tecNO_ISSUER": 133,
    "tecNO_AUTH": 134,
    "tecNO_LINE": 135,
    "tecINSUFF_FEE": 136,
    "tecFROZEN": 137,
    "tecNO_TARGET": 138,
    "tecNO_PERMISSION": 139,
    "tecNO_ENTRY": 140,
    "tecINSUFFICIENT_RESERVE": 141,
    "tecNEED_MASTER_KEY": 142,
    "tecDST_TAG_NEEDED": 143,
    "tecINTERNAL": 144,
    "tecOVERSIZE": 145,
    "tecCRYPTOCONDITION_ERROR": 146,
    "tecINVARIANT_FAILED": 147,
    "tecEXPIRED": 148,
    "tecDUPLICATE": 149,
    "tecKILLED": 150,
    "tecHAS_OBLIGATIONS": 151,
    "tecTOO_SOON": 152,
    "tecMAX_SEQUENCE_REACHED": 154,
    "tecNO_SUITABLE_NFTOKEN_PAGE": 155,
    "tecNFTOKEN_BUY_SELL_MISMATCH": 156,
    "tecNFTOKEN_OFFER_TYPE_MISMATCH": 157,
    "tecCANT_ACCEPT_OWN_NFTOKEN_OFFER": 158,
    "tecINSUFFICIENT_FUNDS": 159,
    "tecOBJECT_NOT_FOUND": 160,
    "tecINSUFFICIENT_PAYMENT": 161,
<<<<<<< HEAD
    "tecUNFUNDED_AMM": 162,
=======
    "tecAMM_UNFUNDED": 162,
>>>>>>> cba66efd
    "tecAMM_BALANCE": 163,
    "tecAMM_FAILED_DEPOSIT": 164,
    "tecAMM_FAILED_WITHDRAW": 165,
    "tecAMM_INVALID_TOKENS": 166,
<<<<<<< HEAD
    "tecAMM_EXISTS": 167,
    "tecAMM_FAILED_BID": 168,
    "tecAMM_FAILED_VOTE": 169,
    "tecBAD_XCHAIN_TRANSFER_ISSUE": 171,
    "tecXCHAIN_NO_CLAIM_ID": 172,
    "tecXCHAIN_BAD_CLAIM_ID": 173,
    "tecXCHAIN_CLAIM_NO_QUORUM": 174,
    "tecXCHAIN_PROOF_UNKNOWN_KEY": 175,
    "tecXCHAIN_CREATE_ACCOUNT_NONXRP_ISSUE": 176,
    "tecXCHAIN_CLAIM_ACCOUNT_DST_EXISTS": 177,
    "tecXCHAIN_WRONG_CHAIN": 178,
    "tecXCHAIN_REWARD_MISMATCH": 179,
    "tecXCHAIN_NO_SIGNERS_LIST": 180,
    "tecXCHAIN_SENDING_ACCOUNT_MISMATCH": 181,
    "tecXCHAIN_INSUFF_CREATE_AMOUNT": 182,
    "tecXCHAIN_ACCOUNT_CREATE_PAST": 183,
    "tecXCHAIN_ACCOUNT_CREATE_TOO_MANY": 184,
    "tecXCHAIN_PAYMENT_FAILED": 185,
    "tecXCHAIN_SELF_COMMIT": 186
=======
    "tecAMM_FAILED_BID": 167,
    "tecAMM_FAILED_VOTE": 168
>>>>>>> cba66efd
  },
  "TRANSACTION_TYPES": {
    "Invalid": -1,
    "Payment": 0,
    "EscrowCreate": 1,
    "EscrowFinish": 2,
    "AccountSet": 3,
    "EscrowCancel": 4,
    "SetRegularKey": 5,
    "NickNameSet": 6,
    "OfferCreate": 7,
    "OfferCancel": 8,
    "Contract": 9,
    "TicketCreate": 10,
    "TicketCancel": 11,
    "SignerListSet": 12,
    "PaymentChannelCreate": 13,
    "PaymentChannelFund": 14,
    "PaymentChannelClaim": 15,
    "CheckCreate": 16,
    "CheckCash": 17,
    "CheckCancel": 18,
    "DepositPreauth": 19,
    "TrustSet": 20,
    "AccountDelete": 21,
    "SetHook": 22,
    "NFTokenMint": 25,
    "NFTokenBurn": 26,
    "NFTokenCreateOffer": 27,
    "NFTokenCancelOffer": 28,
    "NFTokenAcceptOffer": 29,
    "AMMCreate": 35,
    "AMMDeposit": 36,
    "AMMWithdraw": 37,
    "AMMVote": 38,
    "AMMBid": 39,
<<<<<<< HEAD
    "XChainCreateBridge": 40,
    "XChainCreateClaimID": 41,
    "XChainCommit": 42,
    "XChainClaim": 43,
    "XChainAccountCreateCommit": 44,
    "XChainAddAttestation": 45,
    "XChainModifyBridge": 46,
=======
>>>>>>> cba66efd
    "EnableAmendment": 100,
    "SetFee": 101,
    "UNLModify": 102
  }
}<|MERGE_RESOLUTION|>--- conflicted
+++ resolved
@@ -22,11 +22,8 @@
     "UInt384": 22,
     "UInt512": 23,
     "Issue": 24,
-<<<<<<< HEAD
     "XChainBridge": 25,
     "XChainAttestationBatch": 26,
-=======
->>>>>>> cba66efd
     "Transaction": 10001,
     "LedgerEntry": 10002,
     "Validation": 10003,
@@ -1592,7 +1589,6 @@
       }
     ],
     [
-<<<<<<< HEAD
       "XChainFee",
       {
         "nth": 28,
@@ -1623,8 +1619,6 @@
       }
     ],
     [
-=======
->>>>>>> cba66efd
       "PublicKey",
       {
         "nth": 1,
@@ -2095,7 +2089,6 @@
       }
     ],
     [
-<<<<<<< HEAD
       "LockingChainIssue",
       {
         "nth": 1,
@@ -2106,8 +2099,6 @@
       }
     ],
     [
-=======
->>>>>>> cba66efd
       "Asset",
       {
         "nth": 3,
@@ -2118,7 +2109,6 @@
       }
     ],
     [
-<<<<<<< HEAD
       "IssuingChainIssue",
       {
         "nth": 2,
@@ -2129,8 +2119,6 @@
       }
     ],
     [
-=======
->>>>>>> cba66efd
       "Asset2",
       {
         "nth": 4,
@@ -2141,7 +2129,6 @@
       }
     ],
     [
-<<<<<<< HEAD
       "XChainBridge",
       {
         "nth": 1,
@@ -2162,8 +2149,6 @@
       }
     ],
     [
-=======
->>>>>>> cba66efd
       "TransactionMetaData",
       {
         "nth": 2,
@@ -2404,7 +2389,6 @@
       }
     ],
     [
-<<<<<<< HEAD
       "AMMToken",
       {
         "nth": 29,
@@ -2495,8 +2479,6 @@
       }
     ],
     [
-=======
->>>>>>> cba66efd
       "Signers",
       {
         "nth": 3,
@@ -2647,7 +2629,6 @@
       }
     ],
     [
-<<<<<<< HEAD
       "XChainProofSigs",
       {
         "nth": 21,
@@ -2698,8 +2679,6 @@
       }
     ],
     [
-=======
->>>>>>> cba66efd
       "AuthAccounts",
       {
         "nth": 26,
@@ -2763,9 +2742,7 @@
     "temUNKNOWN": -264,
     "temSEQ_AND_TICKET": -263,
     "temBAD_NFTOKEN_TRANSFER_FEE": -262,
-<<<<<<< HEAD
-    "temBAD_AMM_OPTIONS": -261,
-    "temBAD_AMM_TOKENS": -260,
+    "temAMM_BAD_TOKENS": -261,
     "temEQUAL_DOOR_ACCOUNTS": -259,
     "temBAD_XCHAIN_PROOF": -258,
     "temSIDECHAIN_BAD_ISSUES": -257,
@@ -2773,9 +2750,6 @@
     "temXCHAIN_BRIDGE_BAD_MIN_ACCOUNT_CREATE_AMOUNT": -255,
     "temXCHAIN_BRIDGE_BAD_REWARD_AMOUNT": -254,
     "temXCHAIN_TOO_MANY_ATTESTATIONS": -253,
-=======
-    "temAMM_BAD_TOKENS": -261,
->>>>>>> cba66efd
 
     "tefFAILURE": -199,
     "tefALREADY": -198,
@@ -2861,19 +2835,13 @@
     "tecINSUFFICIENT_FUNDS": 159,
     "tecOBJECT_NOT_FOUND": 160,
     "tecINSUFFICIENT_PAYMENT": 161,
-<<<<<<< HEAD
-    "tecUNFUNDED_AMM": 162,
-=======
     "tecAMM_UNFUNDED": 162,
->>>>>>> cba66efd
     "tecAMM_BALANCE": 163,
     "tecAMM_FAILED_DEPOSIT": 164,
     "tecAMM_FAILED_WITHDRAW": 165,
     "tecAMM_INVALID_TOKENS": 166,
-<<<<<<< HEAD
-    "tecAMM_EXISTS": 167,
-    "tecAMM_FAILED_BID": 168,
-    "tecAMM_FAILED_VOTE": 169,
+    "tecAMM_FAILED_BID": 167,
+    "tecAMM_FAILED_VOTE": 168,
     "tecBAD_XCHAIN_TRANSFER_ISSUE": 171,
     "tecXCHAIN_NO_CLAIM_ID": 172,
     "tecXCHAIN_BAD_CLAIM_ID": 173,
@@ -2890,10 +2858,6 @@
     "tecXCHAIN_ACCOUNT_CREATE_TOO_MANY": 184,
     "tecXCHAIN_PAYMENT_FAILED": 185,
     "tecXCHAIN_SELF_COMMIT": 186
-=======
-    "tecAMM_FAILED_BID": 167,
-    "tecAMM_FAILED_VOTE": 168
->>>>>>> cba66efd
   },
   "TRANSACTION_TYPES": {
     "Invalid": -1,
@@ -2930,7 +2894,6 @@
     "AMMWithdraw": 37,
     "AMMVote": 38,
     "AMMBid": 39,
-<<<<<<< HEAD
     "XChainCreateBridge": 40,
     "XChainCreateClaimID": 41,
     "XChainCommit": 42,
@@ -2938,8 +2901,6 @@
     "XChainAccountCreateCommit": 44,
     "XChainAddAttestation": 45,
     "XChainModifyBridge": 46,
-=======
->>>>>>> cba66efd
     "EnableAmendment": 100,
     "SetFee": 101,
     "UNLModify": 102
