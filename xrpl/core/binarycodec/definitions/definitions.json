--- conflicted
+++ resolved
@@ -22,10 +22,7 @@
     "UInt384": 22,
     "UInt512": 23,
     "Issue": 24,
-<<<<<<< HEAD
     "XChainBridge": 25,
-=======
->>>>>>> 771519fb
     "Transaction": 10001,
     "LedgerEntry": 10002,
     "Validation": 10003,
@@ -803,11 +800,7 @@
     [
       "VoteWeight",
       {
-<<<<<<< HEAD
-        "nth": 47,
-=======
         "nth": 48,
->>>>>>> 771519fb
         "isVLEncoded": false,
         "isSerialized": true,
         "isSigningField": true,
@@ -817,27 +810,27 @@
     [
       "DiscountedFee",
       {
-<<<<<<< HEAD
-        "nth": 48,
-=======
         "nth": 49,
->>>>>>> 771519fb
-        "isVLEncoded": false,
-        "isSerialized": true,
-        "isSigningField": true,
-        "type": "UInt32"
-      }
-    ],
-    [
-<<<<<<< HEAD
+        "isVLEncoded": false,
+        "isSerialized": true,
+        "isSigningField": true,
+        "type": "UInt32"
+      }
+    ],
+    [
+      "FirstNFTokenSequence",
+      {
+        "nth": 50,
+        "isVLEncoded": false,
+        "isSerialized": true,
+        "isSigningField": true,
+        "type": "UInt32"
+      }
+    ],
+    [
       "LockCount",
       {
         "nth": 49,
-=======
-      "FirstNFTokenSequence",
-      {
-        "nth": 50,
->>>>>>> 771519fb
         "isVLEncoded": false,
         "isSerialized": true,
         "isSigningField": true,
@@ -1575,10 +1568,49 @@
       }
     ],
     [
-<<<<<<< HEAD
+      "LockedBalance",
+      {
+        "nth": 21,
+        "isVLEncoded": false,
+        "isSerialized": true,
+        "isSigningField": true,
+        "type": "Amount"
+      }
+    ],
+    [
+      "BaseFeeDrops",
+      {
+        "nth": 22,
+        "isVLEncoded": false,
+        "isSerialized": true,
+        "isSigningField": true,
+        "type": "Amount"
+      }
+    ],
+    [
+      "ReserveBaseDrops",
+      {
+        "nth": 23,
+        "isVLEncoded": false,
+        "isSerialized": true,
+        "isSigningField": true,
+        "type": "Amount"
+      }
+    ],
+    [
+      "ReserveIncrementDrops",
+      {
+        "nth": 24,
+        "isVLEncoded": false,
+        "isSerialized": true,
+        "isSigningField": true,
+        "type": "Amount"
+      }
+    ],
+    [
       "LPTokenOut",
       {
-        "nth": 20,
+        "nth": 25,
         "isVLEncoded": false,
         "isSerialized": true,
         "isSigningField": true,
@@ -1588,120 +1620,55 @@
     [
       "LPTokenIn",
       {
-        "nth": 21,
-=======
-      "BaseFeeDrops",
-      {
-        "nth": 22,
->>>>>>> 771519fb
-        "isVLEncoded": false,
-        "isSerialized": true,
-        "isSigningField": true,
-        "type": "Amount"
-      }
-    ],
-    [
-<<<<<<< HEAD
+        "nth": 26,
+        "isVLEncoded": false,
+        "isSerialized": true,
+        "isSigningField": true,
+        "type": "Amount"
+      }
+    ],
+    [
       "EPrice",
       {
-        "nth": 22,
-=======
-      "ReserveBaseDrops",
-      {
-        "nth": 23,
->>>>>>> 771519fb
-        "isVLEncoded": false,
-        "isSerialized": true,
-        "isSigningField": true,
-        "type": "Amount"
-      }
-    ],
-    [
-<<<<<<< HEAD
+        "nth": 27,
+        "isVLEncoded": false,
+        "isSerialized": true,
+        "isSigningField": true,
+        "type": "Amount"
+      }
+    ],
+    [
       "Price",
       {
-        "nth": 23,
-=======
-      "ReserveIncrementDrops",
-      {
-        "nth": 24,
->>>>>>> 771519fb
-        "isVLEncoded": false,
-        "isSerialized": true,
-        "isSigningField": true,
-        "type": "Amount"
-      }
-    ],
-    [
-<<<<<<< HEAD
+        "nth": 28,
+        "isVLEncoded": false,
+        "isSerialized": true,
+        "isSigningField": true,
+        "type": "Amount"
+      }
+    ],
+    [
+      "SignatureReward",
+      {
+        "nth": 29,
+        "isVLEncoded": false,
+        "isSerialized": true,
+        "isSigningField": true,
+        "type": "Amount"
+      }
+    ],
+    [
+      "MinAccountCreateAmount",
+      {
+        "nth": 30,
+        "isVLEncoded": false,
+        "isSerialized": true,
+        "isSigningField": true,
+        "type": "Amount"
+      }
+    ],
+    [
       "LPTokenBalance",
-      {
-        "nth": 24,
-=======
-      "LPTokenOut",
-      {
-        "nth": 25,
->>>>>>> 771519fb
-        "isVLEncoded": false,
-        "isSerialized": true,
-        "isSigningField": true,
-        "type": "Amount"
-      }
-    ],
-    [
-<<<<<<< HEAD
-      "XChainFee",
-      {
-        "nth": 28,
-=======
-      "LPTokenIn",
-      {
-        "nth": 26,
->>>>>>> 771519fb
-        "isVLEncoded": false,
-        "isSerialized": true,
-        "isSigningField": true,
-        "type": "Amount"
-      }
-    ],
-    [
-<<<<<<< HEAD
-      "SignatureReward",
-      {
-        "nth": 29,
-=======
-      "EPrice",
-      {
-        "nth": 27,
->>>>>>> 771519fb
-        "isVLEncoded": false,
-        "isSerialized": true,
-        "isSigningField": true,
-        "type": "Amount"
-      }
-    ],
-    [
-<<<<<<< HEAD
-      "MinAccountCreateAmount",
-      {
-        "nth": 30,
-=======
-      "Price",
-      {
-        "nth": 28,
->>>>>>> 771519fb
-        "isVLEncoded": false,
-        "isSerialized": true,
-        "isSigningField": true,
-        "type": "Amount"
-      }
-    ],
-    [
-<<<<<<< HEAD
-      "LockedBalance",
-=======
-      "LPTokenBalance",
->>>>>>> 771519fb
       {
         "nth": 31,
         "isVLEncoded": false,
@@ -2041,198 +2008,369 @@
       }
     ],
     [
-      "AMMAccount",
+      "HookAccount",
+      {
+        "nth": 16,
+        "isVLEncoded": true,
+        "isSerialized": true,
+        "isSigningField": true,
+        "type": "AccountID"
+      }
+    ],
+    [
+      "OtherChainSource",
+      {
+        "nth": 18,
+        "isVLEncoded": true,
+        "isSerialized": true,
+        "isSigningField": true,
+        "type": "AccountID"
+      }
+    ],
+    [
+      "OtherChainDestination",
+      {
+        "nth": 19,
+        "isVLEncoded": true,
+        "isSerialized": true,
+        "isSigningField": true,
+        "type": "AccountID"
+      }
+    ],
+    [
+      "AttestationSignerAccount",
+      {
+        "nth": 20,
+        "isVLEncoded": true,
+        "isSerialized": true,
+        "isSigningField": true,
+        "type": "AccountID"
+      }
+    ],
+    [
+      "AttestationRewardAccount",
+      {
+        "nth": 21,
+        "isVLEncoded": true,
+        "isSerialized": true,
+        "isSigningField": true,
+        "type": "AccountID"
+      }
+    ],
+    [
+      "LockingChainDoor",
+      {
+        "nth": 22,
+        "isVLEncoded": true,
+        "isSerialized": true,
+        "isSigningField": true,
+        "type": "AccountID"
+      }
+    ],
+    [
+      "IssuingChainDoor",
+      {
+        "nth": 23,
+        "isVLEncoded": true,
+        "isSerialized": true,
+        "isSigningField": true,
+        "type": "AccountID"
+      }
+    ],
+    [
+      "Indexes",
+      {
+        "nth": 1,
+        "isVLEncoded": true,
+        "isSerialized": true,
+        "isSigningField": true,
+        "type": "Vector256"
+      }
+    ],
+    [
+      "Hashes",
+      {
+        "nth": 2,
+        "isVLEncoded": true,
+        "isSerialized": true,
+        "isSigningField": true,
+        "type": "Vector256"
+      }
+    ],
+    [
+      "Amendments",
+      {
+        "nth": 3,
+        "isVLEncoded": true,
+        "isSerialized": true,
+        "isSigningField": true,
+        "type": "Vector256"
+      }
+    ],
+    [
+      "NFTokenOffers",
+      {
+        "nth": 4,
+        "isVLEncoded": true,
+        "isSerialized": true,
+        "isSigningField": true,
+        "type": "Vector256"
+      }
+    ],
+    [
+      "Paths",
+      {
+        "nth": 1,
+        "isVLEncoded": false,
+        "isSerialized": true,
+        "isSigningField": true,
+        "type": "PathSet"
+      }
+    ],
+    [
+      "LockingChainIssue",
+      {
+        "nth": 1,
+        "isVLEncoded": false,
+        "isSerialized": true,
+        "isSigningField": true,
+        "type": "Issue"
+      }
+    ],
+    [
+      "IssuingChainIssue",
+      {
+        "nth": 2,
+        "isVLEncoded": false,
+        "isSerialized": true,
+        "isSigningField": true,
+        "type": "Issue"
+      }
+    ],
+    [
+      "Asset",
+      {
+        "nth": 3,
+        "isVLEncoded": false,
+        "isSerialized": true,
+        "isSigningField": true,
+        "type": "Issue"
+      }
+    ],
+    [
+      "Asset2",
+      {
+        "nth": 4,
+        "isVLEncoded": false,
+        "isSerialized": true,
+        "isSigningField": true,
+        "type": "Issue"
+      }
+    ],
+    [
+      "XChainBridge",
+      {
+        "nth": 1,
+        "isVLEncoded": false,
+        "isSerialized": true,
+        "isSigningField": true,
+        "type": "XChainBridge"
+      }
+    ],
+    [
+      "TransactionMetaData",
+      {
+        "nth": 2,
+        "isVLEncoded": false,
+        "isSerialized": true,
+        "isSigningField": true,
+        "type": "STObject"
+      }
+    ],
+    [
+      "CreatedNode",
+      {
+        "nth": 3,
+        "isVLEncoded": false,
+        "isSerialized": true,
+        "isSigningField": true,
+        "type": "STObject"
+      }
+    ],
+    [
+      "DeletedNode",
+      {
+        "nth": 4,
+        "isVLEncoded": false,
+        "isSerialized": true,
+        "isSigningField": true,
+        "type": "STObject"
+      }
+    ],
+    [
+      "ModifiedNode",
+      {
+        "nth": 5,
+        "isVLEncoded": false,
+        "isSerialized": true,
+        "isSigningField": true,
+        "type": "STObject"
+      }
+    ],
+    [
+      "PreviousFields",
+      {
+        "nth": 6,
+        "isVLEncoded": false,
+        "isSerialized": true,
+        "isSigningField": true,
+        "type": "STObject"
+      }
+    ],
+    [
+      "FinalFields",
+      {
+        "nth": 7,
+        "isVLEncoded": false,
+        "isSerialized": true,
+        "isSigningField": true,
+        "type": "STObject"
+      }
+    ],
+    [
+      "NewFields",
+      {
+        "nth": 8,
+        "isVLEncoded": false,
+        "isSerialized": true,
+        "isSigningField": true,
+        "type": "STObject"
+      }
+    ],
+    [
+      "TemplateEntry",
+      {
+        "nth": 9,
+        "isVLEncoded": false,
+        "isSerialized": true,
+        "isSigningField": true,
+        "type": "STObject"
+      }
+    ],
+    [
+      "Memo",
+      {
+        "nth": 10,
+        "isVLEncoded": false,
+        "isSerialized": true,
+        "isSigningField": true,
+        "type": "STObject"
+      }
+    ],
+    [
+      "SignerEntry",
       {
         "nth": 11,
-        "isVLEncoded": true,
-        "isSerialized": true,
-        "isSigningField": true,
-        "type": "AccountID"
-      }
-    ],
-    [
-      "HookAccount",
+        "isVLEncoded": false,
+        "isSerialized": true,
+        "isSigningField": true,
+        "type": "STObject"
+      }
+    ],
+    [
+      "NFToken",
+      {
+        "nth": 12,
+        "isVLEncoded": false,
+        "isSerialized": true,
+        "isSigningField": true,
+        "type": "STObject"
+      }
+    ],
+    [
+      "EmitDetails",
+      {
+        "nth": 13,
+        "isVLEncoded": false,
+        "isSerialized": true,
+        "isSigningField": true,
+        "type": "STObject"
+      }
+    ],
+    [
+      "Hook",
+      {
+        "nth": 14,
+        "isVLEncoded": false,
+        "isSerialized": true,
+        "isSigningField": true,
+        "type": "STObject"
+      }
+    ],
+    [
+      "Signer",
       {
         "nth": 16,
-        "isVLEncoded": true,
-        "isSerialized": true,
-        "isSigningField": true,
-        "type": "AccountID"
-      }
-    ],
-    [
-      "OtherChainSource",
+        "isVLEncoded": false,
+        "isSerialized": true,
+        "isSigningField": true,
+        "type": "STObject"
+      }
+    ],
+    [
+      "Majority",
       {
         "nth": 18,
-        "isVLEncoded": true,
-        "isSerialized": true,
-        "isSigningField": true,
-        "type": "AccountID"
-      }
-    ],
-    [
-      "OtherChainDestination",
+        "isVLEncoded": false,
+        "isSerialized": true,
+        "isSigningField": true,
+        "type": "STObject"
+      }
+    ],
+    [
+      "DisabledValidator",
       {
         "nth": 19,
-        "isVLEncoded": true,
-        "isSerialized": true,
-        "isSigningField": true,
-        "type": "AccountID"
-      }
-    ],
-    [
-      "AttestationSignerAccount",
+        "isVLEncoded": false,
+        "isSerialized": true,
+        "isSigningField": true,
+        "type": "STObject"
+      }
+    ],
+    [
+      "EmittedTxn",
       {
         "nth": 20,
-        "isVLEncoded": true,
-        "isSerialized": true,
-        "isSigningField": true,
-        "type": "AccountID"
-      }
-    ],
-    [
-      "AttestationRewardAccount",
+        "isVLEncoded": false,
+        "isSerialized": true,
+        "isSigningField": true,
+        "type": "STObject"
+      }
+    ],
+    [
+      "HookExecution",
       {
         "nth": 21,
-        "isVLEncoded": true,
-        "isSerialized": true,
-        "isSigningField": true,
-        "type": "AccountID"
-      }
-    ],
-    [
-      "LockingChainDoor",
+        "isVLEncoded": false,
+        "isSerialized": true,
+        "isSigningField": true,
+        "type": "STObject"
+      }
+    ],
+    [
+      "HookDefinition",
       {
         "nth": 22,
-        "isVLEncoded": true,
-        "isSerialized": true,
-        "isSigningField": true,
-        "type": "AccountID"
-      }
-    ],
-    [
-      "IssuingChainDoor",
+        "isVLEncoded": false,
+        "isSerialized": true,
+        "isSigningField": true,
+        "type": "STObject"
+      }
+    ],
+    [
+      "HookParameter",
       {
         "nth": 23,
-        "isVLEncoded": true,
-        "isSerialized": true,
-        "isSigningField": true,
-        "type": "AccountID"
-      }
-    ],
-    [
-      "Indexes",
-      {
-        "nth": 1,
-        "isVLEncoded": true,
-        "isSerialized": true,
-        "isSigningField": true,
-        "type": "Vector256"
-      }
-    ],
-    [
-      "Hashes",
-      {
-        "nth": 2,
-        "isVLEncoded": true,
-        "isSerialized": true,
-        "isSigningField": true,
-        "type": "Vector256"
-      }
-    ],
-    [
-      "Amendments",
-      {
-        "nth": 3,
-        "isVLEncoded": true,
-        "isSerialized": true,
-        "isSigningField": true,
-        "type": "Vector256"
-      }
-    ],
-    [
-      "NFTokenOffers",
-      {
-        "nth": 4,
-        "isVLEncoded": true,
-        "isSerialized": true,
-        "isSigningField": true,
-        "type": "Vector256"
-      }
-    ],
-    [
-      "Paths",
-      {
-        "nth": 1,
-        "isVLEncoded": false,
-        "isSerialized": true,
-        "isSigningField": true,
-        "type": "PathSet"
-      }
-    ],
-    [
-<<<<<<< HEAD
-      "LockingChainIssue",
-      {
-        "nth": 1,
-        "isVLEncoded": false,
-        "isSerialized": true,
-        "isSigningField": true,
-        "type": "Issue"
-      }
-    ],
-    [
-=======
->>>>>>> 771519fb
-      "Asset",
-      {
-        "nth": 3,
-        "isVLEncoded": false,
-        "isSerialized": true,
-        "isSigningField": true,
-        "type": "Issue"
-      }
-    ],
-    [
-<<<<<<< HEAD
-      "IssuingChainIssue",
-      {
-        "nth": 2,
-        "isVLEncoded": false,
-        "isSerialized": true,
-        "isSigningField": true,
-        "type": "Issue"
-      }
-    ],
-    [
-=======
->>>>>>> 771519fb
-      "Asset2",
-      {
-        "nth": 4,
-        "isVLEncoded": false,
-        "isSerialized": true,
-        "isSigningField": true,
-        "type": "Issue"
-      }
-    ],
-    [
-<<<<<<< HEAD
-      "XChainBridge",
-      {
-        "nth": 1,
-        "isVLEncoded": false,
-        "isSerialized": true,
-        "isSigningField": true,
-        "type": "XChainBridge"
-      }
-    ],
-    [
-=======
->>>>>>> 771519fb
-      "TransactionMetaData",
-      {
-        "nth": 2,
         "isVLEncoded": false,
         "isSerialized": true,
         "isSigningField": true,
@@ -2240,9 +2378,9 @@
       }
     ],
     [
-      "CreatedNode",
-      {
-        "nth": 3,
+      "HookGrant",
+      {
+        "nth": 24,
         "isVLEncoded": false,
         "isSerialized": true,
         "isSigningField": true,
@@ -2250,9 +2388,9 @@
       }
     ],
     [
-      "DeletedNode",
-      {
-        "nth": 4,
+      "VoteEntry",
+      {
+        "nth": 25,
         "isVLEncoded": false,
         "isSerialized": true,
         "isSigningField": true,
@@ -2260,9 +2398,9 @@
       }
     ],
     [
-      "ModifiedNode",
-      {
-        "nth": 5,
+      "AuctionSlot",
+      {
+        "nth": 26,
         "isVLEncoded": false,
         "isSerialized": true,
         "isSigningField": true,
@@ -2270,9 +2408,9 @@
       }
     ],
     [
-      "PreviousFields",
-      {
-        "nth": 6,
+      "AuthAccount",
+      {
+        "nth": 27,
         "isVLEncoded": false,
         "isSerialized": true,
         "isSigningField": true,
@@ -2280,9 +2418,9 @@
       }
     ],
     [
-      "FinalFields",
-      {
-        "nth": 7,
+      "XChainClaimProofSig",
+      {
+        "nth": 32,
         "isVLEncoded": false,
         "isSerialized": true,
         "isSigningField": true,
@@ -2290,9 +2428,9 @@
       }
     ],
     [
-      "NewFields",
-      {
-        "nth": 8,
+      "XChainCreateAccountProofSig",
+      {
+        "nth": 33,
         "isVLEncoded": false,
         "isSerialized": true,
         "isSigningField": true,
@@ -2300,9 +2438,9 @@
       }
     ],
     [
-      "TemplateEntry",
-      {
-        "nth": 9,
+      "XChainClaimAttestationBatchElement",
+      {
+        "nth": 34,
         "isVLEncoded": false,
         "isSerialized": true,
         "isSigningField": true,
@@ -2310,237 +2448,9 @@
       }
     ],
     [
-      "Memo",
-      {
-        "nth": 10,
-        "isVLEncoded": false,
-        "isSerialized": true,
-        "isSigningField": true,
-        "type": "STObject"
-      }
-    ],
-    [
-      "SignerEntry",
-      {
-        "nth": 11,
-        "isVLEncoded": false,
-        "isSerialized": true,
-        "isSigningField": true,
-        "type": "STObject"
-      }
-    ],
-    [
-      "NFToken",
-      {
-        "nth": 12,
-        "isVLEncoded": false,
-        "isSerialized": true,
-        "isSigningField": true,
-        "type": "STObject"
-      }
-    ],
-    [
-      "EmitDetails",
-      {
-        "nth": 13,
-        "isVLEncoded": false,
-        "isSerialized": true,
-        "isSigningField": true,
-        "type": "STObject"
-      }
-    ],
-    [
-      "Hook",
-      {
-        "nth": 14,
-        "isVLEncoded": false,
-        "isSerialized": true,
-        "isSigningField": true,
-        "type": "STObject"
-      }
-    ],
-    [
-      "Signer",
-      {
-        "nth": 16,
-        "isVLEncoded": false,
-        "isSerialized": true,
-        "isSigningField": true,
-        "type": "STObject"
-      }
-    ],
-    [
-      "Majority",
-      {
-        "nth": 18,
-        "isVLEncoded": false,
-        "isSerialized": true,
-        "isSigningField": true,
-        "type": "STObject"
-      }
-    ],
-    [
-      "DisabledValidator",
-      {
-        "nth": 19,
-        "isVLEncoded": false,
-        "isSerialized": true,
-        "isSigningField": true,
-        "type": "STObject"
-      }
-    ],
-    [
-      "EmittedTxn",
-      {
-        "nth": 20,
-        "isVLEncoded": false,
-        "isSerialized": true,
-        "isSigningField": true,
-        "type": "STObject"
-      }
-    ],
-    [
-      "HookExecution",
-      {
-        "nth": 21,
-        "isVLEncoded": false,
-        "isSerialized": true,
-        "isSigningField": true,
-        "type": "STObject"
-      }
-    ],
-    [
-      "HookDefinition",
-      {
-        "nth": 22,
-        "isVLEncoded": false,
-        "isSerialized": true,
-        "isSigningField": true,
-        "type": "STObject"
-      }
-    ],
-    [
-      "HookParameter",
-      {
-        "nth": 23,
-        "isVLEncoded": false,
-        "isSerialized": true,
-        "isSigningField": true,
-        "type": "STObject"
-      }
-    ],
-    [
-      "HookGrant",
-      {
-        "nth": 24,
-        "isVLEncoded": false,
-        "isSerialized": true,
-        "isSigningField": true,
-        "type": "STObject"
-      }
-    ],
-    [
-      "VoteEntry",
-      {
-        "nth": 25,
-        "isVLEncoded": false,
-        "isSerialized": true,
-        "isSigningField": true,
-        "type": "STObject"
-      }
-    ],
-    [
-      "AuctionSlot",
-      {
-<<<<<<< HEAD
-        "nth": 27,
-=======
-        "nth": 26,
->>>>>>> 771519fb
-        "isVLEncoded": false,
-        "isSerialized": true,
-        "isSigningField": true,
-        "type": "STObject"
-      }
-    ],
-    [
-      "AuthAccount",
-      {
-<<<<<<< HEAD
-        "nth": 28,
-        "isVLEncoded": false,
-        "isSerialized": true,
-        "isSigningField": true,
-        "type": "STObject"
-      }
-    ],
-    [
-      "AMMToken",
-      {
-        "nth": 29,
-        "isVLEncoded": false,
-        "isSerialized": true,
-        "isSigningField": true,
-        "type": "STObject"
-      }
-    ],
-    [
-      "Token1",
-      {
-        "nth": 30,
-        "isVLEncoded": false,
-        "isSerialized": true,
-        "isSigningField": true,
-        "type": "STObject"
-      }
-    ],
-    [
-      "Token2",
-      {
-        "nth": 31,
-        "isVLEncoded": false,
-        "isSerialized": true,
-        "isSigningField": true,
-        "type": "STObject"
-      }
-    ],
-    [
-      "XChainClaimProofSig",
-      {
-        "nth": 32,
-        "isVLEncoded": false,
-        "isSerialized": true,
-        "isSigningField": true,
-        "type": "STObject"
-      }
-    ],
-    [
-      "XChainCreateAccountProofSig",
-      {
-        "nth": 33,
-        "isVLEncoded": false,
-        "isSerialized": true,
-        "isSigningField": true,
-        "type": "STObject"
-      }
-    ],
-    [
-      "XChainClaimAttestationBatchElement",
-      {
-        "nth": 34,
-        "isVLEncoded": false,
-        "isSerialized": true,
-        "isSigningField": true,
-        "type": "STObject"
-      }
-    ],
-    [
       "XChainCreateAccountAttestationBatchElement",
       {
         "nth": 35,
-=======
-        "nth": 27,
->>>>>>> 771519fb
         "isVLEncoded": false,
         "isSerialized": true,
         "isSigningField": true,
@@ -2640,11 +2550,7 @@
     [
       "VoteSlots",
       {
-<<<<<<< HEAD
-        "nth": 14,
-=======
         "nth": 12,
->>>>>>> 771519fb
         "isVLEncoded": false,
         "isSerialized": true,
         "isSigningField": true,
@@ -2702,7 +2608,6 @@
       }
     ],
     [
-<<<<<<< HEAD
       "XChainClaimAttestationBatch",
       {
         "nth": 21,
@@ -2745,12 +2650,7 @@
     [
       "AuthAccounts",
       {
-        "nth": 26,
-=======
-      "AuthAccounts",
-      {
         "nth": 21,
->>>>>>> 771519fb
         "isVLEncoded": false,
         "isSerialized": true,
         "isSigningField": true,
@@ -2815,7 +2715,6 @@
     "temSEQ_AND_TICKET": -263,
     "temBAD_NFTOKEN_TRANSFER_FEE": -262,
     "temAMM_BAD_TOKENS": -261,
-<<<<<<< HEAD
     "temEQUAL_DOOR_ACCOUNTS": -259,
     "temBAD_XCHAIN_PROOF": -258,
     "temSIDECHAIN_BAD_ISSUES": -257,
@@ -2823,8 +2722,6 @@
     "temXCHAIN_BRIDGE_BAD_MIN_ACCOUNT_CREATE_AMOUNT": -255,
     "temXCHAIN_BRIDGE_BAD_REWARD_AMOUNT": -254,
     "temXCHAIN_TOO_MANY_ATTESTATIONS": -253,
-=======
->>>>>>> 771519fb
 
     "tefFAILURE": -199,
     "tefALREADY": -198,
@@ -2916,7 +2813,6 @@
     "tecAMM_FAILED_WITHDRAW": 165,
     "tecAMM_INVALID_TOKENS": 166,
     "tecAMM_FAILED_BID": 167,
-<<<<<<< HEAD
     "tecAMM_FAILED_VOTE": 168,
     "tecBAD_XCHAIN_TRANSFER_ISSUE": 171,
     "tecXCHAIN_NO_CLAIM_ID": 172,
@@ -2935,9 +2831,6 @@
     "tecXCHAIN_SELF_COMMIT": 185,
     "tecXCHAIN_BAD_PUBLIC_KEY_ACCOUNT_PAIR": 186,
     "tecPRECISION_LOSS": 187
-=======
-    "tecAMM_FAILED_VOTE": 168
->>>>>>> 771519fb
   },
   "TRANSACTION_TYPES": {
     "Invalid": -1,
@@ -2974,7 +2867,6 @@
     "AMMWithdraw": 37,
     "AMMVote": 38,
     "AMMBid": 39,
-<<<<<<< HEAD
     "XChainCreateBridge": 40,
     "XChainCreateClaimID": 41,
     "XChainCommit": 42,
@@ -2983,8 +2875,6 @@
     "XChainAddClaimAttestation": 45,
     "XChainAddAccountCreateAttestation": 46,
     "XChainModifyBridge": 47,
-=======
->>>>>>> 771519fb
     "EnableAmendment": 100,
     "SetFee": 101,
     "UNLModify": 102
