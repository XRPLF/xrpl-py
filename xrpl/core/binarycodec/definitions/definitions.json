{
  "FIELDS": [
    [
      "Generic",
      {
        "isSerialized": false,
        "isSigningField": false,
        "isVLEncoded": false,
        "nth": 0,
        "type": "Unknown"
      }
    ],
    [
      "Invalid",
      {
        "isSerialized": false,
        "isSigningField": false,
        "isVLEncoded": false,
        "nth": -1,
        "type": "Unknown"
      }
    ],
    [
      "ObjectEndMarker",
      {
        "isSerialized": true,
        "isSigningField": true,
        "isVLEncoded": false,
        "nth": 1,
        "type": "STObject"
      }
    ],
    [
      "ArrayEndMarker",
      {
        "isSerialized": true,
        "isSigningField": true,
        "isVLEncoded": false,
        "nth": 1,
        "type": "STArray"
      }
    ],
    [
      "taker_gets_funded",
      {
        "isSerialized": false,
        "isSigningField": false,
        "isVLEncoded": false,
        "nth": 258,
        "type": "Amount"
      }
    ],
    [
      "taker_pays_funded",
      {
        "isSerialized": false,
        "isSigningField": false,
        "isVLEncoded": false,
        "nth": 259,
        "type": "Amount"
      }
    ],
    [
      "LedgerEntryType",
      {
        "isSerialized": true,
        "isSigningField": true,
        "isVLEncoded": false,
        "nth": 1,
        "type": "UInt16"
      }
    ],
    [
      "TransactionType",
      {
        "isSerialized": true,
        "isSigningField": true,
        "isVLEncoded": false,
        "nth": 2,
        "type": "UInt16"
      }
    ],
    [
      "SignerWeight",
      {
        "isSerialized": true,
        "isSigningField": true,
        "isVLEncoded": false,
        "nth": 3,
        "type": "UInt16"
      }
    ],
    [
      "TransferFee",
      {
        "isSerialized": true,
        "isSigningField": true,
        "isVLEncoded": false,
        "nth": 4,
        "type": "UInt16"
      }
    ],
    [
      "TradingFee",
      {
        "isSerialized": true,
        "isSigningField": true,
        "isVLEncoded": false,
        "nth": 5,
        "type": "UInt16"
      }
    ],
    [
      "DiscountedFee",
      {
        "isSerialized": true,
        "isSigningField": true,
        "isVLEncoded": false,
        "nth": 6,
        "type": "UInt16"
      }
    ],
    [
      "Version",
      {
        "isSerialized": true,
        "isSigningField": true,
        "isVLEncoded": false,
        "nth": 16,
        "type": "UInt16"
      }
    ],
    [
      "HookStateChangeCount",
      {
        "isSerialized": true,
        "isSigningField": true,
        "isVLEncoded": false,
        "nth": 17,
        "type": "UInt16"
      }
    ],
    [
      "HookEmitCount",
      {
        "isSerialized": true,
        "isSigningField": true,
        "isVLEncoded": false,
        "nth": 18,
        "type": "UInt16"
      }
    ],
    [
      "HookExecutionIndex",
      {
        "isSerialized": true,
        "isSigningField": true,
        "isVLEncoded": false,
        "nth": 19,
        "type": "UInt16"
      }
    ],
    [
      "HookApiVersion",
      {
        "isSerialized": true,
        "isSigningField": true,
        "isVLEncoded": false,
        "nth": 20,
        "type": "UInt16"
      }
    ],
    [
      "LedgerFixType",
      {
        "isSerialized": true,
        "isSigningField": true,
        "isVLEncoded": false,
        "nth": 21,
        "type": "UInt16"
      }
    ],
    [
      "NetworkID",
      {
        "isSerialized": true,
        "isSigningField": true,
        "isVLEncoded": false,
        "nth": 1,
        "type": "UInt32"
      }
    ],
    [
      "Flags",
      {
        "isSerialized": true,
        "isSigningField": true,
        "isVLEncoded": false,
        "nth": 2,
        "type": "UInt32"
      }
    ],
    [
      "SourceTag",
      {
        "isSerialized": true,
        "isSigningField": true,
        "isVLEncoded": false,
        "nth": 3,
        "type": "UInt32"
      }
    ],
    [
      "Sequence",
      {
        "isSerialized": true,
        "isSigningField": true,
        "isVLEncoded": false,
        "nth": 4,
        "type": "UInt32"
      }
    ],
    [
      "PreviousTxnLgrSeq",
      {
        "isSerialized": true,
        "isSigningField": true,
        "isVLEncoded": false,
        "nth": 5,
        "type": "UInt32"
      }
    ],
    [
      "LedgerSequence",
      {
        "isSerialized": true,
        "isSigningField": true,
        "isVLEncoded": false,
        "nth": 6,
        "type": "UInt32"
      }
    ],
    [
      "CloseTime",
      {
        "isSerialized": true,
        "isSigningField": true,
        "isVLEncoded": false,
        "nth": 7,
        "type": "UInt32"
      }
    ],
    [
      "ParentCloseTime",
      {
        "isSerialized": true,
        "isSigningField": true,
        "isVLEncoded": false,
        "nth": 8,
        "type": "UInt32"
      }
    ],
    [
      "SigningTime",
      {
        "isSerialized": true,
        "isSigningField": true,
        "isVLEncoded": false,
        "nth": 9,
        "type": "UInt32"
      }
    ],
    [
      "Expiration",
      {
        "isSerialized": true,
        "isSigningField": true,
        "isVLEncoded": false,
        "nth": 10,
        "type": "UInt32"
      }
    ],
    [
      "TransferRate",
      {
        "isSerialized": true,
        "isSigningField": true,
        "isVLEncoded": false,
        "nth": 11,
        "type": "UInt32"
      }
    ],
    [
      "WalletSize",
      {
        "isSerialized": true,
        "isSigningField": true,
        "isVLEncoded": false,
        "nth": 12,
        "type": "UInt32"
      }
    ],
    [
      "OwnerCount",
      {
        "isSerialized": true,
        "isSigningField": true,
        "isVLEncoded": false,
        "nth": 13,
        "type": "UInt32"
      }
    ],
    [
      "DestinationTag",
      {
        "isSerialized": true,
        "isSigningField": true,
        "isVLEncoded": false,
        "nth": 14,
        "type": "UInt32"
      }
    ],
    [
      "LastUpdateTime",
      {
        "isSerialized": true,
        "isSigningField": true,
        "isVLEncoded": false,
        "nth": 15,
        "type": "UInt32"
      }
    ],
    [
      "HighQualityIn",
      {
        "isSerialized": true,
        "isSigningField": true,
        "isVLEncoded": false,
        "nth": 16,
        "type": "UInt32"
      }
    ],
    [
      "HighQualityOut",
      {
        "isSerialized": true,
        "isSigningField": true,
        "isVLEncoded": false,
        "nth": 17,
        "type": "UInt32"
      }
    ],
    [
      "LowQualityIn",
      {
        "isSerialized": true,
        "isSigningField": true,
        "isVLEncoded": false,
        "nth": 18,
        "type": "UInt32"
      }
    ],
    [
      "LowQualityOut",
      {
        "isSerialized": true,
        "isSigningField": true,
        "isVLEncoded": false,
        "nth": 19,
        "type": "UInt32"
      }
    ],
    [
      "QualityIn",
      {
        "isSerialized": true,
        "isSigningField": true,
        "isVLEncoded": false,
        "nth": 20,
        "type": "UInt32"
      }
    ],
    [
      "QualityOut",
      {
        "isSerialized": true,
        "isSigningField": true,
        "isVLEncoded": false,
        "nth": 21,
        "type": "UInt32"
      }
    ],
    [
      "StampEscrow",
      {
        "isSerialized": true,
        "isSigningField": true,
        "isVLEncoded": false,
        "nth": 22,
        "type": "UInt32"
      }
    ],
    [
      "BondAmount",
      {
        "isSerialized": true,
        "isSigningField": true,
        "isVLEncoded": false,
        "nth": 23,
        "type": "UInt32"
      }
    ],
    [
      "LoadFee",
      {
        "isSerialized": true,
        "isSigningField": true,
        "isVLEncoded": false,
        "nth": 24,
        "type": "UInt32"
      }
    ],
    [
      "OfferSequence",
      {
        "isSerialized": true,
        "isSigningField": true,
        "isVLEncoded": false,
        "nth": 25,
        "type": "UInt32"
      }
    ],
    [
      "FirstLedgerSequence",
      {
        "isSerialized": true,
        "isSigningField": true,
        "isVLEncoded": false,
        "nth": 26,
        "type": "UInt32"
      }
    ],
    [
      "LastLedgerSequence",
      {
        "isSerialized": true,
        "isSigningField": true,
        "isVLEncoded": false,
        "nth": 27,
        "type": "UInt32"
      }
    ],
    [
      "TransactionIndex",
      {
        "isSerialized": true,
        "isSigningField": true,
        "isVLEncoded": false,
        "nth": 28,
        "type": "UInt32"
      }
    ],
    [
      "OperationLimit",
      {
        "isSerialized": true,
        "isSigningField": true,
        "isVLEncoded": false,
        "nth": 29,
        "type": "UInt32"
      }
    ],
    [
      "ReferenceFeeUnits",
      {
        "isSerialized": true,
        "isSigningField": true,
        "isVLEncoded": false,
        "nth": 30,
        "type": "UInt32"
      }
    ],
    [
      "ReserveBase",
      {
        "isSerialized": true,
        "isSigningField": true,
        "isVLEncoded": false,
        "nth": 31,
        "type": "UInt32"
      }
    ],
    [
      "ReserveIncrement",
      {
        "isSerialized": true,
        "isSigningField": true,
        "isVLEncoded": false,
        "nth": 32,
        "type": "UInt32"
      }
    ],
    [
      "SetFlag",
      {
        "isSerialized": true,
        "isSigningField": true,
        "isVLEncoded": false,
        "nth": 33,
        "type": "UInt32"
      }
    ],
    [
      "ClearFlag",
      {
        "isSerialized": true,
        "isSigningField": true,
        "isVLEncoded": false,
        "nth": 34,
        "type": "UInt32"
      }
    ],
    [
      "SignerQuorum",
      {
        "isSerialized": true,
        "isSigningField": true,
        "isVLEncoded": false,
        "nth": 35,
        "type": "UInt32"
      }
    ],
    [
      "CancelAfter",
      {
        "isSerialized": true,
        "isSigningField": true,
        "isVLEncoded": false,
        "nth": 36,
        "type": "UInt32"
      }
    ],
    [
      "FinishAfter",
      {
        "isSerialized": true,
        "isSigningField": true,
        "isVLEncoded": false,
        "nth": 37,
        "type": "UInt32"
      }
    ],
    [
      "SignerListID",
      {
        "isSerialized": true,
        "isSigningField": true,
        "isVLEncoded": false,
        "nth": 38,
        "type": "UInt32"
      }
    ],
    [
      "SettleDelay",
      {
        "isSerialized": true,
        "isSigningField": true,
        "isVLEncoded": false,
        "nth": 39,
        "type": "UInt32"
      }
    ],
    [
      "TicketCount",
      {
        "isSerialized": true,
        "isSigningField": true,
        "isVLEncoded": false,
        "nth": 40,
        "type": "UInt32"
      }
    ],
    [
      "TicketSequence",
      {
        "isSerialized": true,
        "isSigningField": true,
        "isVLEncoded": false,
        "nth": 41,
        "type": "UInt32"
      }
    ],
    [
      "NFTokenTaxon",
      {
        "isSerialized": true,
        "isSigningField": true,
        "isVLEncoded": false,
        "nth": 42,
        "type": "UInt32"
      }
    ],
    [
      "MintedNFTokens",
      {
        "isSerialized": true,
        "isSigningField": true,
        "isVLEncoded": false,
        "nth": 43,
        "type": "UInt32"
      }
    ],
    [
      "BurnedNFTokens",
      {
        "isSerialized": true,
        "isSigningField": true,
        "isVLEncoded": false,
        "nth": 44,
        "type": "UInt32"
      }
    ],
    [
      "HookStateCount",
      {
        "isSerialized": true,
        "isSigningField": true,
        "isVLEncoded": false,
        "nth": 45,
        "type": "UInt32"
      }
    ],
    [
      "EmitGeneration",
      {
        "isSerialized": true,
        "isSigningField": true,
        "isVLEncoded": false,
        "nth": 46,
        "type": "UInt32"
      }
    ],
    [
      "VoteWeight",
      {
        "isSerialized": true,
        "isSigningField": true,
        "isVLEncoded": false,
        "nth": 48,
        "type": "UInt32"
      }
    ],
    [
      "FirstNFTokenSequence",
      {
        "isSerialized": true,
        "isSigningField": true,
        "isVLEncoded": false,
        "nth": 50,
        "type": "UInt32"
      }
    ],
    [
      "OracleDocumentID",
      {
        "isSerialized": true,
        "isSigningField": true,
        "isVLEncoded": false,
        "nth": 51,
        "type": "UInt32"
      }
    ],
    [
      "IndexNext",
      {
        "isSerialized": true,
        "isSigningField": true,
        "isVLEncoded": false,
        "nth": 1,
        "type": "UInt64"
      }
    ],
    [
      "IndexPrevious",
      {
        "isSerialized": true,
        "isSigningField": true,
        "isVLEncoded": false,
        "nth": 2,
        "type": "UInt64"
      }
    ],
    [
      "BookNode",
      {
        "isSerialized": true,
        "isSigningField": true,
        "isVLEncoded": false,
        "nth": 3,
        "type": "UInt64"
      }
    ],
    [
      "OwnerNode",
      {
        "isSerialized": true,
        "isSigningField": true,
        "isVLEncoded": false,
        "nth": 4,
        "type": "UInt64"
      }
    ],
    [
      "BaseFee",
      {
        "isSerialized": true,
        "isSigningField": true,
        "isVLEncoded": false,
        "nth": 5,
        "type": "UInt64"
      }
    ],
    [
      "ExchangeRate",
      {
        "isSerialized": true,
        "isSigningField": true,
        "isVLEncoded": false,
        "nth": 6,
        "type": "UInt64"
      }
    ],
    [
      "LowNode",
      {
        "isSerialized": true,
        "isSigningField": true,
        "isVLEncoded": false,
        "nth": 7,
        "type": "UInt64"
      }
    ],
    [
      "HighNode",
      {
        "isSerialized": true,
        "isSigningField": true,
        "isVLEncoded": false,
        "nth": 8,
        "type": "UInt64"
      }
    ],
    [
      "DestinationNode",
      {
        "isSerialized": true,
        "isSigningField": true,
        "isVLEncoded": false,
        "nth": 9,
        "type": "UInt64"
      }
    ],
    [
      "Cookie",
      {
        "isSerialized": true,
        "isSigningField": true,
        "isVLEncoded": false,
        "nth": 10,
        "type": "UInt64"
      }
    ],
    [
      "ServerVersion",
      {
        "isSerialized": true,
        "isSigningField": true,
        "isVLEncoded": false,
        "nth": 11,
        "type": "UInt64"
      }
    ],
    [
      "NFTokenOfferNode",
      {
        "isSerialized": true,
        "isSigningField": true,
        "isVLEncoded": false,
        "nth": 12,
        "type": "UInt64"
      }
    ],
    [
      "EmitBurden",
      {
        "isSerialized": true,
        "isSigningField": true,
        "isVLEncoded": false,
        "nth": 13,
        "type": "UInt64"
      }
    ],
    [
      "HookOn",
      {
        "isSerialized": true,
        "isSigningField": true,
        "isVLEncoded": false,
        "nth": 16,
        "type": "UInt64"
      }
    ],
    [
      "HookInstructionCount",
      {
        "isSerialized": true,
        "isSigningField": true,
        "isVLEncoded": false,
        "nth": 17,
        "type": "UInt64"
      }
    ],
    [
      "HookReturnCode",
      {
        "isSerialized": true,
        "isSigningField": true,
        "isVLEncoded": false,
        "nth": 18,
        "type": "UInt64"
      }
    ],
    [
      "ReferenceCount",
      {
        "isSerialized": true,
        "isSigningField": true,
        "isVLEncoded": false,
        "nth": 19,
        "type": "UInt64"
      }
    ],
    [
      "XChainClaimID",
      {
        "isSerialized": true,
        "isSigningField": true,
        "isVLEncoded": false,
        "nth": 20,
        "type": "UInt64"
      }
    ],
    [
      "XChainAccountCreateCount",
      {
        "isSerialized": true,
        "isSigningField": true,
        "isVLEncoded": false,
        "nth": 21,
        "type": "UInt64"
      }
    ],
    [
      "XChainAccountClaimCount",
      {
        "isSerialized": true,
        "isSigningField": true,
        "isVLEncoded": false,
        "nth": 22,
        "type": "UInt64"
      }
    ],
    [
      "AssetPrice",
      {
        "isSerialized": true,
        "isSigningField": true,
        "isVLEncoded": false,
        "nth": 23,
        "type": "UInt64"
      }
    ],
    [
      "MaximumAmount",
      {
        "isSerialized": true,
        "isSigningField": true,
        "isVLEncoded": false,
        "nth": 24,
        "type": "UInt64"
      }
    ],
    [
      "OutstandingAmount",
      {
        "isSerialized": true,
        "isSigningField": true,
        "isVLEncoded": false,
        "nth": 25,
        "type": "UInt64"
      }
    ],
    [
      "MPTAmount",
      {
        "isSerialized": true,
        "isSigningField": true,
        "isVLEncoded": false,
        "nth": 26,
        "type": "UInt64"
      }
    ],
    [
      "IssuerNode",
      {
        "isSerialized": true,
        "isSigningField": true,
        "isVLEncoded": false,
        "nth": 27,
        "type": "UInt64"
      }
    ],
    [
      "SubjectNode",
      {
        "isSerialized": true,
        "isSigningField": true,
        "isVLEncoded": false,
        "nth": 28,
        "type": "UInt64"
      }
    ],
    [
      "EmailHash",
      {
        "isSerialized": true,
        "isSigningField": true,
        "isVLEncoded": false,
        "nth": 1,
        "type": "Hash128"
      }
    ],
    [
      "LedgerHash",
      {
        "isSerialized": true,
        "isSigningField": true,
        "isVLEncoded": false,
        "nth": 1,
        "type": "Hash256"
      }
    ],
    [
      "ParentHash",
      {
        "isSerialized": true,
        "isSigningField": true,
        "isVLEncoded": false,
        "nth": 2,
        "type": "Hash256"
      }
    ],
    [
      "TransactionHash",
      {
        "isSerialized": true,
        "isSigningField": true,
        "isVLEncoded": false,
        "nth": 3,
        "type": "Hash256"
      }
    ],
    [
      "AccountHash",
      {
        "isSerialized": true,
        "isSigningField": true,
        "isVLEncoded": false,
        "nth": 4,
        "type": "Hash256"
      }
    ],
    [
      "PreviousTxnID",
      {
        "isSerialized": true,
        "isSigningField": true,
        "isVLEncoded": false,
        "nth": 5,
        "type": "Hash256"
      }
    ],
    [
      "LedgerIndex",
      {
        "isSerialized": true,
        "isSigningField": true,
        "isVLEncoded": false,
        "nth": 6,
        "type": "Hash256"
      }
    ],
    [
      "WalletLocator",
      {
        "isSerialized": true,
        "isSigningField": true,
        "isVLEncoded": false,
        "nth": 7,
        "type": "Hash256"
      }
    ],
    [
      "RootIndex",
      {
        "isSerialized": true,
        "isSigningField": true,
        "isVLEncoded": false,
        "nth": 8,
        "type": "Hash256"
      }
    ],
    [
      "AccountTxnID",
      {
        "isSerialized": true,
        "isSigningField": true,
        "isVLEncoded": false,
        "nth": 9,
        "type": "Hash256"
      }
    ],
    [
      "NFTokenID",
      {
        "isSerialized": true,
        "isSigningField": true,
        "isVLEncoded": false,
        "nth": 10,
        "type": "Hash256"
      }
    ],
    [
      "EmitParentTxnID",
      {
        "isSerialized": true,
        "isSigningField": true,
        "isVLEncoded": false,
        "nth": 11,
        "type": "Hash256"
      }
    ],
    [
      "EmitNonce",
      {
        "isSerialized": true,
        "isSigningField": true,
        "isVLEncoded": false,
        "nth": 12,
        "type": "Hash256"
      }
    ],
    [
      "EmitHookHash",
      {
        "isSerialized": true,
        "isSigningField": true,
        "isVLEncoded": false,
        "nth": 13,
        "type": "Hash256"
      }
    ],
    [
      "AMMID",
      {
        "isSerialized": true,
        "isSigningField": true,
        "isVLEncoded": false,
        "nth": 14,
        "type": "Hash256"
      }
    ],
    [
      "BookDirectory",
      {
        "isSerialized": true,
        "isSigningField": true,
        "isVLEncoded": false,
        "nth": 16,
        "type": "Hash256"
      }
    ],
    [
      "InvoiceID",
      {
        "isSerialized": true,
        "isSigningField": true,
        "isVLEncoded": false,
        "nth": 17,
        "type": "Hash256"
      }
    ],
    [
      "Nickname",
      {
        "isSerialized": true,
        "isSigningField": true,
        "isVLEncoded": false,
        "nth": 18,
        "type": "Hash256"
      }
    ],
    [
      "Amendment",
      {
        "isSerialized": true,
        "isSigningField": true,
        "isVLEncoded": false,
        "nth": 19,
        "type": "Hash256"
      }
    ],
    [
      "Digest",
      {
        "isSerialized": true,
        "isSigningField": true,
        "isVLEncoded": false,
        "nth": 21,
        "type": "Hash256"
      }
    ],
    [
      "Channel",
      {
        "isSerialized": true,
        "isSigningField": true,
        "isVLEncoded": false,
        "nth": 22,
        "type": "Hash256"
      }
    ],
    [
      "ConsensusHash",
      {
        "isSerialized": true,
        "isSigningField": true,
        "isVLEncoded": false,
        "nth": 23,
        "type": "Hash256"
      }
    ],
    [
      "CheckID",
      {
        "isSerialized": true,
        "isSigningField": true,
        "isVLEncoded": false,
        "nth": 24,
        "type": "Hash256"
      }
    ],
    [
      "ValidatedHash",
      {
        "isSerialized": true,
        "isSigningField": true,
        "isVLEncoded": false,
        "nth": 25,
        "type": "Hash256"
      }
    ],
    [
      "PreviousPageMin",
      {
        "isSerialized": true,
        "isSigningField": true,
        "isVLEncoded": false,
        "nth": 26,
        "type": "Hash256"
      }
    ],
    [
      "NextPageMin",
      {
        "isSerialized": true,
        "isSigningField": true,
        "isVLEncoded": false,
        "nth": 27,
        "type": "Hash256"
      }
    ],
    [
      "NFTokenBuyOffer",
      {
        "isSerialized": true,
        "isSigningField": true,
        "isVLEncoded": false,
        "nth": 28,
        "type": "Hash256"
      }
    ],
    [
      "NFTokenSellOffer",
      {
        "isSerialized": true,
        "isSigningField": true,
        "isVLEncoded": false,
        "nth": 29,
        "type": "Hash256"
      }
    ],
    [
      "HookStateKey",
      {
        "isSerialized": true,
        "isSigningField": true,
        "isVLEncoded": false,
        "nth": 30,
        "type": "Hash256"
      }
    ],
    [
      "HookHash",
      {
        "isSerialized": true,
        "isSigningField": true,
        "isVLEncoded": false,
        "nth": 31,
        "type": "Hash256"
      }
    ],
    [
      "HookNamespace",
      {
        "isSerialized": true,
        "isSigningField": true,
        "isVLEncoded": false,
        "nth": 32,
        "type": "Hash256"
      }
    ],
    [
      "HookSetTxnID",
      {
        "isSerialized": true,
        "isSigningField": true,
        "isVLEncoded": false,
        "nth": 33,
        "type": "Hash256"
      }
    ],
    [
      "DomainID",
      {
<<<<<<< HEAD
        "isSerialized": true,
        "isSigningField": true,
        "isVLEncoded": false,
        "nth": 34,
        "type": "Hash256"
      }
    ],
    [
      "ParentBatchID",
      {
        "isSerialized": true,
        "isSigningField": true,
        "isVLEncoded": false,
        "nth": 35,
=======
        "nth": 34,
        "isVLEncoded": false,
        "isSerialized": true,
        "isSigningField": true,
>>>>>>> 271c141c
        "type": "Hash256"
      }
    ],
    [
      "hash",
      {
        "isSerialized": false,
        "isSigningField": false,
        "isVLEncoded": false,
        "nth": 257,
        "type": "Hash256"
      }
    ],
    [
      "index",
      {
        "isSerialized": false,
        "isSigningField": false,
        "isVLEncoded": false,
        "nth": 258,
        "type": "Hash256"
      }
    ],
    [
      "Amount",
      {
        "isSerialized": true,
        "isSigningField": true,
        "isVLEncoded": false,
        "nth": 1,
        "type": "Amount"
      }
    ],
    [
      "Balance",
      {
        "isSerialized": true,
        "isSigningField": true,
        "isVLEncoded": false,
        "nth": 2,
        "type": "Amount"
      }
    ],
    [
      "LimitAmount",
      {
        "isSerialized": true,
        "isSigningField": true,
        "isVLEncoded": false,
        "nth": 3,
        "type": "Amount"
      }
    ],
    [
      "TakerPays",
      {
        "isSerialized": true,
        "isSigningField": true,
        "isVLEncoded": false,
        "nth": 4,
        "type": "Amount"
      }
    ],
    [
      "TakerGets",
      {
        "isSerialized": true,
        "isSigningField": true,
        "isVLEncoded": false,
        "nth": 5,
        "type": "Amount"
      }
    ],
    [
      "LowLimit",
      {
        "isSerialized": true,
        "isSigningField": true,
        "isVLEncoded": false,
        "nth": 6,
        "type": "Amount"
      }
    ],
    [
      "HighLimit",
      {
        "isSerialized": true,
        "isSigningField": true,
        "isVLEncoded": false,
        "nth": 7,
        "type": "Amount"
      }
    ],
    [
      "Fee",
      {
        "isSerialized": true,
        "isSigningField": true,
        "isVLEncoded": false,
        "nth": 8,
        "type": "Amount"
      }
    ],
    [
      "SendMax",
      {
        "isSerialized": true,
        "isSigningField": true,
        "isVLEncoded": false,
        "nth": 9,
        "type": "Amount"
      }
    ],
    [
      "DeliverMin",
      {
        "isSerialized": true,
        "isSigningField": true,
        "isVLEncoded": false,
        "nth": 10,
        "type": "Amount"
      }
    ],
    [
      "Amount2",
      {
        "isSerialized": true,
        "isSigningField": true,
        "isVLEncoded": false,
        "nth": 11,
        "type": "Amount"
      }
    ],
    [
      "BidMin",
      {
        "isSerialized": true,
        "isSigningField": true,
        "isVLEncoded": false,
        "nth": 12,
        "type": "Amount"
      }
    ],
    [
      "BidMax",
      {
        "isSerialized": true,
        "isSigningField": true,
        "isVLEncoded": false,
        "nth": 13,
        "type": "Amount"
      }
    ],
    [
      "MinimumOffer",
      {
        "isSerialized": true,
        "isSigningField": true,
        "isVLEncoded": false,
        "nth": 16,
        "type": "Amount"
      }
    ],
    [
      "RippleEscrow",
      {
        "isSerialized": true,
        "isSigningField": true,
        "isVLEncoded": false,
        "nth": 17,
        "type": "Amount"
      }
    ],
    [
      "DeliveredAmount",
      {
        "isSerialized": true,
        "isSigningField": true,
        "isVLEncoded": false,
        "nth": 18,
        "type": "Amount"
      }
    ],
    [
      "NFTokenBrokerFee",
      {
        "isSerialized": true,
        "isSigningField": true,
        "isVLEncoded": false,
        "nth": 19,
        "type": "Amount"
      }
    ],
    [
      "BaseFeeDrops",
      {
        "isSerialized": true,
        "isSigningField": true,
        "isVLEncoded": false,
        "nth": 22,
        "type": "Amount"
      }
    ],
    [
      "ReserveBaseDrops",
      {
        "isSerialized": true,
        "isSigningField": true,
        "isVLEncoded": false,
        "nth": 23,
        "type": "Amount"
      }
    ],
    [
      "ReserveIncrementDrops",
      {
        "isSerialized": true,
        "isSigningField": true,
        "isVLEncoded": false,
        "nth": 24,
        "type": "Amount"
      }
    ],
    [
      "LPTokenOut",
      {
        "isSerialized": true,
        "isSigningField": true,
        "isVLEncoded": false,
        "nth": 25,
        "type": "Amount"
      }
    ],
    [
      "LPTokenIn",
      {
        "isSerialized": true,
        "isSigningField": true,
        "isVLEncoded": false,
        "nth": 26,
        "type": "Amount"
      }
    ],
    [
      "EPrice",
      {
        "isSerialized": true,
        "isSigningField": true,
        "isVLEncoded": false,
        "nth": 27,
        "type": "Amount"
      }
    ],
    [
      "Price",
      {
        "isSerialized": true,
        "isSigningField": true,
        "isVLEncoded": false,
        "nth": 28,
        "type": "Amount"
      }
    ],
    [
      "SignatureReward",
      {
        "isSerialized": true,
        "isSigningField": true,
        "isVLEncoded": false,
        "nth": 29,
        "type": "Amount"
      }
    ],
    [
      "MinAccountCreateAmount",
      {
        "isSerialized": true,
        "isSigningField": true,
        "isVLEncoded": false,
        "nth": 30,
        "type": "Amount"
      }
    ],
    [
      "LPTokenBalance",
      {
        "isSerialized": true,
        "isSigningField": true,
        "isVLEncoded": false,
        "nth": 31,
        "type": "Amount"
      }
    ],
    [
      "PublicKey",
      {
        "isSerialized": true,
        "isSigningField": true,
        "isVLEncoded": true,
        "nth": 1,
        "type": "Blob"
      }
    ],
    [
      "MessageKey",
      {
        "isSerialized": true,
        "isSigningField": true,
        "isVLEncoded": true,
        "nth": 2,
        "type": "Blob"
      }
    ],
    [
      "SigningPubKey",
      {
        "isSerialized": true,
        "isSigningField": true,
        "isVLEncoded": true,
        "nth": 3,
        "type": "Blob"
      }
    ],
    [
      "TxnSignature",
      {
        "isSerialized": true,
        "isSigningField": false,
        "isVLEncoded": true,
        "nth": 4,
        "type": "Blob"
      }
    ],
    [
      "URI",
      {
        "isSerialized": true,
        "isSigningField": true,
        "isVLEncoded": true,
        "nth": 5,
        "type": "Blob"
      }
    ],
    [
      "Signature",
      {
        "isSerialized": true,
        "isSigningField": false,
        "isVLEncoded": true,
        "nth": 6,
        "type": "Blob"
      }
    ],
    [
      "Domain",
      {
        "isSerialized": true,
        "isSigningField": true,
        "isVLEncoded": true,
        "nth": 7,
        "type": "Blob"
      }
    ],
    [
      "FundCode",
      {
        "isSerialized": true,
        "isSigningField": true,
        "isVLEncoded": true,
        "nth": 8,
        "type": "Blob"
      }
    ],
    [
      "RemoveCode",
      {
        "isSerialized": true,
        "isSigningField": true,
        "isVLEncoded": true,
        "nth": 9,
        "type": "Blob"
      }
    ],
    [
      "ExpireCode",
      {
        "isSerialized": true,
        "isSigningField": true,
        "isVLEncoded": true,
        "nth": 10,
        "type": "Blob"
      }
    ],
    [
      "CreateCode",
      {
        "isSerialized": true,
        "isSigningField": true,
        "isVLEncoded": true,
        "nth": 11,
        "type": "Blob"
      }
    ],
    [
      "MemoType",
      {
        "isSerialized": true,
        "isSigningField": true,
        "isVLEncoded": true,
        "nth": 12,
        "type": "Blob"
      }
    ],
    [
      "MemoData",
      {
        "isSerialized": true,
        "isSigningField": true,
        "isVLEncoded": true,
        "nth": 13,
        "type": "Blob"
      }
    ],
    [
      "MemoFormat",
      {
        "isSerialized": true,
        "isSigningField": true,
        "isVLEncoded": true,
        "nth": 14,
        "type": "Blob"
      }
    ],
    [
      "Fulfillment",
      {
        "isSerialized": true,
        "isSigningField": true,
        "isVLEncoded": true,
        "nth": 16,
        "type": "Blob"
      }
    ],
    [
      "Condition",
      {
        "isSerialized": true,
        "isSigningField": true,
        "isVLEncoded": true,
        "nth": 17,
        "type": "Blob"
      }
    ],
    [
      "MasterSignature",
      {
        "isSerialized": true,
        "isSigningField": false,
        "isVLEncoded": true,
        "nth": 18,
        "type": "Blob"
      }
    ],
    [
      "UNLModifyValidator",
      {
        "isSerialized": true,
        "isSigningField": true,
        "isVLEncoded": true,
        "nth": 19,
        "type": "Blob"
      }
    ],
    [
      "ValidatorToDisable",
      {
        "isSerialized": true,
        "isSigningField": true,
        "isVLEncoded": true,
        "nth": 20,
        "type": "Blob"
      }
    ],
    [
      "ValidatorToReEnable",
      {
        "isSerialized": true,
        "isSigningField": true,
        "isVLEncoded": true,
        "nth": 21,
        "type": "Blob"
      }
    ],
    [
      "HookStateData",
      {
        "isSerialized": true,
        "isSigningField": true,
        "isVLEncoded": true,
        "nth": 22,
        "type": "Blob"
      }
    ],
    [
      "HookReturnString",
      {
        "isSerialized": true,
        "isSigningField": true,
        "isVLEncoded": true,
        "nth": 23,
        "type": "Blob"
      }
    ],
    [
      "HookParameterName",
      {
        "isSerialized": true,
        "isSigningField": true,
        "isVLEncoded": true,
        "nth": 24,
        "type": "Blob"
      }
    ],
    [
      "HookParameterValue",
      {
        "isSerialized": true,
        "isSigningField": true,
        "isVLEncoded": true,
        "nth": 25,
        "type": "Blob"
      }
    ],
    [
      "DIDDocument",
      {
        "isSerialized": true,
        "isSigningField": true,
        "isVLEncoded": true,
        "nth": 26,
        "type": "Blob"
      }
    ],
    [
      "Data",
      {
        "isSerialized": true,
        "isSigningField": true,
        "isVLEncoded": true,
        "nth": 27,
        "type": "Blob"
      }
    ],
    [
      "AssetClass",
      {
        "isSerialized": true,
        "isSigningField": true,
        "isVLEncoded": true,
        "nth": 28,
        "type": "Blob"
      }
    ],
    [
      "Provider",
      {
        "isSerialized": true,
        "isSigningField": true,
        "isVLEncoded": true,
        "nth": 29,
        "type": "Blob"
      }
    ],
    [
      "MPTokenMetadata",
      {
        "isSerialized": true,
        "isSigningField": true,
        "isVLEncoded": true,
        "nth": 30,
        "type": "Blob"
      }
    ],
    [
      "CredentialType",
      {
        "isSerialized": true,
        "isSigningField": true,
        "isVLEncoded": true,
        "nth": 31,
        "type": "Blob"
      }
    ],
    [
      "Account",
      {
        "isSerialized": true,
        "isSigningField": true,
        "isVLEncoded": true,
        "nth": 1,
        "type": "AccountID"
      }
    ],
    [
      "Owner",
      {
        "isSerialized": true,
        "isSigningField": true,
        "isVLEncoded": true,
        "nth": 2,
        "type": "AccountID"
      }
    ],
    [
      "Destination",
      {
        "isSerialized": true,
        "isSigningField": true,
        "isVLEncoded": true,
        "nth": 3,
        "type": "AccountID"
      }
    ],
    [
      "Issuer",
      {
        "isSerialized": true,
        "isSigningField": true,
        "isVLEncoded": true,
        "nth": 4,
        "type": "AccountID"
      }
    ],
    [
      "Authorize",
      {
        "isSerialized": true,
        "isSigningField": true,
        "isVLEncoded": true,
        "nth": 5,
        "type": "AccountID"
      }
    ],
    [
      "Unauthorize",
      {
        "isSerialized": true,
        "isSigningField": true,
        "isVLEncoded": true,
        "nth": 6,
        "type": "AccountID"
      }
    ],
    [
      "RegularKey",
      {
        "isSerialized": true,
        "isSigningField": true,
        "isVLEncoded": true,
        "nth": 8,
        "type": "AccountID"
      }
    ],
    [
      "NFTokenMinter",
      {
        "isSerialized": true,
        "isSigningField": true,
        "isVLEncoded": true,
        "nth": 9,
        "type": "AccountID"
      }
    ],
    [
      "EmitCallback",
      {
        "isSerialized": true,
        "isSigningField": true,
        "isVLEncoded": true,
        "nth": 10,
        "type": "AccountID"
      }
    ],
    [
      "Holder",
      {
        "isSerialized": true,
        "isSigningField": true,
        "isVLEncoded": true,
        "nth": 11,
        "type": "AccountID"
      }
    ],
    [
      "HookAccount",
      {
        "isSerialized": true,
        "isSigningField": true,
        "isVLEncoded": true,
        "nth": 16,
        "type": "AccountID"
      }
    ],
    [
      "OtherChainSource",
      {
        "isSerialized": true,
        "isSigningField": true,
        "isVLEncoded": true,
        "nth": 18,
        "type": "AccountID"
      }
    ],
    [
      "OtherChainDestination",
      {
        "isSerialized": true,
        "isSigningField": true,
        "isVLEncoded": true,
        "nth": 19,
        "type": "AccountID"
      }
    ],
    [
      "AttestationSignerAccount",
      {
        "isSerialized": true,
        "isSigningField": true,
        "isVLEncoded": true,
        "nth": 20,
        "type": "AccountID"
      }
    ],
    [
      "AttestationRewardAccount",
      {
        "isSerialized": true,
        "isSigningField": true,
        "isVLEncoded": true,
        "nth": 21,
        "type": "AccountID"
      }
    ],
    [
      "LockingChainDoor",
      {
        "isSerialized": true,
        "isSigningField": true,
        "isVLEncoded": true,
        "nth": 22,
        "type": "AccountID"
      }
    ],
    [
      "IssuingChainDoor",
      {
        "isSerialized": true,
        "isSigningField": true,
        "isVLEncoded": true,
        "nth": 23,
        "type": "AccountID"
      }
    ],
    [
      "Subject",
      {
        "isSerialized": true,
        "isSigningField": true,
        "isVLEncoded": true,
        "nth": 24,
        "type": "AccountID"
      }
    ],
    [
      "Number",
      {
        "isSerialized": true,
        "isSigningField": true,
        "isVLEncoded": false,
        "nth": 1,
        "type": "Number"
      }
    ],
    [
      "TransactionMetaData",
      {
        "isSerialized": true,
        "isSigningField": true,
        "isVLEncoded": false,
        "nth": 2,
        "type": "STObject"
      }
    ],
    [
      "CreatedNode",
      {
        "isSerialized": true,
        "isSigningField": true,
        "isVLEncoded": false,
        "nth": 3,
        "type": "STObject"
      }
    ],
    [
      "DeletedNode",
      {
        "isSerialized": true,
        "isSigningField": true,
        "isVLEncoded": false,
        "nth": 4,
        "type": "STObject"
      }
    ],
    [
      "ModifiedNode",
      {
        "isSerialized": true,
        "isSigningField": true,
        "isVLEncoded": false,
        "nth": 5,
        "type": "STObject"
      }
    ],
    [
      "PreviousFields",
      {
        "isSerialized": true,
        "isSigningField": true,
        "isVLEncoded": false,
        "nth": 6,
        "type": "STObject"
      }
    ],
    [
      "FinalFields",
      {
        "isSerialized": true,
        "isSigningField": true,
        "isVLEncoded": false,
        "nth": 7,
        "type": "STObject"
      }
    ],
    [
      "NewFields",
      {
        "isSerialized": true,
        "isSigningField": true,
        "isVLEncoded": false,
        "nth": 8,
        "type": "STObject"
      }
    ],
    [
      "TemplateEntry",
      {
        "isSerialized": true,
        "isSigningField": true,
        "isVLEncoded": false,
        "nth": 9,
        "type": "STObject"
      }
    ],
    [
      "Memo",
      {
        "isSerialized": true,
        "isSigningField": true,
        "isVLEncoded": false,
        "nth": 10,
        "type": "STObject"
      }
    ],
    [
      "SignerEntry",
      {
        "isSerialized": true,
        "isSigningField": true,
        "isVLEncoded": false,
        "nth": 11,
        "type": "STObject"
      }
    ],
    [
      "NFToken",
      {
        "isSerialized": true,
        "isSigningField": true,
        "isVLEncoded": false,
        "nth": 12,
        "type": "STObject"
      }
    ],
    [
      "EmitDetails",
      {
        "isSerialized": true,
        "isSigningField": true,
        "isVLEncoded": false,
        "nth": 13,
        "type": "STObject"
      }
    ],
    [
      "Hook",
      {
        "isSerialized": true,
        "isSigningField": true,
        "isVLEncoded": false,
        "nth": 14,
        "type": "STObject"
      }
    ],
    [
      "Signer",
      {
        "isSerialized": true,
        "isSigningField": true,
        "isVLEncoded": false,
        "nth": 16,
        "type": "STObject"
      }
    ],
    [
      "Majority",
      {
        "isSerialized": true,
        "isSigningField": true,
        "isVLEncoded": false,
        "nth": 18,
        "type": "STObject"
      }
    ],
    [
      "DisabledValidator",
      {
        "isSerialized": true,
        "isSigningField": true,
        "isVLEncoded": false,
        "nth": 19,
        "type": "STObject"
      }
    ],
    [
      "EmittedTxn",
      {
        "isSerialized": true,
        "isSigningField": true,
        "isVLEncoded": false,
        "nth": 20,
        "type": "STObject"
      }
    ],
    [
      "HookExecution",
      {
        "isSerialized": true,
        "isSigningField": true,
        "isVLEncoded": false,
        "nth": 21,
        "type": "STObject"
      }
    ],
    [
      "HookDefinition",
      {
        "isSerialized": true,
        "isSigningField": true,
        "isVLEncoded": false,
        "nth": 22,
        "type": "STObject"
      }
    ],
    [
      "HookParameter",
      {
        "isSerialized": true,
        "isSigningField": true,
        "isVLEncoded": false,
        "nth": 23,
        "type": "STObject"
      }
    ],
    [
      "HookGrant",
      {
        "isSerialized": true,
        "isSigningField": true,
        "isVLEncoded": false,
        "nth": 24,
        "type": "STObject"
      }
    ],
    [
      "VoteEntry",
      {
        "isSerialized": true,
        "isSigningField": true,
        "isVLEncoded": false,
        "nth": 25,
        "type": "STObject"
      }
    ],
    [
      "AuctionSlot",
      {
        "isSerialized": true,
        "isSigningField": true,
        "isVLEncoded": false,
        "nth": 26,
        "type": "STObject"
      }
    ],
    [
      "AuthAccount",
      {
        "isSerialized": true,
        "isSigningField": true,
        "isVLEncoded": false,
        "nth": 27,
        "type": "STObject"
      }
    ],
    [
      "XChainClaimProofSig",
      {
        "isSerialized": true,
        "isSigningField": true,
        "isVLEncoded": false,
        "nth": 28,
        "type": "STObject"
      }
    ],
    [
      "XChainCreateAccountProofSig",
      {
        "isSerialized": true,
        "isSigningField": true,
        "isVLEncoded": false,
        "nth": 29,
        "type": "STObject"
      }
    ],
    [
      "XChainClaimAttestationCollectionElement",
      {
        "isSerialized": true,
        "isSigningField": true,
        "isVLEncoded": false,
        "nth": 30,
        "type": "STObject"
      }
    ],
    [
      "XChainCreateAccountAttestationCollectionElement",
      {
        "isSerialized": true,
        "isSigningField": true,
        "isVLEncoded": false,
        "nth": 31,
        "type": "STObject"
      }
    ],
    [
      "PriceData",
      {
        "isSerialized": true,
        "isSigningField": true,
        "isVLEncoded": false,
        "nth": 32,
        "type": "STObject"
      }
    ],
    [
      "Credential",
      {
        "isSerialized": true,
        "isSigningField": true,
        "isVLEncoded": false,
        "nth": 33,
        "type": "STObject"
      }
    ],
    [
      "RawTransaction",
      {
        "isSerialized": true,
        "isSigningField": true,
        "isVLEncoded": false,
        "nth": 34,
        "type": "STObject"
      }
    ],
    [
      "BatchSigner",
      {
        "isSerialized": true,
        "isSigningField": true,
        "isVLEncoded": false,
        "nth": 35,
        "type": "STObject"
      }
    ],
    [
      "Signers",
      {
        "isSerialized": true,
        "isSigningField": false,
        "isVLEncoded": false,
        "nth": 3,
        "type": "STArray"
      }
    ],
    [
      "SignerEntries",
      {
        "isSerialized": true,
        "isSigningField": true,
        "isVLEncoded": false,
        "nth": 4,
        "type": "STArray"
      }
    ],
    [
      "Template",
      {
        "isSerialized": true,
        "isSigningField": true,
        "isVLEncoded": false,
        "nth": 5,
        "type": "STArray"
      }
    ],
    [
      "Necessary",
      {
        "isSerialized": true,
        "isSigningField": true,
        "isVLEncoded": false,
        "nth": 6,
        "type": "STArray"
      }
    ],
    [
      "Sufficient",
      {
        "isSerialized": true,
        "isSigningField": true,
        "isVLEncoded": false,
        "nth": 7,
        "type": "STArray"
      }
    ],
    [
      "AffectedNodes",
      {
        "isSerialized": true,
        "isSigningField": true,
        "isVLEncoded": false,
        "nth": 8,
        "type": "STArray"
      }
    ],
    [
      "Memos",
      {
        "isSerialized": true,
        "isSigningField": true,
        "isVLEncoded": false,
        "nth": 9,
        "type": "STArray"
      }
    ],
    [
      "NFTokens",
      {
        "isSerialized": true,
        "isSigningField": true,
        "isVLEncoded": false,
        "nth": 10,
        "type": "STArray"
      }
    ],
    [
      "Hooks",
      {
        "isSerialized": true,
        "isSigningField": true,
        "isVLEncoded": false,
        "nth": 11,
        "type": "STArray"
      }
    ],
    [
      "VoteSlots",
      {
        "isSerialized": true,
        "isSigningField": true,
        "isVLEncoded": false,
        "nth": 12,
        "type": "STArray"
      }
    ],
    [
      "Majorities",
      {
        "isSerialized": true,
        "isSigningField": true,
        "isVLEncoded": false,
        "nth": 16,
        "type": "STArray"
      }
    ],
    [
      "DisabledValidators",
      {
        "isSerialized": true,
        "isSigningField": true,
        "isVLEncoded": false,
        "nth": 17,
        "type": "STArray"
      }
    ],
    [
      "HookExecutions",
      {
        "isSerialized": true,
        "isSigningField": true,
        "isVLEncoded": false,
        "nth": 18,
        "type": "STArray"
      }
    ],
    [
      "HookParameters",
      {
        "isSerialized": true,
        "isSigningField": true,
        "isVLEncoded": false,
        "nth": 19,
        "type": "STArray"
      }
    ],
    [
      "HookGrants",
      {
        "isSerialized": true,
        "isSigningField": true,
        "isVLEncoded": false,
        "nth": 20,
        "type": "STArray"
      }
    ],
    [
      "XChainClaimAttestations",
      {
        "isSerialized": true,
        "isSigningField": true,
        "isVLEncoded": false,
        "nth": 21,
        "type": "STArray"
      }
    ],
    [
      "XChainCreateAccountAttestations",
      {
        "isSerialized": true,
        "isSigningField": true,
        "isVLEncoded": false,
        "nth": 22,
        "type": "STArray"
      }
    ],
    [
      "PriceDataSeries",
      {
        "isSerialized": true,
        "isSigningField": true,
        "isVLEncoded": false,
        "nth": 24,
        "type": "STArray"
      }
    ],
    [
      "AuthAccounts",
      {
        "isSerialized": true,
        "isSigningField": true,
        "isVLEncoded": false,
        "nth": 25,
        "type": "STArray"
      }
    ],
    [
      "AuthorizeCredentials",
      {
        "isSerialized": true,
        "isSigningField": true,
        "isVLEncoded": false,
        "nth": 26,
        "type": "STArray"
      }
    ],
    [
      "UnauthorizeCredentials",
      {
        "isSerialized": true,
        "isSigningField": true,
        "isVLEncoded": false,
        "nth": 27,
        "type": "STArray"
      }
    ],
    [
      "AcceptedCredentials",
      {
        "isSerialized": true,
        "isSigningField": true,
        "isVLEncoded": false,
        "nth": 28,
        "type": "STArray"
      }
    ],
    [
      "RawTransactions",
      {
        "isSerialized": true,
        "isSigningField": true,
        "isVLEncoded": false,
        "nth": 29,
        "type": "STArray"
      }
    ],
    [
      "BatchSigners",
      {
        "isSerialized": true,
        "isSigningField": false,
        "isVLEncoded": false,
        "nth": 30,
        "type": "STArray"
      }
    ],
    [
      "AcceptedCredentials", {
        "nth": 28,
        "isVLEncoded": false,
        "isSerialized": true,
        "isSigningField": true,
        "type": "STArray"
      }
    ],
    [
      "CloseResolution",
      {
        "isSerialized": true,
        "isSigningField": true,
        "isVLEncoded": false,
        "nth": 1,
        "type": "UInt8"
      }
    ],
    [
      "Method",
      {
        "isSerialized": true,
        "isSigningField": true,
        "isVLEncoded": false,
        "nth": 2,
        "type": "UInt8"
      }
    ],
    [
      "TransactionResult",
      {
        "isSerialized": true,
        "isSigningField": true,
        "isVLEncoded": false,
        "nth": 3,
        "type": "UInt8"
      }
    ],
    [
      "Scale",
      {
        "isSerialized": true,
        "isSigningField": true,
        "isVLEncoded": false,
        "nth": 4,
        "type": "UInt8"
      }
    ],
    [
      "AssetScale",
      {
        "isSerialized": true,
        "isSigningField": true,
        "isVLEncoded": false,
        "nth": 5,
        "type": "UInt8"
      }
    ],
    [
      "TickSize",
      {
        "isSerialized": true,
        "isSigningField": true,
        "isVLEncoded": false,
        "nth": 16,
        "type": "UInt8"
      }
    ],
    [
      "UNLModifyDisabling",
      {
        "isSerialized": true,
        "isSigningField": true,
        "isVLEncoded": false,
        "nth": 17,
        "type": "UInt8"
      }
    ],
    [
      "HookResult",
      {
        "isSerialized": true,
        "isSigningField": true,
        "isVLEncoded": false,
        "nth": 18,
        "type": "UInt8"
      }
    ],
    [
      "WasLockingChainSend",
      {
        "isSerialized": true,
        "isSigningField": true,
        "isVLEncoded": false,
        "nth": 19,
        "type": "UInt8"
      }
    ],
    [
      "TakerPaysCurrency",
      {
        "isSerialized": true,
        "isSigningField": true,
        "isVLEncoded": false,
        "nth": 1,
        "type": "Hash160"
      }
    ],
    [
      "TakerPaysIssuer",
      {
        "isSerialized": true,
        "isSigningField": true,
        "isVLEncoded": false,
        "nth": 2,
        "type": "Hash160"
      }
    ],
    [
      "TakerGetsCurrency",
      {
        "isSerialized": true,
        "isSigningField": true,
        "isVLEncoded": false,
        "nth": 3,
        "type": "Hash160"
      }
    ],
    [
      "TakerGetsIssuer",
      {
        "isSerialized": true,
        "isSigningField": true,
        "isVLEncoded": false,
        "nth": 4,
        "type": "Hash160"
      }
    ],
    [
      "Paths",
      {
        "isSerialized": true,
        "isSigningField": true,
        "isVLEncoded": false,
        "nth": 1,
        "type": "PathSet"
      }
    ],
    [
      "Indexes",
      {
        "isSerialized": true,
        "isSigningField": true,
        "isVLEncoded": true,
        "nth": 1,
        "type": "Vector256"
      }
    ],
    [
      "Hashes",
      {
        "isSerialized": true,
        "isSigningField": true,
        "isVLEncoded": true,
        "nth": 2,
        "type": "Vector256"
      }
    ],
    [
      "Amendments",
      {
        "isSerialized": true,
        "isSigningField": true,
        "isVLEncoded": true,
        "nth": 3,
        "type": "Vector256"
      }
    ],
    [
      "NFTokenOffers",
      {
        "isSerialized": true,
        "isSigningField": true,
        "isVLEncoded": true,
        "nth": 4,
        "type": "Vector256"
      }
    ],
    [
      "CredentialIDs",
      {
        "isSerialized": true,
        "isSigningField": true,
        "isVLEncoded": true,
        "nth": 5,
        "type": "Vector256"
      }
    ],
    [
      "MPTokenIssuanceID",
      {
        "isSerialized": true,
        "isSigningField": true,
        "isVLEncoded": false,
        "nth": 1,
        "type": "Hash192"
      }
    ],
    [
      "LockingChainIssue",
      {
        "isSerialized": true,
        "isSigningField": true,
        "isVLEncoded": false,
        "nth": 1,
        "type": "Issue"
      }
    ],
    [
      "IssuingChainIssue",
      {
        "isSerialized": true,
        "isSigningField": true,
        "isVLEncoded": false,
        "nth": 2,
        "type": "Issue"
      }
    ],
    [
      "Asset",
      {
        "isSerialized": true,
        "isSigningField": true,
        "isVLEncoded": false,
        "nth": 3,
        "type": "Issue"
      }
    ],
    [
      "Asset2",
      {
        "isSerialized": true,
        "isSigningField": true,
        "isVLEncoded": false,
        "nth": 4,
        "type": "Issue"
      }
    ],
    [
      "XChainBridge",
      {
        "isSerialized": true,
        "isSigningField": true,
        "isVLEncoded": false,
        "nth": 1,
        "type": "XChainBridge"
      }
    ],
    [
      "BaseAsset",
      {
        "isSerialized": true,
        "isSigningField": true,
        "isVLEncoded": false,
        "nth": 1,
        "type": "Currency"
      }
    ],
    [
      "QuoteAsset",
      {
        "isSerialized": true,
        "isSigningField": true,
        "isVLEncoded": false,
        "nth": 2,
        "type": "Currency"
      }
    ],
    [
      "Transaction",
      {
        "isSerialized": false,
        "isSigningField": false,
        "isVLEncoded": false,
        "nth": 257,
        "type": "Transaction"
      }
    ],
    [
      "LedgerEntry",
      {
        "isSerialized": false,
        "isSigningField": false,
        "isVLEncoded": false,
        "nth": 257,
        "type": "LedgerEntry"
      }
    ],
    [
      "Validation",
      {
        "isSerialized": false,
        "isSigningField": false,
        "isVLEncoded": false,
        "nth": 257,
        "type": "Validation"
      }
    ],
    [
      "Metadata",
      {
        "isSerialized": false,
        "isSigningField": false,
        "isVLEncoded": false,
        "nth": 257,
        "type": "Metadata"
      }
    ]
  ],
  "LEDGER_ENTRY_TYPES": {
    "AMM": 121,
    "AccountRoot": 97,
    "Amendments": 102,
    "Bridge": 105,
    "Check": 67,
    "Credential": 129,
    "DID": 73,
    "DepositPreauth": 112,
    "DirectoryNode": 100,
    "Escrow": 117,
    "FeeSettings": 115,
    "Invalid": -1,
    "LedgerHashes": 104,
    "MPToken": 127,
    "MPTokenIssuance": 126,
    "NFTokenOffer": 55,
    "NFTokenPage": 80,
    "NegativeUNL": 78,
    "Offer": 111,
    "Oracle": 128,
    "PayChannel": 120,
    "PermissionedDomain": 130,
    "RippleState": 114,
    "SignerList": 83,
    "Ticket": 84,
    "XChainOwnedClaimID": 113,
    "XChainOwnedCreateAccountClaimID": 116
  },
  "TRANSACTION_RESULTS": {
    "tecAMM_ACCOUNT": 168,
    "tecAMM_BALANCE": 163,
    "tecAMM_EMPTY": 166,
    "tecAMM_FAILED": 164,
    "tecAMM_INVALID_TOKENS": 165,
    "tecAMM_NOT_EMPTY": 167,
    "tecARRAY_EMPTY": 190,
    "tecARRAY_TOO_LARGE": 191,
    "tecBAD_CREDENTIALS": 193,
    "tecCANT_ACCEPT_OWN_NFTOKEN_OFFER": 158,
    "tecCLAIM": 100,
    "tecCRYPTOCONDITION_ERROR": 146,
    "tecDIR_FULL": 121,
    "tecDST_TAG_NEEDED": 143,
    "tecDUPLICATE": 149,
    "tecEMPTY_DID": 187,
    "tecEXPIRED": 148,
    "tecFAILED_PROCESSING": 105,
    "tecFROZEN": 137,
    "tecHAS_OBLIGATIONS": 151,
    "tecHOOK_REJECTED": 153,
    "tecINCOMPLETE": 169,
    "tecINSUFFICIENT_FUNDS": 159,
    "tecINSUFFICIENT_PAYMENT": 161,
    "tecINSUFFICIENT_RESERVE": 141,
    "tecINSUFF_FEE": 136,
    "tecINSUF_RESERVE_LINE": 122,
    "tecINSUF_RESERVE_OFFER": 123,
    "tecINTERNAL": 144,
    "tecINVALID_UPDATE_TIME": 188,
    "tecINVARIANT_FAILED": 147,
    "tecKILLED": 150,
    "tecLOCKED": 192,
    "tecMAX_SEQUENCE_REACHED": 154,
    "tecNEED_MASTER_KEY": 142,
    "tecNFTOKEN_BUY_SELL_MISMATCH": 156,
    "tecNFTOKEN_OFFER_TYPE_MISMATCH": 157,
    "tecNO_ALTERNATIVE_KEY": 130,
    "tecNO_AUTH": 134,
    "tecNO_DST": 124,
    "tecNO_DST_INSUF_XRP": 125,
    "tecNO_ENTRY": 140,
    "tecNO_ISSUER": 133,
    "tecNO_LINE": 135,
    "tecNO_LINE_INSUF_RESERVE": 126,
    "tecNO_LINE_REDUNDANT": 127,
    "tecNO_PERMISSION": 139,
    "tecNO_REGULAR_KEY": 131,
    "tecNO_SUITABLE_NFTOKEN_PAGE": 155,
    "tecNO_TARGET": 138,
    "tecOBJECT_NOT_FOUND": 160,
    "tecOVERSIZE": 145,
    "tecOWNERS": 132,
    "tecPATH_DRY": 128,
    "tecPATH_PARTIAL": 101,
    "tecTOKEN_PAIR_NOT_FOUND": 189,
    "tecTOO_SOON": 152,
    "tecUNFUNDED": 129,
    "tecUNFUNDED_ADD": 102,
    "tecUNFUNDED_AMM": 162,
    "tecUNFUNDED_OFFER": 103,
    "tecUNFUNDED_PAYMENT": 104,
    "tecXCHAIN_ACCOUNT_CREATE_PAST": 181,
    "tecXCHAIN_ACCOUNT_CREATE_TOO_MANY": 182,
    "tecXCHAIN_BAD_CLAIM_ID": 172,
    "tecXCHAIN_BAD_PUBLIC_KEY_ACCOUNT_PAIR": 185,
    "tecXCHAIN_BAD_TRANSFER_ISSUE": 170,
    "tecXCHAIN_CLAIM_NO_QUORUM": 173,
    "tecXCHAIN_CREATE_ACCOUNT_DISABLED": 186,
    "tecXCHAIN_CREATE_ACCOUNT_NONXRP_ISSUE": 175,
    "tecXCHAIN_INSUFF_CREATE_AMOUNT": 180,
    "tecXCHAIN_NO_CLAIM_ID": 171,
    "tecXCHAIN_NO_SIGNERS_LIST": 178,
    "tecXCHAIN_PAYMENT_FAILED": 183,
    "tecXCHAIN_PROOF_UNKNOWN_KEY": 174,
    "tecXCHAIN_REWARD_MISMATCH": 177,
    "tecXCHAIN_SELF_COMMIT": 184,
    "tecXCHAIN_SENDING_ACCOUNT_MISMATCH": 179,
    "tecXCHAIN_WRONG_CHAIN": 176,

    "tefALREADY": -198,
    "tefBAD_ADD_AUTH": -197,
    "tefBAD_AUTH": -196,
    "tefBAD_AUTH_MASTER": -183,
    "tefBAD_LEDGER": -195,
    "tefBAD_QUORUM": -185,
    "tefBAD_SIGNATURE": -186,
    "tefCREATED": -194,
    "tefEXCEPTION": -193,
    "tefFAILURE": -199,
    "tefINTERNAL": -192,
    "tefINVALID_LEDGER_FIX_TYPE": -178,
    "tefINVARIANT_FAILED": -182,
    "tefMASTER_DISABLED": -188,
    "tefMAX_LEDGER": -187,
    "tefNFTOKEN_IS_NOT_TRANSFERABLE": -179,
    "tefNOT_MULTI_SIGNING": -184,
    "tefNO_AUTH_REQUIRED": -191,
    "tefNO_TICKET": -180,
    "tefPAST_SEQ": -190,
    "tefTOO_BIG": -181,
    "tefWRONG_PRIOR": -189,

    "telBAD_DOMAIN": -398,
    "telBAD_PATH_COUNT": -397,
    "telBAD_PUBLIC_KEY": -396,
    "telCAN_NOT_QUEUE": -392,
    "telCAN_NOT_QUEUE_BALANCE": -391,
    "telCAN_NOT_QUEUE_BLOCKED": -389,
    "telCAN_NOT_QUEUE_BLOCKS": -390,
    "telCAN_NOT_QUEUE_FEE": -388,
    "telCAN_NOT_QUEUE_FULL": -387,
    "telENV_RPC_FAILED": -383,
    "telFAILED_PROCESSING": -395,
    "telINSUF_FEE_P": -394,
    "telLOCAL_ERROR": -399,
    "telNETWORK_ID_MAKES_TX_NON_CANONICAL": -384,
    "telNO_DST_PARTIAL": -393,
    "telREQUIRES_NETWORK_ID": -385,
    "telWRONG_NETWORK": -386,

    "temARRAY_EMPTY": -253,
    "temARRAY_TOO_LARGE": -252,
    "temBAD_AMM_TOKENS": -261,
    "temBAD_AMOUNT": -298,
    "temBAD_CURRENCY": -297,
    "temBAD_EXPIRATION": -296,
    "temBAD_FEE": -295,
    "temBAD_ISSUER": -294,
    "temBAD_LIMIT": -293,
    "temBAD_NFTOKEN_TRANSFER_FEE": -262,
    "temBAD_OFFER": -292,
    "temBAD_PATH": -291,
    "temBAD_PATH_LOOP": -290,
    "temBAD_QUORUM": -271,
    "temBAD_REGKEY": -289,
    "temBAD_SEND_XRP_LIMIT": -288,
    "temBAD_SEND_XRP_MAX": -287,
    "temBAD_SEND_XRP_NO_DIRECT": -286,
    "temBAD_SEND_XRP_PARTIAL": -285,
    "temBAD_SEND_XRP_PATHS": -284,
    "temBAD_SEQUENCE": -283,
    "temBAD_SIGNATURE": -282,
    "temBAD_SIGNER": -272,
    "temBAD_SRC_ACCOUNT": -281,
    "temBAD_TICK_SIZE": -269,
    "temBAD_TRANSFER_FEE": -251,
    "temBAD_TRANSFER_RATE": -280,
    "temBAD_WEIGHT": -270,
    "temCANNOT_PREAUTH_SELF": -267,
    "temDISABLED": -273,
    "temDST_IS_SRC": -279,
    "temDST_NEEDED": -278,
    "temEMPTY_DID": -254,
    "temINVALID": -277,
    "temINVALID_ACCOUNT_ID": -268,
    "temINVALID_COUNT": -266,
    "temINVALID_FLAG": -276,
    "temINVALID_INNER_BATCH": -250,
    "temMALFORMED": -299,
    "temREDUNDANT": -275,
    "temRIPPLE_EMPTY": -274,
    "temSEQ_AND_TICKET": -263,
    "temUNCERTAIN": -265,
    "temUNKNOWN": -264,
    "temXCHAIN_BAD_PROOF": -259,
    "temXCHAIN_BRIDGE_BAD_ISSUES": -258,
    "temXCHAIN_BRIDGE_BAD_MIN_ACCOUNT_CREATE_AMOUNT": -256,
    "temXCHAIN_BRIDGE_BAD_REWARD_AMOUNT": -255,
    "temXCHAIN_BRIDGE_NONDOOR_OWNER": -257,
    "temXCHAIN_EQUAL_DOOR_ACCOUNTS": -260,

    "terFUNDS_SPENT": -98,
    "terINSUF_FEE_B": -97,
    "terLAST": -91,
    "terNO_ACCOUNT": -96,
    "terNO_AMM": -87,
    "terNO_AUTH": -95,
    "terNO_LINE": -94,
    "terNO_RIPPLE": -90,
    "terOWNERS": -93,
    "terPRE_SEQ": -92,
    "terPRE_TICKET": -88,
    "terQUEUED": -89,
    "terRETRY": -99,

    "tesSUCCESS": 0
  },
  "TRANSACTION_TYPES": {
    "AMMBid": 39,
    "AMMClawback": 31,
    "AMMCreate": 35,
    "AMMDelete": 40,
    "AMMDeposit": 36,
    "AMMVote": 38,
    "AMMWithdraw": 37,
    "AccountDelete": 21,
    "AccountSet": 3,
    "Batch": 64,
    "CheckCancel": 18,
    "CheckCash": 17,
    "CheckCreate": 16,
    "Clawback": 30,
    "CredentialCreate": 58,
    "CredentialAccept": 59,
    "CredentialDelete": 60,
    "DIDDelete": 50,
    "DIDSet": 49,
    "DepositPreauth": 19,
    "EnableAmendment": 100,
    "EscrowCancel": 4,
    "EscrowCreate": 1,
    "EscrowFinish": 2,
    "Invalid": -1,
    "LedgerStateFix": 53,
    "MPTokenAuthorize": 57,
    "MPTokenIssuanceCreate": 54,
    "MPTokenIssuanceDestroy": 55,
    "MPTokenIssuanceSet": 56,
    "NFTokenAcceptOffer": 29,
    "NFTokenBurn": 26,
    "NFTokenCancelOffer": 28,
    "NFTokenCreateOffer": 27,
    "NFTokenMint": 25,
    "NFTokenModify": 61,
    "OfferCancel": 8,
    "OfferCreate": 7,
    "OracleDelete": 52,
    "OracleSet": 51,
    "Payment": 0,
    "PaymentChannelClaim": 15,
    "PaymentChannelCreate": 13,
    "PaymentChannelFund": 14,
<<<<<<< HEAD
    "PermissionedDomainDelete": 63,
    "PermissionedDomainSet": 62,
=======
    "PermissionedDomainSet": 62,
    "PermissionedDomainDelete": 63,
>>>>>>> 271c141c
    "SetFee": 101,
    "SetRegularKey": 5,
    "SignerListSet": 12,
    "TicketCreate": 10,
    "TrustSet": 20,
    "UNLModify": 102,
    "XChainAccountCreateCommit": 44,
    "XChainAddAccountCreateAttestation": 46,
    "XChainAddClaimAttestation": 45,
    "XChainClaim": 43,
    "XChainCommit": 42,
    "XChainCreateBridge": 48,
    "XChainCreateClaimID": 41,
    "XChainModifyBridge": 47
  },
  "TYPES": {
    "AccountID": 8,
    "Amount": 6,
    "Blob": 7,
    "Currency": 26,
    "Done": -1,
    "Hash128": 4,
    "Hash160": 17,
    "Hash192": 21,
    "Hash256": 5,
    "Issue": 24,
    "LedgerEntry": 10002,
    "Metadata": 10004,
    "NotPresent": 0,
    "Number": 9,
    "PathSet": 18,
    "STArray": 15,
    "STObject": 14,
    "Transaction": 10001,
    "UInt16": 1,
    "UInt32": 2,
    "UInt384": 22,
    "UInt512": 23,
    "UInt64": 3,
    "UInt8": 16,
    "UInt96": 20,
    "Unknown": -2,
    "Validation": 10003,
    "Vector256": 19,
    "XChainBridge": 25
  }
}<|MERGE_RESOLUTION|>--- conflicted
+++ resolved
@@ -1253,7 +1253,6 @@
     [
       "DomainID",
       {
-<<<<<<< HEAD
         "isSerialized": true,
         "isSigningField": true,
         "isVLEncoded": false,
@@ -1268,12 +1267,6 @@
         "isSigningField": true,
         "isVLEncoded": false,
         "nth": 35,
-=======
-        "nth": 34,
-        "isVLEncoded": false,
-        "isSerialized": true,
-        "isSigningField": true,
->>>>>>> 271c141c
         "type": "Hash256"
       }
     ],
@@ -2618,7 +2611,8 @@
       }
     ],
     [
-      "AcceptedCredentials", {
+      "AcceptedCredentials",
+      {
         "nth": 28,
         "isVLEncoded": false,
         "isSerialized": true,
@@ -3046,7 +3040,6 @@
     "tecXCHAIN_SELF_COMMIT": 184,
     "tecXCHAIN_SENDING_ACCOUNT_MISMATCH": 179,
     "tecXCHAIN_WRONG_CHAIN": 176,
-
     "tefALREADY": -198,
     "tefBAD_ADD_AUTH": -197,
     "tefBAD_AUTH": -196,
@@ -3069,7 +3062,6 @@
     "tefPAST_SEQ": -190,
     "tefTOO_BIG": -181,
     "tefWRONG_PRIOR": -189,
-
     "telBAD_DOMAIN": -398,
     "telBAD_PATH_COUNT": -397,
     "telBAD_PUBLIC_KEY": -396,
@@ -3087,7 +3079,6 @@
     "telNO_DST_PARTIAL": -393,
     "telREQUIRES_NETWORK_ID": -385,
     "telWRONG_NETWORK": -386,
-
     "temARRAY_EMPTY": -253,
     "temARRAY_TOO_LARGE": -252,
     "temBAD_AMM_TOKENS": -261,
@@ -3138,7 +3129,6 @@
     "temXCHAIN_BRIDGE_BAD_REWARD_AMOUNT": -255,
     "temXCHAIN_BRIDGE_NONDOOR_OWNER": -257,
     "temXCHAIN_EQUAL_DOOR_ACCOUNTS": -260,
-
     "terFUNDS_SPENT": -98,
     "terINSUF_FEE_B": -97,
     "terLAST": -91,
@@ -3152,7 +3142,6 @@
     "terPRE_TICKET": -88,
     "terQUEUED": -89,
     "terRETRY": -99,
-
     "tesSUCCESS": 0
   },
   "TRANSACTION_TYPES": {
@@ -3200,13 +3189,8 @@
     "PaymentChannelClaim": 15,
     "PaymentChannelCreate": 13,
     "PaymentChannelFund": 14,
-<<<<<<< HEAD
     "PermissionedDomainDelete": 63,
     "PermissionedDomainSet": 62,
-=======
-    "PermissionedDomainSet": 62,
-    "PermissionedDomainDelete": 63,
->>>>>>> 271c141c
     "SetFee": 101,
     "SetRegularKey": 5,
     "SignerListSet": 12,
