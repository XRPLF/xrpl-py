{
  "FIELDS": [
    [
      "Generic",
      {
        "isSerialized": false,
        "isSigningField": false,
        "isVLEncoded": false,
        "nth": 0,
        "type": "Unknown"
      }
    ],
    [
      "Invalid",
      {
        "isSerialized": false,
        "isSigningField": false,
        "isVLEncoded": false,
        "nth": -1,
        "type": "Unknown"
      }
    ],
    [
      "ObjectEndMarker",
      {
        "isSerialized": true,
        "isSigningField": true,
        "isVLEncoded": false,
        "nth": 1,
        "type": "STObject"
      }
    ],
    [
      "ArrayEndMarker",
      {
        "isSerialized": true,
        "isSigningField": true,
        "isVLEncoded": false,
        "nth": 1,
        "type": "STArray"
      }
    ],
    [
      "taker_gets_funded",
      {
        "isSerialized": false,
        "isSigningField": false,
        "isVLEncoded": false,
        "nth": 258,
        "type": "Amount"
      }
    ],
    [
      "taker_pays_funded",
      {
        "isSerialized": false,
        "isSigningField": false,
        "isVLEncoded": false,
        "nth": 259,
        "type": "Amount"
      }
    ],
    [
      "LedgerEntryType",
      {
        "isSerialized": true,
        "isSigningField": true,
        "isVLEncoded": false,
        "nth": 1,
        "type": "UInt16"
      }
    ],
    [
      "TransactionType",
      {
        "isSerialized": true,
        "isSigningField": true,
        "isVLEncoded": false,
        "nth": 2,
        "type": "UInt16"
      }
    ],
    [
      "SignerWeight",
      {
        "isSerialized": true,
        "isSigningField": true,
        "isVLEncoded": false,
        "nth": 3,
        "type": "UInt16"
      }
    ],
    [
      "TransferFee",
      {
        "isSerialized": true,
        "isSigningField": true,
        "isVLEncoded": false,
        "nth": 4,
        "type": "UInt16"
      }
    ],
    [
      "TradingFee",
      {
        "isSerialized": true,
        "isSigningField": true,
        "isVLEncoded": false,
        "nth": 5,
        "type": "UInt16"
      }
    ],
    [
      "DiscountedFee",
      {
        "isSerialized": true,
        "isSigningField": true,
        "isVLEncoded": false,
        "nth": 6,
        "type": "UInt16"
      }
    ],
    [
      "Version",
      {
        "isSerialized": true,
        "isSigningField": true,
        "isVLEncoded": false,
        "nth": 16,
        "type": "UInt16"
      }
    ],
    [
      "HookStateChangeCount",
      {
        "isSerialized": true,
        "isSigningField": true,
        "isVLEncoded": false,
        "nth": 17,
        "type": "UInt16"
      }
    ],
    [
      "HookEmitCount",
      {
        "isSerialized": true,
        "isSigningField": true,
        "isVLEncoded": false,
        "nth": 18,
        "type": "UInt16"
      }
    ],
    [
      "HookExecutionIndex",
      {
        "isSerialized": true,
        "isSigningField": true,
        "isVLEncoded": false,
        "nth": 19,
        "type": "UInt16"
      }
    ],
    [
      "HookApiVersion",
      {
        "isSerialized": true,
        "isSigningField": true,
        "isVLEncoded": false,
        "nth": 20,
        "type": "UInt16"
      }
    ],
    [
      "LedgerFixType",
      {
        "isSerialized": true,
        "isSigningField": true,
        "isVLEncoded": false,
        "nth": 21,
        "type": "UInt16"
      }
    ],
    [
      "ManagementFeeRate",
      {
        "isSerialized": true,
        "isSigningField": true,
        "isVLEncoded": false,
        "nth": 22,
        "type": "UInt16"
      }
    ],
    [
      "NetworkID",
      {
        "isSerialized": true,
        "isSigningField": true,
        "isVLEncoded": false,
        "nth": 1,
        "type": "UInt32"
      }
    ],
    [
      "Flags",
      {
        "isSerialized": true,
        "isSigningField": true,
        "isVLEncoded": false,
        "nth": 2,
        "type": "UInt32"
      }
    ],
    [
      "SourceTag",
      {
        "isSerialized": true,
        "isSigningField": true,
        "isVLEncoded": false,
        "nth": 3,
        "type": "UInt32"
      }
    ],
    [
      "Sequence",
      {
        "isSerialized": true,
        "isSigningField": true,
        "isVLEncoded": false,
        "nth": 4,
        "type": "UInt32"
      }
    ],
    [
      "PreviousTxnLgrSeq",
      {
        "isSerialized": true,
        "isSigningField": true,
        "isVLEncoded": false,
        "nth": 5,
        "type": "UInt32"
      }
    ],
    [
      "LedgerSequence",
      {
        "isSerialized": true,
        "isSigningField": true,
        "isVLEncoded": false,
        "nth": 6,
        "type": "UInt32"
      }
    ],
    [
      "CloseTime",
      {
        "isSerialized": true,
        "isSigningField": true,
        "isVLEncoded": false,
        "nth": 7,
        "type": "UInt32"
      }
    ],
    [
      "ParentCloseTime",
      {
        "isSerialized": true,
        "isSigningField": true,
        "isVLEncoded": false,
        "nth": 8,
        "type": "UInt32"
      }
    ],
    [
      "SigningTime",
      {
        "isSerialized": true,
        "isSigningField": true,
        "isVLEncoded": false,
        "nth": 9,
        "type": "UInt32"
      }
    ],
    [
      "Expiration",
      {
        "isSerialized": true,
        "isSigningField": true,
        "isVLEncoded": false,
        "nth": 10,
        "type": "UInt32"
      }
    ],
    [
      "TransferRate",
      {
        "isSerialized": true,
        "isSigningField": true,
        "isVLEncoded": false,
        "nth": 11,
        "type": "UInt32"
      }
    ],
    [
      "WalletSize",
      {
        "isSerialized": true,
        "isSigningField": true,
        "isVLEncoded": false,
        "nth": 12,
        "type": "UInt32"
      }
    ],
    [
      "OwnerCount",
      {
        "isSerialized": true,
        "isSigningField": true,
        "isVLEncoded": false,
        "nth": 13,
        "type": "UInt32"
      }
    ],
    [
      "DestinationTag",
      {
        "isSerialized": true,
        "isSigningField": true,
        "isVLEncoded": false,
        "nth": 14,
        "type": "UInt32"
      }
    ],
    [
      "LastUpdateTime",
      {
        "isSerialized": true,
        "isSigningField": true,
        "isVLEncoded": false,
        "nth": 15,
        "type": "UInt32"
      }
    ],
    [
      "HighQualityIn",
      {
        "isSerialized": true,
        "isSigningField": true,
        "isVLEncoded": false,
        "nth": 16,
        "type": "UInt32"
      }
    ],
    [
      "HighQualityOut",
      {
        "isSerialized": true,
        "isSigningField": true,
        "isVLEncoded": false,
        "nth": 17,
        "type": "UInt32"
      }
    ],
    [
      "LowQualityIn",
      {
        "isSerialized": true,
        "isSigningField": true,
        "isVLEncoded": false,
        "nth": 18,
        "type": "UInt32"
      }
    ],
    [
      "LowQualityOut",
      {
        "isSerialized": true,
        "isSigningField": true,
        "isVLEncoded": false,
        "nth": 19,
        "type": "UInt32"
      }
    ],
    [
      "QualityIn",
      {
        "isSerialized": true,
        "isSigningField": true,
        "isVLEncoded": false,
        "nth": 20,
        "type": "UInt32"
      }
    ],
    [
      "QualityOut",
      {
        "isSerialized": true,
        "isSigningField": true,
        "isVLEncoded": false,
        "nth": 21,
        "type": "UInt32"
      }
    ],
    [
      "StampEscrow",
      {
        "isSerialized": true,
        "isSigningField": true,
        "isVLEncoded": false,
        "nth": 22,
        "type": "UInt32"
      }
    ],
    [
      "BondAmount",
      {
        "isSerialized": true,
        "isSigningField": true,
        "isVLEncoded": false,
        "nth": 23,
        "type": "UInt32"
      }
    ],
    [
      "LoadFee",
      {
        "isSerialized": true,
        "isSigningField": true,
        "isVLEncoded": false,
        "nth": 24,
        "type": "UInt32"
      }
    ],
    [
      "OfferSequence",
      {
        "isSerialized": true,
        "isSigningField": true,
        "isVLEncoded": false,
        "nth": 25,
        "type": "UInt32"
      }
    ],
    [
      "FirstLedgerSequence",
      {
        "isSerialized": true,
        "isSigningField": true,
        "isVLEncoded": false,
        "nth": 26,
        "type": "UInt32"
      }
    ],
    [
      "LastLedgerSequence",
      {
        "isSerialized": true,
        "isSigningField": true,
        "isVLEncoded": false,
        "nth": 27,
        "type": "UInt32"
      }
    ],
    [
      "TransactionIndex",
      {
        "isSerialized": true,
        "isSigningField": true,
        "isVLEncoded": false,
        "nth": 28,
        "type": "UInt32"
      }
    ],
    [
      "OperationLimit",
      {
        "isSerialized": true,
        "isSigningField": true,
        "isVLEncoded": false,
        "nth": 29,
        "type": "UInt32"
      }
    ],
    [
      "ReferenceFeeUnits",
      {
        "isSerialized": true,
        "isSigningField": true,
        "isVLEncoded": false,
        "nth": 30,
        "type": "UInt32"
      }
    ],
    [
      "ReserveBase",
      {
        "isSerialized": true,
        "isSigningField": true,
        "isVLEncoded": false,
        "nth": 31,
        "type": "UInt32"
      }
    ],
    [
      "ReserveIncrement",
      {
        "isSerialized": true,
        "isSigningField": true,
        "isVLEncoded": false,
        "nth": 32,
        "type": "UInt32"
      }
    ],
    [
      "SetFlag",
      {
        "isSerialized": true,
        "isSigningField": true,
        "isVLEncoded": false,
        "nth": 33,
        "type": "UInt32"
      }
    ],
    [
      "ClearFlag",
      {
        "isSerialized": true,
        "isSigningField": true,
        "isVLEncoded": false,
        "nth": 34,
        "type": "UInt32"
      }
    ],
    [
      "SignerQuorum",
      {
        "isSerialized": true,
        "isSigningField": true,
        "isVLEncoded": false,
        "nth": 35,
        "type": "UInt32"
      }
    ],
    [
      "CancelAfter",
      {
        "isSerialized": true,
        "isSigningField": true,
        "isVLEncoded": false,
        "nth": 36,
        "type": "UInt32"
      }
    ],
    [
      "FinishAfter",
      {
        "isSerialized": true,
        "isSigningField": true,
        "isVLEncoded": false,
        "nth": 37,
        "type": "UInt32"
      }
    ],
    [
      "SignerListID",
      {
        "isSerialized": true,
        "isSigningField": true,
        "isVLEncoded": false,
        "nth": 38,
        "type": "UInt32"
      }
    ],
    [
      "SettleDelay",
      {
        "isSerialized": true,
        "isSigningField": true,
        "isVLEncoded": false,
        "nth": 39,
        "type": "UInt32"
      }
    ],
    [
      "TicketCount",
      {
        "isSerialized": true,
        "isSigningField": true,
        "isVLEncoded": false,
        "nth": 40,
        "type": "UInt32"
      }
    ],
    [
      "TicketSequence",
      {
        "isSerialized": true,
        "isSigningField": true,
        "isVLEncoded": false,
        "nth": 41,
        "type": "UInt32"
      }
    ],
    [
      "NFTokenTaxon",
      {
        "isSerialized": true,
        "isSigningField": true,
        "isVLEncoded": false,
        "nth": 42,
        "type": "UInt32"
      }
    ],
    [
      "MintedNFTokens",
      {
        "isSerialized": true,
        "isSigningField": true,
        "isVLEncoded": false,
        "nth": 43,
        "type": "UInt32"
      }
    ],
    [
      "BurnedNFTokens",
      {
        "isSerialized": true,
        "isSigningField": true,
        "isVLEncoded": false,
        "nth": 44,
        "type": "UInt32"
      }
    ],
    [
      "HookStateCount",
      {
        "isSerialized": true,
        "isSigningField": true,
        "isVLEncoded": false,
        "nth": 45,
        "type": "UInt32"
      }
    ],
    [
      "EmitGeneration",
      {
        "isSerialized": true,
        "isSigningField": true,
        "isVLEncoded": false,
        "nth": 46,
        "type": "UInt32"
      }
    ],
    [
      "VoteWeight",
      {
        "isSerialized": true,
        "isSigningField": true,
        "isVLEncoded": false,
        "nth": 48,
        "type": "UInt32"
      }
    ],
    [
      "FirstNFTokenSequence",
      {
        "isSerialized": true,
        "isSigningField": true,
        "isVLEncoded": false,
        "nth": 50,
        "type": "UInt32"
      }
    ],
    [
      "OracleDocumentID",
      {
        "isSerialized": true,
        "isSigningField": true,
        "isVLEncoded": false,
        "nth": 51,
        "type": "UInt32"
      }
    ],
    [
      "PermissionValue",
      {
        "isSerialized": true,
        "isSigningField": true,
        "isVLEncoded": false,
        "nth": 52,
        "type": "UInt32"
      }
    ],
    [
<<<<<<< HEAD
      "StartDate",
=======
      "MutableFlags",
>>>>>>> 786db5e7
      {
        "isSerialized": true,
        "isSigningField": true,
        "isVLEncoded": false,
<<<<<<< HEAD
        "nth": 54,
        "type": "UInt32"
      }
    ],
    [
      "PaymentInterval",
      {
        "isSerialized": true,
        "isSigningField": true,
        "isVLEncoded": false,
        "nth": 55,
        "type": "UInt32"
      }
    ],
    [
      "GracePeriod",
      {
        "isSerialized": true,
        "isSigningField": true,
        "isVLEncoded": false,
        "nth": 56,
        "type": "UInt32"
      }
    ],
    [
      "PreviousPaymentDate",
      {
        "isSerialized": true,
        "isSigningField": true,
        "isVLEncoded": false,
        "nth": 57,
        "type": "UInt32"
      }
    ],
    [
      "NextPaymentDueDate",
      {
        "isSerialized": true,
        "isSigningField": true,
        "isVLEncoded": false,
        "nth": 58,
        "type": "UInt32"
      }
    ],
    [
      "PaymentRemaining",
      {
        "isSerialized": true,
        "isSigningField": true,
        "isVLEncoded": false,
        "nth": 59,
        "type": "UInt32"
      }
    ],
    [
      "PaymentTotal",
      {
        "isSerialized": true,
        "isSigningField": true,
        "isVLEncoded": false,
        "nth": 60,
        "type": "UInt32"
      }
    ],
    [
      "LoanSequence",
      {
        "isSerialized": true,
        "isSigningField": true,
        "isVLEncoded": false,
        "nth": 61,
        "type": "UInt32"
      }
    ],
    [
      "CoverRateMinimum",
      {
        "isSerialized": true,
        "isSigningField": true,
        "isVLEncoded": false,
        "nth": 62,
        "type": "UInt32"
      }
    ],
    [
      "CoverRateLiquidation",
      {
        "isSerialized": true,
        "isSigningField": true,
        "isVLEncoded": false,
        "nth": 63,
        "type": "UInt32"
      }
    ],
    [
      "OverpaymentFee",
      {
        "isSerialized": true,
        "isSigningField": true,
        "isVLEncoded": false,
        "nth": 64,
        "type": "UInt32"
      }
    ],
    [
      "InterestRate",
      {
        "isSerialized": true,
        "isSigningField": true,
        "isVLEncoded": false,
        "nth": 65,
        "type": "UInt32"
      }
    ],
    [
      "LateInterestRate",
      {
        "isSerialized": true,
        "isSigningField": true,
        "isVLEncoded": false,
        "nth": 66,
        "type": "UInt32"
      }
    ],
    [
      "CloseInterestRate",
      {
        "isSerialized": true,
        "isSigningField": true,
        "isVLEncoded": false,
        "nth": 67,
        "type": "UInt32"
      }
    ],
    [
      "OverpaymentInterestRate",
      {
        "isSerialized": true,
        "isSigningField": true,
        "isVLEncoded": false,
        "nth": 68,
=======
        "nth": 53,
>>>>>>> 786db5e7
        "type": "UInt32"
      }
    ],
    [
      "IndexNext",
      {
        "isSerialized": true,
        "isSigningField": true,
        "isVLEncoded": false,
        "nth": 1,
        "type": "UInt64"
      }
    ],
    [
      "IndexPrevious",
      {
        "isSerialized": true,
        "isSigningField": true,
        "isVLEncoded": false,
        "nth": 2,
        "type": "UInt64"
      }
    ],
    [
      "BookNode",
      {
        "isSerialized": true,
        "isSigningField": true,
        "isVLEncoded": false,
        "nth": 3,
        "type": "UInt64"
      }
    ],
    [
      "OwnerNode",
      {
        "isSerialized": true,
        "isSigningField": true,
        "isVLEncoded": false,
        "nth": 4,
        "type": "UInt64"
      }
    ],
    [
      "BaseFee",
      {
        "isSerialized": true,
        "isSigningField": true,
        "isVLEncoded": false,
        "nth": 5,
        "type": "UInt64"
      }
    ],
    [
      "ExchangeRate",
      {
        "isSerialized": true,
        "isSigningField": true,
        "isVLEncoded": false,
        "nth": 6,
        "type": "UInt64"
      }
    ],
    [
      "LowNode",
      {
        "isSerialized": true,
        "isSigningField": true,
        "isVLEncoded": false,
        "nth": 7,
        "type": "UInt64"
      }
    ],
    [
      "HighNode",
      {
        "isSerialized": true,
        "isSigningField": true,
        "isVLEncoded": false,
        "nth": 8,
        "type": "UInt64"
      }
    ],
    [
      "DestinationNode",
      {
        "isSerialized": true,
        "isSigningField": true,
        "isVLEncoded": false,
        "nth": 9,
        "type": "UInt64"
      }
    ],
    [
      "Cookie",
      {
        "isSerialized": true,
        "isSigningField": true,
        "isVLEncoded": false,
        "nth": 10,
        "type": "UInt64"
      }
    ],
    [
      "ServerVersion",
      {
        "isSerialized": true,
        "isSigningField": true,
        "isVLEncoded": false,
        "nth": 11,
        "type": "UInt64"
      }
    ],
    [
      "NFTokenOfferNode",
      {
        "isSerialized": true,
        "isSigningField": true,
        "isVLEncoded": false,
        "nth": 12,
        "type": "UInt64"
      }
    ],
    [
      "EmitBurden",
      {
        "isSerialized": true,
        "isSigningField": true,
        "isVLEncoded": false,
        "nth": 13,
        "type": "UInt64"
      }
    ],
    [
      "HookOn",
      {
        "isSerialized": true,
        "isSigningField": true,
        "isVLEncoded": false,
        "nth": 16,
        "type": "UInt64"
      }
    ],
    [
      "HookInstructionCount",
      {
        "isSerialized": true,
        "isSigningField": true,
        "isVLEncoded": false,
        "nth": 17,
        "type": "UInt64"
      }
    ],
    [
      "HookReturnCode",
      {
        "isSerialized": true,
        "isSigningField": true,
        "isVLEncoded": false,
        "nth": 18,
        "type": "UInt64"
      }
    ],
    [
      "ReferenceCount",
      {
        "isSerialized": true,
        "isSigningField": true,
        "isVLEncoded": false,
        "nth": 19,
        "type": "UInt64"
      }
    ],
    [
      "XChainClaimID",
      {
        "isSerialized": true,
        "isSigningField": true,
        "isVLEncoded": false,
        "nth": 20,
        "type": "UInt64"
      }
    ],
    [
      "XChainAccountCreateCount",
      {
        "isSerialized": true,
        "isSigningField": true,
        "isVLEncoded": false,
        "nth": 21,
        "type": "UInt64"
      }
    ],
    [
      "XChainAccountClaimCount",
      {
        "isSerialized": true,
        "isSigningField": true,
        "isVLEncoded": false,
        "nth": 22,
        "type": "UInt64"
      }
    ],
    [
      "AssetPrice",
      {
        "isSerialized": true,
        "isSigningField": true,
        "isVLEncoded": false,
        "nth": 23,
        "type": "UInt64"
      }
    ],
    [
      "MaximumAmount",
      {
        "isSerialized": true,
        "isSigningField": true,
        "isVLEncoded": false,
        "nth": 24,
        "type": "UInt64"
      }
    ],
    [
      "OutstandingAmount",
      {
        "isSerialized": true,
        "isSigningField": true,
        "isVLEncoded": false,
        "nth": 25,
        "type": "UInt64"
      }
    ],
    [
      "MPTAmount",
      {
        "isSerialized": true,
        "isSigningField": true,
        "isVLEncoded": false,
        "nth": 26,
        "type": "UInt64"
      }
    ],
    [
      "IssuerNode",
      {
        "isSerialized": true,
        "isSigningField": true,
        "isVLEncoded": false,
        "nth": 27,
        "type": "UInt64"
      }
    ],
    [
      "SubjectNode",
      {
        "isSerialized": true,
        "isSigningField": true,
        "isVLEncoded": false,
        "nth": 28,
        "type": "UInt64"
      }
    ],
    [
      "LockedAmount",
      {
        "isSerialized": true,
        "isSigningField": true,
        "isVLEncoded": false,
        "nth": 29,
        "type": "UInt64"
      }
    ],
    [
      "VaultNode",
      {
        "isSerialized": true,
        "isSigningField": true,
        "isVLEncoded": false,
        "nth": 30,
        "type": "UInt64"
      }
    ],
    [
      "LoanBrokerNode",
      {
        "isSerialized": true,
        "isSigningField": true,
        "isVLEncoded": false,
        "nth": 31,
        "type": "UInt64"
      }
    ],
    [
      "EmailHash",
      {
        "isSerialized": true,
        "isSigningField": true,
        "isVLEncoded": false,
        "nth": 1,
        "type": "Hash128"
      }
    ],
    [
      "LedgerHash",
      {
        "isSerialized": true,
        "isSigningField": true,
        "isVLEncoded": false,
        "nth": 1,
        "type": "Hash256"
      }
    ],
    [
      "ParentHash",
      {
        "isSerialized": true,
        "isSigningField": true,
        "isVLEncoded": false,
        "nth": 2,
        "type": "Hash256"
      }
    ],
    [
      "TransactionHash",
      {
        "isSerialized": true,
        "isSigningField": true,
        "isVLEncoded": false,
        "nth": 3,
        "type": "Hash256"
      }
    ],
    [
      "AccountHash",
      {
        "isSerialized": true,
        "isSigningField": true,
        "isVLEncoded": false,
        "nth": 4,
        "type": "Hash256"
      }
    ],
    [
      "PreviousTxnID",
      {
        "isSerialized": true,
        "isSigningField": true,
        "isVLEncoded": false,
        "nth": 5,
        "type": "Hash256"
      }
    ],
    [
      "LedgerIndex",
      {
        "isSerialized": true,
        "isSigningField": true,
        "isVLEncoded": false,
        "nth": 6,
        "type": "Hash256"
      }
    ],
    [
      "WalletLocator",
      {
        "isSerialized": true,
        "isSigningField": true,
        "isVLEncoded": false,
        "nth": 7,
        "type": "Hash256"
      }
    ],
    [
      "RootIndex",
      {
        "isSerialized": true,
        "isSigningField": true,
        "isVLEncoded": false,
        "nth": 8,
        "type": "Hash256"
      }
    ],
    [
      "AccountTxnID",
      {
        "isSerialized": true,
        "isSigningField": true,
        "isVLEncoded": false,
        "nth": 9,
        "type": "Hash256"
      }
    ],
    [
      "NFTokenID",
      {
        "isSerialized": true,
        "isSigningField": true,
        "isVLEncoded": false,
        "nth": 10,
        "type": "Hash256"
      }
    ],
    [
      "EmitParentTxnID",
      {
        "isSerialized": true,
        "isSigningField": true,
        "isVLEncoded": false,
        "nth": 11,
        "type": "Hash256"
      }
    ],
    [
      "EmitNonce",
      {
        "isSerialized": true,
        "isSigningField": true,
        "isVLEncoded": false,
        "nth": 12,
        "type": "Hash256"
      }
    ],
    [
      "EmitHookHash",
      {
        "isSerialized": true,
        "isSigningField": true,
        "isVLEncoded": false,
        "nth": 13,
        "type": "Hash256"
      }
    ],
    [
      "AMMID",
      {
        "isSerialized": true,
        "isSigningField": true,
        "isVLEncoded": false,
        "nth": 14,
        "type": "Hash256"
      }
    ],
    [
      "BookDirectory",
      {
        "isSerialized": true,
        "isSigningField": true,
        "isVLEncoded": false,
        "nth": 16,
        "type": "Hash256"
      }
    ],
    [
      "InvoiceID",
      {
        "isSerialized": true,
        "isSigningField": true,
        "isVLEncoded": false,
        "nth": 17,
        "type": "Hash256"
      }
    ],
    [
      "Nickname",
      {
        "isSerialized": true,
        "isSigningField": true,
        "isVLEncoded": false,
        "nth": 18,
        "type": "Hash256"
      }
    ],
    [
      "Amendment",
      {
        "isSerialized": true,
        "isSigningField": true,
        "isVLEncoded": false,
        "nth": 19,
        "type": "Hash256"
      }
    ],
    [
      "Digest",
      {
        "isSerialized": true,
        "isSigningField": true,
        "isVLEncoded": false,
        "nth": 21,
        "type": "Hash256"
      }
    ],
    [
      "Channel",
      {
        "isSerialized": true,
        "isSigningField": true,
        "isVLEncoded": false,
        "nth": 22,
        "type": "Hash256"
      }
    ],
    [
      "ConsensusHash",
      {
        "isSerialized": true,
        "isSigningField": true,
        "isVLEncoded": false,
        "nth": 23,
        "type": "Hash256"
      }
    ],
    [
      "CheckID",
      {
        "isSerialized": true,
        "isSigningField": true,
        "isVLEncoded": false,
        "nth": 24,
        "type": "Hash256"
      }
    ],
    [
      "ValidatedHash",
      {
        "isSerialized": true,
        "isSigningField": true,
        "isVLEncoded": false,
        "nth": 25,
        "type": "Hash256"
      }
    ],
    [
      "PreviousPageMin",
      {
        "isSerialized": true,
        "isSigningField": true,
        "isVLEncoded": false,
        "nth": 26,
        "type": "Hash256"
      }
    ],
    [
      "NextPageMin",
      {
        "isSerialized": true,
        "isSigningField": true,
        "isVLEncoded": false,
        "nth": 27,
        "type": "Hash256"
      }
    ],
    [
      "NFTokenBuyOffer",
      {
        "isSerialized": true,
        "isSigningField": true,
        "isVLEncoded": false,
        "nth": 28,
        "type": "Hash256"
      }
    ],
    [
      "NFTokenSellOffer",
      {
        "isSerialized": true,
        "isSigningField": true,
        "isVLEncoded": false,
        "nth": 29,
        "type": "Hash256"
      }
    ],
    [
      "HookStateKey",
      {
        "isSerialized": true,
        "isSigningField": true,
        "isVLEncoded": false,
        "nth": 30,
        "type": "Hash256"
      }
    ],
    [
      "HookHash",
      {
        "isSerialized": true,
        "isSigningField": true,
        "isVLEncoded": false,
        "nth": 31,
        "type": "Hash256"
      }
    ],
    [
      "HookNamespace",
      {
        "isSerialized": true,
        "isSigningField": true,
        "isVLEncoded": false,
        "nth": 32,
        "type": "Hash256"
      }
    ],
    [
      "HookSetTxnID",
      {
        "isSerialized": true,
        "isSigningField": true,
        "isVLEncoded": false,
        "nth": 33,
        "type": "Hash256"
      }
    ],
    [
      "DomainID",
      {
        "isSerialized": true,
        "isSigningField": true,
        "isVLEncoded": false,
        "nth": 34,
        "type": "Hash256"
      }
    ],
    [
      "VaultID",
      {
        "isSerialized": true,
        "isSigningField": true,
        "isVLEncoded": false,
        "nth": 35,
        "type": "Hash256"
      }
    ],
    [
      "ParentBatchID",
      {
        "isSerialized": true,
        "isSigningField": true,
        "isVLEncoded": false,
        "nth": 36,
        "type": "Hash256"
      }
    ],
    [
      "LoanBrokerID",
      {
        "isSerialized": true,
        "isSigningField": true,
        "isVLEncoded": false,
        "nth": 37,
        "type": "Hash256"
      }
    ],
    [
      "LoanID",
      {
        "isSerialized": true,
        "isSigningField": true,
        "isVLEncoded": false,
        "nth": 38,
        "type": "Hash256"
      }
    ],
    [
      "hash",
      {
        "isSerialized": false,
        "isSigningField": false,
        "isVLEncoded": false,
        "nth": 257,
        "type": "Hash256"
      }
    ],
    [
      "index",
      {
        "isSerialized": false,
        "isSigningField": false,
        "isVLEncoded": false,
        "nth": 258,
        "type": "Hash256"
      }
    ],
    [
      "Amount",
      {
        "isSerialized": true,
        "isSigningField": true,
        "isVLEncoded": false,
        "nth": 1,
        "type": "Amount"
      }
    ],
    [
      "Balance",
      {
        "isSerialized": true,
        "isSigningField": true,
        "isVLEncoded": false,
        "nth": 2,
        "type": "Amount"
      }
    ],
    [
      "LimitAmount",
      {
        "isSerialized": true,
        "isSigningField": true,
        "isVLEncoded": false,
        "nth": 3,
        "type": "Amount"
      }
    ],
    [
      "TakerPays",
      {
        "isSerialized": true,
        "isSigningField": true,
        "isVLEncoded": false,
        "nth": 4,
        "type": "Amount"
      }
    ],
    [
      "TakerGets",
      {
        "isSerialized": true,
        "isSigningField": true,
        "isVLEncoded": false,
        "nth": 5,
        "type": "Amount"
      }
    ],
    [
      "LowLimit",
      {
        "isSerialized": true,
        "isSigningField": true,
        "isVLEncoded": false,
        "nth": 6,
        "type": "Amount"
      }
    ],
    [
      "HighLimit",
      {
        "isSerialized": true,
        "isSigningField": true,
        "isVLEncoded": false,
        "nth": 7,
        "type": "Amount"
      }
    ],
    [
      "Fee",
      {
        "isSerialized": true,
        "isSigningField": true,
        "isVLEncoded": false,
        "nth": 8,
        "type": "Amount"
      }
    ],
    [
      "SendMax",
      {
        "isSerialized": true,
        "isSigningField": true,
        "isVLEncoded": false,
        "nth": 9,
        "type": "Amount"
      }
    ],
    [
      "DeliverMin",
      {
        "isSerialized": true,
        "isSigningField": true,
        "isVLEncoded": false,
        "nth": 10,
        "type": "Amount"
      }
    ],
    [
      "Amount2",
      {
        "isSerialized": true,
        "isSigningField": true,
        "isVLEncoded": false,
        "nth": 11,
        "type": "Amount"
      }
    ],
    [
      "BidMin",
      {
        "isSerialized": true,
        "isSigningField": true,
        "isVLEncoded": false,
        "nth": 12,
        "type": "Amount"
      }
    ],
    [
      "BidMax",
      {
        "isSerialized": true,
        "isSigningField": true,
        "isVLEncoded": false,
        "nth": 13,
        "type": "Amount"
      }
    ],
    [
      "MinimumOffer",
      {
        "isSerialized": true,
        "isSigningField": true,
        "isVLEncoded": false,
        "nth": 16,
        "type": "Amount"
      }
    ],
    [
      "RippleEscrow",
      {
        "isSerialized": true,
        "isSigningField": true,
        "isVLEncoded": false,
        "nth": 17,
        "type": "Amount"
      }
    ],
    [
      "DeliveredAmount",
      {
        "isSerialized": true,
        "isSigningField": true,
        "isVLEncoded": false,
        "nth": 18,
        "type": "Amount"
      }
    ],
    [
      "NFTokenBrokerFee",
      {
        "isSerialized": true,
        "isSigningField": true,
        "isVLEncoded": false,
        "nth": 19,
        "type": "Amount"
      }
    ],
    [
      "BaseFeeDrops",
      {
        "isSerialized": true,
        "isSigningField": true,
        "isVLEncoded": false,
        "nth": 22,
        "type": "Amount"
      }
    ],
    [
      "ReserveBaseDrops",
      {
        "isSerialized": true,
        "isSigningField": true,
        "isVLEncoded": false,
        "nth": 23,
        "type": "Amount"
      }
    ],
    [
      "ReserveIncrementDrops",
      {
        "isSerialized": true,
        "isSigningField": true,
        "isVLEncoded": false,
        "nth": 24,
        "type": "Amount"
      }
    ],
    [
      "LPTokenOut",
      {
        "isSerialized": true,
        "isSigningField": true,
        "isVLEncoded": false,
        "nth": 25,
        "type": "Amount"
      }
    ],
    [
      "LPTokenIn",
      {
        "isSerialized": true,
        "isSigningField": true,
        "isVLEncoded": false,
        "nth": 26,
        "type": "Amount"
      }
    ],
    [
      "EPrice",
      {
        "isSerialized": true,
        "isSigningField": true,
        "isVLEncoded": false,
        "nth": 27,
        "type": "Amount"
      }
    ],
    [
      "Price",
      {
        "isSerialized": true,
        "isSigningField": true,
        "isVLEncoded": false,
        "nth": 28,
        "type": "Amount"
      }
    ],
    [
      "SignatureReward",
      {
        "isSerialized": true,
        "isSigningField": true,
        "isVLEncoded": false,
        "nth": 29,
        "type": "Amount"
      }
    ],
    [
      "MinAccountCreateAmount",
      {
        "isSerialized": true,
        "isSigningField": true,
        "isVLEncoded": false,
        "nth": 30,
        "type": "Amount"
      }
    ],
    [
      "LPTokenBalance",
      {
        "isSerialized": true,
        "isSigningField": true,
        "isVLEncoded": false,
        "nth": 31,
        "type": "Amount"
      }
    ],
    [
      "PublicKey",
      {
        "isSerialized": true,
        "isSigningField": true,
        "isVLEncoded": true,
        "nth": 1,
        "type": "Blob"
      }
    ],
    [
      "MessageKey",
      {
        "isSerialized": true,
        "isSigningField": true,
        "isVLEncoded": true,
        "nth": 2,
        "type": "Blob"
      }
    ],
    [
      "SigningPubKey",
      {
        "isSerialized": true,
        "isSigningField": true,
        "isVLEncoded": true,
        "nth": 3,
        "type": "Blob"
      }
    ],
    [
      "TxnSignature",
      {
        "isSerialized": true,
        "isSigningField": false,
        "isVLEncoded": true,
        "nth": 4,
        "type": "Blob"
      }
    ],
    [
      "URI",
      {
        "isSerialized": true,
        "isSigningField": true,
        "isVLEncoded": true,
        "nth": 5,
        "type": "Blob"
      }
    ],
    [
      "Signature",
      {
        "isSerialized": true,
        "isSigningField": false,
        "isVLEncoded": true,
        "nth": 6,
        "type": "Blob"
      }
    ],
    [
      "Domain",
      {
        "isSerialized": true,
        "isSigningField": true,
        "isVLEncoded": true,
        "nth": 7,
        "type": "Blob"
      }
    ],
    [
      "FundCode",
      {
        "isSerialized": true,
        "isSigningField": true,
        "isVLEncoded": true,
        "nth": 8,
        "type": "Blob"
      }
    ],
    [
      "RemoveCode",
      {
        "isSerialized": true,
        "isSigningField": true,
        "isVLEncoded": true,
        "nth": 9,
        "type": "Blob"
      }
    ],
    [
      "ExpireCode",
      {
        "isSerialized": true,
        "isSigningField": true,
        "isVLEncoded": true,
        "nth": 10,
        "type": "Blob"
      }
    ],
    [
      "CreateCode",
      {
        "isSerialized": true,
        "isSigningField": true,
        "isVLEncoded": true,
        "nth": 11,
        "type": "Blob"
      }
    ],
    [
      "MemoType",
      {
        "isSerialized": true,
        "isSigningField": true,
        "isVLEncoded": true,
        "nth": 12,
        "type": "Blob"
      }
    ],
    [
      "MemoData",
      {
        "isSerialized": true,
        "isSigningField": true,
        "isVLEncoded": true,
        "nth": 13,
        "type": "Blob"
      }
    ],
    [
      "MemoFormat",
      {
        "isSerialized": true,
        "isSigningField": true,
        "isVLEncoded": true,
        "nth": 14,
        "type": "Blob"
      }
    ],
    [
      "Fulfillment",
      {
        "isSerialized": true,
        "isSigningField": true,
        "isVLEncoded": true,
        "nth": 16,
        "type": "Blob"
      }
    ],
    [
      "Condition",
      {
        "isSerialized": true,
        "isSigningField": true,
        "isVLEncoded": true,
        "nth": 17,
        "type": "Blob"
      }
    ],
    [
      "MasterSignature",
      {
        "isSerialized": true,
        "isSigningField": false,
        "isVLEncoded": true,
        "nth": 18,
        "type": "Blob"
      }
    ],
    [
      "UNLModifyValidator",
      {
        "isSerialized": true,
        "isSigningField": true,
        "isVLEncoded": true,
        "nth": 19,
        "type": "Blob"
      }
    ],
    [
      "ValidatorToDisable",
      {
        "isSerialized": true,
        "isSigningField": true,
        "isVLEncoded": true,
        "nth": 20,
        "type": "Blob"
      }
    ],
    [
      "ValidatorToReEnable",
      {
        "isSerialized": true,
        "isSigningField": true,
        "isVLEncoded": true,
        "nth": 21,
        "type": "Blob"
      }
    ],
    [
      "HookStateData",
      {
        "isSerialized": true,
        "isSigningField": true,
        "isVLEncoded": true,
        "nth": 22,
        "type": "Blob"
      }
    ],
    [
      "HookReturnString",
      {
        "isSerialized": true,
        "isSigningField": true,
        "isVLEncoded": true,
        "nth": 23,
        "type": "Blob"
      }
    ],
    [
      "HookParameterName",
      {
        "isSerialized": true,
        "isSigningField": true,
        "isVLEncoded": true,
        "nth": 24,
        "type": "Blob"
      }
    ],
    [
      "HookParameterValue",
      {
        "isSerialized": true,
        "isSigningField": true,
        "isVLEncoded": true,
        "nth": 25,
        "type": "Blob"
      }
    ],
    [
      "DIDDocument",
      {
        "isSerialized": true,
        "isSigningField": true,
        "isVLEncoded": true,
        "nth": 26,
        "type": "Blob"
      }
    ],
    [
      "Data",
      {
        "isSerialized": true,
        "isSigningField": true,
        "isVLEncoded": true,
        "nth": 27,
        "type": "Blob"
      }
    ],
    [
      "AssetClass",
      {
        "isSerialized": true,
        "isSigningField": true,
        "isVLEncoded": true,
        "nth": 28,
        "type": "Blob"
      }
    ],
    [
      "Provider",
      {
        "isSerialized": true,
        "isSigningField": true,
        "isVLEncoded": true,
        "nth": 29,
        "type": "Blob"
      }
    ],
    [
      "MPTokenMetadata",
      {
        "isSerialized": true,
        "isSigningField": true,
        "isVLEncoded": true,
        "nth": 30,
        "type": "Blob"
      }
    ],
    [
      "CredentialType",
      {
        "isSerialized": true,
        "isSigningField": true,
        "isVLEncoded": true,
        "nth": 31,
        "type": "Blob"
      }
    ],
    [
      "Account",
      {
        "isSerialized": true,
        "isSigningField": true,
        "isVLEncoded": true,
        "nth": 1,
        "type": "AccountID"
      }
    ],
    [
      "Owner",
      {
        "isSerialized": true,
        "isSigningField": true,
        "isVLEncoded": true,
        "nth": 2,
        "type": "AccountID"
      }
    ],
    [
      "Destination",
      {
        "isSerialized": true,
        "isSigningField": true,
        "isVLEncoded": true,
        "nth": 3,
        "type": "AccountID"
      }
    ],
    [
      "Issuer",
      {
        "isSerialized": true,
        "isSigningField": true,
        "isVLEncoded": true,
        "nth": 4,
        "type": "AccountID"
      }
    ],
    [
      "Authorize",
      {
        "isSerialized": true,
        "isSigningField": true,
        "isVLEncoded": true,
        "nth": 5,
        "type": "AccountID"
      }
    ],
    [
      "Unauthorize",
      {
        "isSerialized": true,
        "isSigningField": true,
        "isVLEncoded": true,
        "nth": 6,
        "type": "AccountID"
      }
    ],
    [
      "RegularKey",
      {
        "isSerialized": true,
        "isSigningField": true,
        "isVLEncoded": true,
        "nth": 8,
        "type": "AccountID"
      }
    ],
    [
      "NFTokenMinter",
      {
        "isSerialized": true,
        "isSigningField": true,
        "isVLEncoded": true,
        "nth": 9,
        "type": "AccountID"
      }
    ],
    [
      "EmitCallback",
      {
        "isSerialized": true,
        "isSigningField": true,
        "isVLEncoded": true,
        "nth": 10,
        "type": "AccountID"
      }
    ],
    [
      "Holder",
      {
        "isSerialized": true,
        "isSigningField": true,
        "isVLEncoded": true,
        "nth": 11,
        "type": "AccountID"
      }
    ],
    [
      "Delegate",
      {
        "isSerialized": true,
        "isSigningField": true,
        "isVLEncoded": true,
        "nth": 12,
        "type": "AccountID"
      }
    ],
    [
      "HookAccount",
      {
        "isSerialized": true,
        "isSigningField": true,
        "isVLEncoded": true,
        "nth": 16,
        "type": "AccountID"
      }
    ],
    [
      "OtherChainSource",
      {
        "isSerialized": true,
        "isSigningField": true,
        "isVLEncoded": true,
        "nth": 18,
        "type": "AccountID"
      }
    ],
    [
      "OtherChainDestination",
      {
        "isSerialized": true,
        "isSigningField": true,
        "isVLEncoded": true,
        "nth": 19,
        "type": "AccountID"
      }
    ],
    [
      "AttestationSignerAccount",
      {
        "isSerialized": true,
        "isSigningField": true,
        "isVLEncoded": true,
        "nth": 20,
        "type": "AccountID"
      }
    ],
    [
      "AttestationRewardAccount",
      {
        "isSerialized": true,
        "isSigningField": true,
        "isVLEncoded": true,
        "nth": 21,
        "type": "AccountID"
      }
    ],
    [
      "LockingChainDoor",
      {
        "isSerialized": true,
        "isSigningField": true,
        "isVLEncoded": true,
        "nth": 22,
        "type": "AccountID"
      }
    ],
    [
      "IssuingChainDoor",
      {
        "isSerialized": true,
        "isSigningField": true,
        "isVLEncoded": true,
        "nth": 23,
        "type": "AccountID"
      }
    ],
    [
      "Subject",
      {
        "isSerialized": true,
        "isSigningField": true,
        "isVLEncoded": true,
        "nth": 24,
        "type": "AccountID"
      }
    ],
    [
      "Borrower",
      {
        "isSerialized": true,
        "isSigningField": true,
        "isVLEncoded": true,
        "nth": 25,
        "type": "AccountID"
      }
    ],
    [
      "Counterparty",
      {
        "isSerialized": true,
        "isSigningField": true,
        "isVLEncoded": true,
        "nth": 26,
        "type": "AccountID"
      }
    ],
    [
      "Number",
      {
        "isSerialized": true,
        "isSigningField": true,
        "isVLEncoded": false,
        "nth": 1,
        "type": "Number"
      }
    ],
    [
      "AssetsAvailable",
      {
        "isSerialized": true,
        "isSigningField": true,
        "isVLEncoded": false,
        "nth": 2,
        "type": "Number"
      }
    ],
    [
      "AssetsMaximum",
      {
        "isSerialized": true,
        "isSigningField": true,
        "isVLEncoded": false,
        "nth": 3,
        "type": "Number"
      }
    ],
    [
      "AssetsTotal",
      {
        "isSerialized": true,
        "isSigningField": true,
        "isVLEncoded": false,
        "nth": 4,
        "type": "Number"
      }
    ],
    [
      "LossUnrealized",
      {
        "isSerialized": true,
        "isSigningField": true,
        "isVLEncoded": false,
        "nth": 5,
        "type": "Number"
      }
    ],
    [
<<<<<<< HEAD
      "DebtTotal",
=======
      "DummyInt32",
>>>>>>> 786db5e7
      {
        "isSerialized": true,
        "isSigningField": true,
        "isVLEncoded": false,
<<<<<<< HEAD
        "nth": 6,
        "type": "Number"
      }
    ],
    [
      "DebtMaximum",
      {
        "isSerialized": true,
        "isSigningField": true,
        "isVLEncoded": false,
        "nth": 7,
        "type": "Number"
      }
    ],
    [
      "CoverAvailable",
      {
        "isSerialized": true,
        "isSigningField": true,
        "isVLEncoded": false,
        "nth": 8,
        "type": "Number"
      }
    ],
    [
      "LoanOriginationFee",
      {
        "isSerialized": true,
        "isSigningField": true,
        "isVLEncoded": false,
        "nth": 9,
        "type": "Number"
      }
    ],
    [
      "LoanServiceFee",
      {
        "isSerialized": true,
        "isSigningField": true,
        "isVLEncoded": false,
        "nth": 10,
        "type": "Number"
      }
    ],
    [
      "LatePaymentFee",
      {
        "isSerialized": true,
        "isSigningField": true,
        "isVLEncoded": false,
        "nth": 11,
        "type": "Number"
      }
    ],
    [
      "ClosePaymentFee",
      {
        "isSerialized": true,
        "isSigningField": true,
        "isVLEncoded": false,
        "nth": 12,
        "type": "Number"
      }
    ],    [
      "PrincipalOutstanding",
      {
        "isSerialized": true,
        "isSigningField": true,
        "isVLEncoded": false,
        "nth": 13,
        "type": "Number"
      }
    ],
    [
      "PrincipalRequested",
      {
        "isSerialized": true,
        "isSigningField": true,
        "isVLEncoded": false,
        "nth": 14,
        "type": "Number"
=======
        "nth": 1,
        "type": "Int32"
>>>>>>> 786db5e7
      }
    ],
    [
      "TransactionMetaData",
      {
        "isSerialized": true,
        "isSigningField": true,
        "isVLEncoded": false,
        "nth": 2,
        "type": "STObject"
      }
    ],
    [
      "CreatedNode",
      {
        "isSerialized": true,
        "isSigningField": true,
        "isVLEncoded": false,
        "nth": 3,
        "type": "STObject"
      }
    ],
    [
      "DeletedNode",
      {
        "isSerialized": true,
        "isSigningField": true,
        "isVLEncoded": false,
        "nth": 4,
        "type": "STObject"
      }
    ],
    [
      "ModifiedNode",
      {
        "isSerialized": true,
        "isSigningField": true,
        "isVLEncoded": false,
        "nth": 5,
        "type": "STObject"
      }
    ],
    [
      "PreviousFields",
      {
        "isSerialized": true,
        "isSigningField": true,
        "isVLEncoded": false,
        "nth": 6,
        "type": "STObject"
      }
    ],
    [
      "FinalFields",
      {
        "isSerialized": true,
        "isSigningField": true,
        "isVLEncoded": false,
        "nth": 7,
        "type": "STObject"
      }
    ],
    [
      "NewFields",
      {
        "isSerialized": true,
        "isSigningField": true,
        "isVLEncoded": false,
        "nth": 8,
        "type": "STObject"
      }
    ],
    [
      "TemplateEntry",
      {
        "isSerialized": true,
        "isSigningField": true,
        "isVLEncoded": false,
        "nth": 9,
        "type": "STObject"
      }
    ],
    [
      "Memo",
      {
        "isSerialized": true,
        "isSigningField": true,
        "isVLEncoded": false,
        "nth": 10,
        "type": "STObject"
      }
    ],
    [
      "SignerEntry",
      {
        "isSerialized": true,
        "isSigningField": true,
        "isVLEncoded": false,
        "nth": 11,
        "type": "STObject"
      }
    ],
    [
      "NFToken",
      {
        "isSerialized": true,
        "isSigningField": true,
        "isVLEncoded": false,
        "nth": 12,
        "type": "STObject"
      }
    ],
    [
      "EmitDetails",
      {
        "isSerialized": true,
        "isSigningField": true,
        "isVLEncoded": false,
        "nth": 13,
        "type": "STObject"
      }
    ],
    [
      "Hook",
      {
        "isSerialized": true,
        "isSigningField": true,
        "isVLEncoded": false,
        "nth": 14,
        "type": "STObject"
      }
    ],
    [
      "Permission",
      {
        "isSerialized": true,
        "isSigningField": true,
        "isVLEncoded": false,
        "nth": 15,
        "type": "STObject"
      }
    ],
    [
      "Signer",
      {
        "isSerialized": true,
        "isSigningField": true,
        "isVLEncoded": false,
        "nth": 16,
        "type": "STObject"
      }
    ],
    [
      "Majority",
      {
        "isSerialized": true,
        "isSigningField": true,
        "isVLEncoded": false,
        "nth": 18,
        "type": "STObject"
      }
    ],
    [
      "DisabledValidator",
      {
        "isSerialized": true,
        "isSigningField": true,
        "isVLEncoded": false,
        "nth": 19,
        "type": "STObject"
      }
    ],
    [
      "EmittedTxn",
      {
        "isSerialized": true,
        "isSigningField": true,
        "isVLEncoded": false,
        "nth": 20,
        "type": "STObject"
      }
    ],
    [
      "HookExecution",
      {
        "isSerialized": true,
        "isSigningField": true,
        "isVLEncoded": false,
        "nth": 21,
        "type": "STObject"
      }
    ],
    [
      "HookDefinition",
      {
        "isSerialized": true,
        "isSigningField": true,
        "isVLEncoded": false,
        "nth": 22,
        "type": "STObject"
      }
    ],
    [
      "HookParameter",
      {
        "isSerialized": true,
        "isSigningField": true,
        "isVLEncoded": false,
        "nth": 23,
        "type": "STObject"
      }
    ],
    [
      "HookGrant",
      {
        "isSerialized": true,
        "isSigningField": true,
        "isVLEncoded": false,
        "nth": 24,
        "type": "STObject"
      }
    ],
    [
      "VoteEntry",
      {
        "isSerialized": true,
        "isSigningField": true,
        "isVLEncoded": false,
        "nth": 25,
        "type": "STObject"
      }
    ],
    [
      "AuctionSlot",
      {
        "isSerialized": true,
        "isSigningField": true,
        "isVLEncoded": false,
        "nth": 26,
        "type": "STObject"
      }
    ],
    [
      "AuthAccount",
      {
        "isSerialized": true,
        "isSigningField": true,
        "isVLEncoded": false,
        "nth": 27,
        "type": "STObject"
      }
    ],
    [
      "XChainClaimProofSig",
      {
        "isSerialized": true,
        "isSigningField": true,
        "isVLEncoded": false,
        "nth": 28,
        "type": "STObject"
      }
    ],
    [
      "XChainCreateAccountProofSig",
      {
        "isSerialized": true,
        "isSigningField": true,
        "isVLEncoded": false,
        "nth": 29,
        "type": "STObject"
      }
    ],
    [
      "XChainClaimAttestationCollectionElement",
      {
        "isSerialized": true,
        "isSigningField": true,
        "isVLEncoded": false,
        "nth": 30,
        "type": "STObject"
      }
    ],
    [
      "XChainCreateAccountAttestationCollectionElement",
      {
        "isSerialized": true,
        "isSigningField": true,
        "isVLEncoded": false,
        "nth": 31,
        "type": "STObject"
      }
    ],
    [
      "PriceData",
      {
        "isSerialized": true,
        "isSigningField": true,
        "isVLEncoded": false,
        "nth": 32,
        "type": "STObject"
      }
    ],
    [
      "Credential",
      {
        "isSerialized": true,
        "isSigningField": true,
        "isVLEncoded": false,
        "nth": 33,
        "type": "STObject"
      }
    ],
    [
      "RawTransaction",
      {
        "isSerialized": true,
        "isSigningField": true,
        "isVLEncoded": false,
        "nth": 34,
        "type": "STObject"
      }
    ],
    [
      "BatchSigner",
      {
        "isSerialized": true,
        "isSigningField": true,
        "isVLEncoded": false,
        "nth": 35,
        "type": "STObject"
      }
    ],
    [
      "Book",
      {
        "isSerialized": true,
        "isSigningField": true,
        "isVLEncoded": false,
        "nth": 36,
        "type": "STObject"
      }
    ],
    [
      "CounterpartySignature",
      {
        "isSerialized": true,
        "isSigningField": false,
        "isVLEncoded": false,
        "nth": 37,
        "type": "STObject"
      }
    ],
    [
      "Signers",
      {
        "isSerialized": true,
        "isSigningField": false,
        "isVLEncoded": false,
        "nth": 3,
        "type": "STArray"
      }
    ],
    [
      "SignerEntries",
      {
        "isSerialized": true,
        "isSigningField": true,
        "isVLEncoded": false,
        "nth": 4,
        "type": "STArray"
      }
    ],
    [
      "Template",
      {
        "isSerialized": true,
        "isSigningField": true,
        "isVLEncoded": false,
        "nth": 5,
        "type": "STArray"
      }
    ],
    [
      "Necessary",
      {
        "isSerialized": true,
        "isSigningField": true,
        "isVLEncoded": false,
        "nth": 6,
        "type": "STArray"
      }
    ],
    [
      "Sufficient",
      {
        "isSerialized": true,
        "isSigningField": true,
        "isVLEncoded": false,
        "nth": 7,
        "type": "STArray"
      }
    ],
    [
      "AffectedNodes",
      {
        "isSerialized": true,
        "isSigningField": true,
        "isVLEncoded": false,
        "nth": 8,
        "type": "STArray"
      }
    ],
    [
      "Memos",
      {
        "isSerialized": true,
        "isSigningField": true,
        "isVLEncoded": false,
        "nth": 9,
        "type": "STArray"
      }
    ],
    [
      "NFTokens",
      {
        "isSerialized": true,
        "isSigningField": true,
        "isVLEncoded": false,
        "nth": 10,
        "type": "STArray"
      }
    ],
    [
      "Hooks",
      {
        "isSerialized": true,
        "isSigningField": true,
        "isVLEncoded": false,
        "nth": 11,
        "type": "STArray"
      }
    ],
    [
      "VoteSlots",
      {
        "isSerialized": true,
        "isSigningField": true,
        "isVLEncoded": false,
        "nth": 12,
        "type": "STArray"
      }
    ],
    [
      "AdditionalBooks",
      {
        "isSerialized": true,
        "isSigningField": true,
        "isVLEncoded": false,
        "nth": 13,
        "type": "STArray"
      }
    ],
    [
      "Majorities",
      {
        "isSerialized": true,
        "isSigningField": true,
        "isVLEncoded": false,
        "nth": 16,
        "type": "STArray"
      }
    ],
    [
      "DisabledValidators",
      {
        "isSerialized": true,
        "isSigningField": true,
        "isVLEncoded": false,
        "nth": 17,
        "type": "STArray"
      }
    ],
    [
      "HookExecutions",
      {
        "isSerialized": true,
        "isSigningField": true,
        "isVLEncoded": false,
        "nth": 18,
        "type": "STArray"
      }
    ],
    [
      "HookParameters",
      {
        "isSerialized": true,
        "isSigningField": true,
        "isVLEncoded": false,
        "nth": 19,
        "type": "STArray"
      }
    ],
    [
      "HookGrants",
      {
        "isSerialized": true,
        "isSigningField": true,
        "isVLEncoded": false,
        "nth": 20,
        "type": "STArray"
      }
    ],
    [
      "XChainClaimAttestations",
      {
        "isSerialized": true,
        "isSigningField": true,
        "isVLEncoded": false,
        "nth": 21,
        "type": "STArray"
      }
    ],
    [
      "XChainCreateAccountAttestations",
      {
        "isSerialized": true,
        "isSigningField": true,
        "isVLEncoded": false,
        "nth": 22,
        "type": "STArray"
      }
    ],
    [
      "PriceDataSeries",
      {
        "isSerialized": true,
        "isSigningField": true,
        "isVLEncoded": false,
        "nth": 24,
        "type": "STArray"
      }
    ],
    [
      "AuthAccounts",
      {
        "isSerialized": true,
        "isSigningField": true,
        "isVLEncoded": false,
        "nth": 25,
        "type": "STArray"
      }
    ],
    [
      "AuthorizeCredentials",
      {
        "isSerialized": true,
        "isSigningField": true,
        "isVLEncoded": false,
        "nth": 26,
        "type": "STArray"
      }
    ],
    [
      "UnauthorizeCredentials",
      {
        "isSerialized": true,
        "isSigningField": true,
        "isVLEncoded": false,
        "nth": 27,
        "type": "STArray"
      }
    ],
    [
      "AcceptedCredentials",
      {
        "isSerialized": true,
        "isSigningField": true,
        "isVLEncoded": false,
        "nth": 28,
        "type": "STArray"
      }
    ],
    [
      "Permissions",
      {
        "isSerialized": true,
        "isSigningField": true,
        "isVLEncoded": false,
        "nth": 29,
        "type": "STArray"
      }
    ],
    [
      "RawTransactions",
      {
        "isSerialized": true,
        "isSigningField": true,
        "isVLEncoded": false,
        "nth": 30,
        "type": "STArray"
      }
    ],
    [
      "BatchSigners",
      {
        "isSerialized": true,
        "isSigningField": false,
        "isVLEncoded": false,
        "nth": 31,
        "type": "STArray"
      }
    ],
    [
      "CloseResolution",
      {
        "isSerialized": true,
        "isSigningField": true,
        "isVLEncoded": false,
        "nth": 1,
        "type": "UInt8"
      }
    ],
    [
      "Method",
      {
        "isSerialized": true,
        "isSigningField": true,
        "isVLEncoded": false,
        "nth": 2,
        "type": "UInt8"
      }
    ],
    [
      "TransactionResult",
      {
        "isSerialized": true,
        "isSigningField": true,
        "isVLEncoded": false,
        "nth": 3,
        "type": "UInt8"
      }
    ],
    [
      "Scale",
      {
        "isSerialized": true,
        "isSigningField": true,
        "isVLEncoded": false,
        "nth": 4,
        "type": "UInt8"
      }
    ],
    [
      "AssetScale",
      {
        "isSerialized": true,
        "isSigningField": true,
        "isVLEncoded": false,
        "nth": 5,
        "type": "UInt8"
      }
    ],
    [
      "TickSize",
      {
        "isSerialized": true,
        "isSigningField": true,
        "isVLEncoded": false,
        "nth": 16,
        "type": "UInt8"
      }
    ],
    [
      "UNLModifyDisabling",
      {
        "isSerialized": true,
        "isSigningField": true,
        "isVLEncoded": false,
        "nth": 17,
        "type": "UInt8"
      }
    ],
    [
      "HookResult",
      {
        "isSerialized": true,
        "isSigningField": true,
        "isVLEncoded": false,
        "nth": 18,
        "type": "UInt8"
      }
    ],
    [
      "WasLockingChainSend",
      {
        "isSerialized": true,
        "isSigningField": true,
        "isVLEncoded": false,
        "nth": 19,
        "type": "UInt8"
      }
    ],
    [
      "WithdrawalPolicy",
      {
        "isSerialized": true,
        "isSigningField": true,
        "isVLEncoded": false,
        "nth": 20,
        "type": "UInt8"
      }
    ],
    [
      "TakerPaysCurrency",
      {
        "isSerialized": true,
        "isSigningField": true,
        "isVLEncoded": false,
        "nth": 1,
        "type": "Hash160"
      }
    ],
    [
      "TakerPaysIssuer",
      {
        "isSerialized": true,
        "isSigningField": true,
        "isVLEncoded": false,
        "nth": 2,
        "type": "Hash160"
      }
    ],
    [
      "TakerGetsCurrency",
      {
        "isSerialized": true,
        "isSigningField": true,
        "isVLEncoded": false,
        "nth": 3,
        "type": "Hash160"
      }
    ],
    [
      "TakerGetsIssuer",
      {
        "isSerialized": true,
        "isSigningField": true,
        "isVLEncoded": false,
        "nth": 4,
        "type": "Hash160"
      }
    ],
    [
      "Paths",
      {
        "isSerialized": true,
        "isSigningField": true,
        "isVLEncoded": false,
        "nth": 1,
        "type": "PathSet"
      }
    ],
    [
      "Indexes",
      {
        "isSerialized": true,
        "isSigningField": true,
        "isVLEncoded": true,
        "nth": 1,
        "type": "Vector256"
      }
    ],
    [
      "Hashes",
      {
        "isSerialized": true,
        "isSigningField": true,
        "isVLEncoded": true,
        "nth": 2,
        "type": "Vector256"
      }
    ],
    [
      "Amendments",
      {
        "isSerialized": true,
        "isSigningField": true,
        "isVLEncoded": true,
        "nth": 3,
        "type": "Vector256"
      }
    ],
    [
      "NFTokenOffers",
      {
        "isSerialized": true,
        "isSigningField": true,
        "isVLEncoded": true,
        "nth": 4,
        "type": "Vector256"
      }
    ],
    [
      "CredentialIDs",
      {
        "isSerialized": true,
        "isSigningField": true,
        "isVLEncoded": true,
        "nth": 5,
        "type": "Vector256"
      }
    ],
    [
      "MPTokenIssuanceID",
      {
        "isSerialized": true,
        "isSigningField": true,
        "isVLEncoded": false,
        "nth": 1,
        "type": "Hash192"
      }
    ],
    [
      "ShareMPTID",
      {
        "isSerialized": true,
        "isSigningField": true,
        "isVLEncoded": false,
        "nth": 2,
        "type": "Hash192"
      }
    ],
    [
      "LockingChainIssue",
      {
        "isSerialized": true,
        "isSigningField": true,
        "isVLEncoded": false,
        "nth": 1,
        "type": "Issue"
      }
    ],
    [
      "IssuingChainIssue",
      {
        "isSerialized": true,
        "isSigningField": true,
        "isVLEncoded": false,
        "nth": 2,
        "type": "Issue"
      }
    ],
    [
      "Asset",
      {
        "isSerialized": true,
        "isSigningField": true,
        "isVLEncoded": false,
        "nth": 3,
        "type": "Issue"
      }
    ],
    [
      "Asset2",
      {
        "isSerialized": true,
        "isSigningField": true,
        "isVLEncoded": false,
        "nth": 4,
        "type": "Issue"
      }
    ],
    [
      "XChainBridge",
      {
        "isSerialized": true,
        "isSigningField": true,
        "isVLEncoded": false,
        "nth": 1,
        "type": "XChainBridge"
      }
    ],
    [
      "BaseAsset",
      {
        "isSerialized": true,
        "isSigningField": true,
        "isVLEncoded": false,
        "nth": 1,
        "type": "Currency"
      }
    ],
    [
      "QuoteAsset",
      {
        "isSerialized": true,
        "isSigningField": true,
        "isVLEncoded": false,
        "nth": 2,
        "type": "Currency"
      }
    ],
    [
      "Transaction",
      {
        "isSerialized": false,
        "isSigningField": false,
        "isVLEncoded": false,
        "nth": 257,
        "type": "Transaction"
      }
    ],
    [
      "LedgerEntry",
      {
        "isSerialized": false,
        "isSigningField": false,
        "isVLEncoded": false,
        "nth": 257,
        "type": "LedgerEntry"
      }
    ],
    [
      "Validation",
      {
        "isSerialized": false,
        "isSigningField": false,
        "isVLEncoded": false,
        "nth": 257,
        "type": "Validation"
      }
    ],
    [
      "Metadata",
      {
        "isSerialized": false,
        "isSigningField": false,
        "isVLEncoded": false,
        "nth": 257,
        "type": "Metadata"
      }
    ]
  ],
  "LEDGER_ENTRY_TYPES": {
    "AMM": 121,
    "AccountRoot": 97,
    "Amendments": 102,
    "Bridge": 105,
    "Check": 67,
    "Credential": 129,
    "DID": 73,
    "Delegate": 131,
    "DepositPreauth": 112,
    "DirectoryNode": 100,
    "Escrow": 117,
    "FeeSettings": 115,
    "Invalid": -1,
    "LedgerHashes": 104,
    "Loan": 137,
    "LoanBroker": 136,
    "MPToken": 127,
    "MPTokenIssuance": 126,
    "NFTokenOffer": 55,
    "NFTokenPage": 80,
    "NegativeUNL": 78,
    "Offer": 111,
    "Oracle": 128,
    "PayChannel": 120,
    "PermissionedDomain": 130,
    "RippleState": 114,
    "SignerList": 83,
    "Ticket": 84,
    "Vault": 132,
    "XChainOwnedClaimID": 113,
    "XChainOwnedCreateAccountClaimID": 116
  },
  "TRANSACTION_RESULTS": {
    "tecAMM_ACCOUNT": 168,
    "tecAMM_BALANCE": 163,
    "tecAMM_EMPTY": 166,
    "tecAMM_FAILED": 164,
    "tecAMM_INVALID_TOKENS": 165,
    "tecAMM_NOT_EMPTY": 167,
    "tecARRAY_EMPTY": 190,
    "tecARRAY_TOO_LARGE": 191,
    "tecBAD_CREDENTIALS": 193,
    "tecCANT_ACCEPT_OWN_NFTOKEN_OFFER": 158,
    "tecCLAIM": 100,
    "tecCRYPTOCONDITION_ERROR": 146,
    "tecDIR_FULL": 121,
    "tecDST_TAG_NEEDED": 143,
    "tecDUPLICATE": 149,
    "tecEMPTY_DID": 187,
    "tecEXPIRED": 148,
    "tecFAILED_PROCESSING": 105,
    "tecFROZEN": 137,
    "tecHAS_OBLIGATIONS": 151,
    "tecHOOK_REJECTED": 153,
    "tecINCOMPLETE": 169,
    "tecINSUFFICIENT_FUNDS": 159,
    "tecINSUFFICIENT_PAYMENT": 161,
    "tecINSUFFICIENT_RESERVE": 141,
    "tecINSUFF_FEE": 136,
    "tecINSUF_RESERVE_LINE": 122,
    "tecINSUF_RESERVE_OFFER": 123,
    "tecINTERNAL": 144,
    "tecINVALID_UPDATE_TIME": 188,
    "tecINVARIANT_FAILED": 147,
    "tecKILLED": 150,
    "tecLIMIT_EXCEEDED": 195,
    "tecLOCKED": 192,
    "tecMAX_SEQUENCE_REACHED": 154,
    "tecNEED_MASTER_KEY": 142,
    "tecNFTOKEN_BUY_SELL_MISMATCH": 156,
    "tecNFTOKEN_OFFER_TYPE_MISMATCH": 157,
    "tecNO_ALTERNATIVE_KEY": 130,
    "tecNO_AUTH": 134,
    "tecNO_DELEGATE_PERMISSION": 198,
    "tecNO_DST": 124,
    "tecNO_DST_INSUF_XRP": 125,
    "tecNO_ENTRY": 140,
    "tecNO_ISSUER": 133,
    "tecNO_LINE": 135,
    "tecNO_LINE_INSUF_RESERVE": 126,
    "tecNO_LINE_REDUNDANT": 127,
    "tecNO_PERMISSION": 139,
    "tecNO_REGULAR_KEY": 131,
    "tecNO_SUITABLE_NFTOKEN_PAGE": 155,
    "tecNO_TARGET": 138,
    "tecOBJECT_NOT_FOUND": 160,
    "tecOVERSIZE": 145,
    "tecOWNERS": 132,
    "tecPATH_DRY": 128,
    "tecPATH_PARTIAL": 101,
    "tecPRECISION_LOSS": 197,
    "tecPSEUDO_ACCOUNT": 196,
    "tecTOKEN_PAIR_NOT_FOUND": 189,
    "tecTOO_SOON": 152,
    "tecUNFUNDED": 129,
    "tecUNFUNDED_ADD": 102,
    "tecUNFUNDED_AMM": 162,
    "tecUNFUNDED_OFFER": 103,
    "tecUNFUNDED_PAYMENT": 104,
    "tecWRONG_ASSET": 194,
    "tecXCHAIN_ACCOUNT_CREATE_PAST": 181,
    "tecXCHAIN_ACCOUNT_CREATE_TOO_MANY": 182,
    "tecXCHAIN_BAD_CLAIM_ID": 172,
    "tecXCHAIN_BAD_PUBLIC_KEY_ACCOUNT_PAIR": 185,
    "tecXCHAIN_BAD_TRANSFER_ISSUE": 170,
    "tecXCHAIN_CLAIM_NO_QUORUM": 173,
    "tecXCHAIN_CREATE_ACCOUNT_DISABLED": 186,
    "tecXCHAIN_CREATE_ACCOUNT_NONXRP_ISSUE": 175,
    "tecXCHAIN_INSUFF_CREATE_AMOUNT": 180,
    "tecXCHAIN_NO_CLAIM_ID": 171,
    "tecXCHAIN_NO_SIGNERS_LIST": 178,
    "tecXCHAIN_PAYMENT_FAILED": 183,
    "tecXCHAIN_PROOF_UNKNOWN_KEY": 174,
    "tecXCHAIN_REWARD_MISMATCH": 177,
    "tecXCHAIN_SELF_COMMIT": 184,
    "tecXCHAIN_SENDING_ACCOUNT_MISMATCH": 179,
    "tecXCHAIN_WRONG_CHAIN": 176,

    "tefALREADY": -198,
    "tefBAD_ADD_AUTH": -197,
    "tefBAD_AUTH": -196,
    "tefBAD_AUTH_MASTER": -183,
    "tefBAD_LEDGER": -195,
    "tefBAD_QUORUM": -185,
    "tefBAD_SIGNATURE": -186,
    "tefCREATED": -194,
    "tefEXCEPTION": -193,
    "tefFAILURE": -199,
    "tefINTERNAL": -192,
    "tefINVALID_LEDGER_FIX_TYPE": -178,
    "tefINVARIANT_FAILED": -182,
    "tefMASTER_DISABLED": -188,
    "tefMAX_LEDGER": -187,
    "tefNFTOKEN_IS_NOT_TRANSFERABLE": -179,
    "tefNOT_MULTI_SIGNING": -184,
    "tefNO_AUTH_REQUIRED": -191,
    "tefNO_TICKET": -180,
    "tefPAST_SEQ": -190,
    "tefTOO_BIG": -181,
    "tefWRONG_PRIOR": -189,

    "telBAD_DOMAIN": -398,
    "telBAD_PATH_COUNT": -397,
    "telBAD_PUBLIC_KEY": -396,
    "telCAN_NOT_QUEUE": -392,
    "telCAN_NOT_QUEUE_BALANCE": -391,
    "telCAN_NOT_QUEUE_BLOCKED": -389,
    "telCAN_NOT_QUEUE_BLOCKS": -390,
    "telCAN_NOT_QUEUE_FEE": -388,
    "telCAN_NOT_QUEUE_FULL": -387,
    "telENV_RPC_FAILED": -383,
    "telFAILED_PROCESSING": -395,
    "telINSUF_FEE_P": -394,
    "telLOCAL_ERROR": -399,
    "telNETWORK_ID_MAKES_TX_NON_CANONICAL": -384,
    "telNO_DST_PARTIAL": -393,
    "telREQUIRES_NETWORK_ID": -385,
    "telWRONG_NETWORK": -386,

    "temARRAY_EMPTY": -253,
    "temARRAY_TOO_LARGE": -252,
    "temBAD_AMM_TOKENS": -261,
    "temBAD_AMOUNT": -298,
    "temBAD_CURRENCY": -297,
    "temBAD_EXPIRATION": -296,
    "temBAD_FEE": -295,
    "temBAD_ISSUER": -294,
    "temBAD_LIMIT": -293,
    "temBAD_NFTOKEN_TRANSFER_FEE": -262,
    "temBAD_OFFER": -292,
    "temBAD_PATH": -291,
    "temBAD_PATH_LOOP": -290,
    "temBAD_QUORUM": -271,
    "temBAD_REGKEY": -289,
    "temBAD_SEND_XRP_LIMIT": -288,
    "temBAD_SEND_XRP_MAX": -287,
    "temBAD_SEND_XRP_NO_DIRECT": -286,
    "temBAD_SEND_XRP_PARTIAL": -285,
    "temBAD_SEND_XRP_PATHS": -284,
    "temBAD_SEQUENCE": -283,
    "temBAD_SIGNATURE": -282,
    "temBAD_SIGNER": -272,
    "temBAD_SRC_ACCOUNT": -281,
    "temBAD_TICK_SIZE": -269,
    "temBAD_TRANSFER_FEE": -251,
    "temBAD_TRANSFER_RATE": -280,
    "temBAD_WEIGHT": -270,
    "temCANNOT_PREAUTH_SELF": -267,
    "temDISABLED": -273,
    "temDST_IS_SRC": -279,
    "temDST_NEEDED": -278,
    "temEMPTY_DID": -254,
    "temINVALID": -277,
    "temINVALID_ACCOUNT_ID": -268,
    "temINVALID_COUNT": -266,
    "temINVALID_FLAG": -276,
    "temINVALID_INNER_BATCH": -250,
    "temMALFORMED": -299,
    "temREDUNDANT": -275,
    "temRIPPLE_EMPTY": -274,
    "temSEQ_AND_TICKET": -263,
    "temUNCERTAIN": -265,
    "temUNKNOWN": -264,
    "temXCHAIN_BAD_PROOF": -259,
    "temXCHAIN_BRIDGE_BAD_ISSUES": -258,
    "temXCHAIN_BRIDGE_BAD_MIN_ACCOUNT_CREATE_AMOUNT": -256,
    "temXCHAIN_BRIDGE_BAD_REWARD_AMOUNT": -255,
    "temXCHAIN_BRIDGE_NONDOOR_OWNER": -257,
    "temXCHAIN_EQUAL_DOOR_ACCOUNTS": -260,

    "terADDRESS_COLLISION": -86,
    "terFUNDS_SPENT": -98,
    "terINSUF_FEE_B": -97,
    "terLAST": -91,
    "terNO_ACCOUNT": -96,
    "terNO_AMM": -87,
    "terNO_AUTH": -95,
    "terNO_LINE": -94,
    "terNO_RIPPLE": -90,
    "terOWNERS": -93,
    "terPRE_SEQ": -92,
    "terPRE_TICKET": -88,
    "terQUEUED": -89,
    "terRETRY": -99,

    "tesSUCCESS": 0
  },
  "TRANSACTION_TYPES": {
    "AMMBid": 39,
    "AMMClawback": 31,
    "AMMCreate": 35,
    "AMMDelete": 40,
    "AMMDeposit": 36,
    "AMMVote": 38,
    "AMMWithdraw": 37,
    "AccountDelete": 21,
    "AccountSet": 3,
    "Batch": 71,
    "CheckCancel": 18,
    "CheckCash": 17,
    "CheckCreate": 16,
    "Clawback": 30,
    "CredentialAccept": 59,
    "CredentialCreate": 58,
    "CredentialDelete": 60,
    "DIDDelete": 50,
    "DIDSet": 49,
    "DelegateSet": 64,
    "DepositPreauth": 19,
    "EnableAmendment": 100,
    "EscrowCancel": 4,
    "EscrowCreate": 1,
    "EscrowFinish": 2,
    "Invalid": -1,
    "LedgerStateFix": 53,
    "LoanBrokerSet": 74,
    "LoanBrokerDelete": 75,
    "LoanBrokerCoverDeposit": 76,
    "LoanBrokerCoverWithdraw": 77,
    "LoanBrokerCoverClawback": 78,
    "LoanSet": 80,
    "LoanDelete": 81,
    "LoanManage": 82,
    "LoanPay": 84,
    "MPTokenAuthorize": 57,
    "MPTokenIssuanceCreate": 54,
    "MPTokenIssuanceDestroy": 55,
    "MPTokenIssuanceSet": 56,
    "NFTokenAcceptOffer": 29,
    "NFTokenBurn": 26,
    "NFTokenCancelOffer": 28,
    "NFTokenCreateOffer": 27,
    "NFTokenMint": 25,
    "NFTokenModify": 61,
    "OfferCancel": 8,
    "OfferCreate": 7,
    "OracleDelete": 52,
    "OracleSet": 51,
    "Payment": 0,
    "PaymentChannelClaim": 15,
    "PaymentChannelCreate": 13,
    "PaymentChannelFund": 14,
    "PermissionedDomainDelete": 63,
    "PermissionedDomainSet": 62,
    "SetFee": 101,
    "SetRegularKey": 5,
    "SignerListSet": 12,
    "TicketCreate": 10,
    "TrustSet": 20,
    "UNLModify": 102,
    "VaultClawback": 70,
    "VaultCreate": 65,
    "VaultDelete": 67,
    "VaultDeposit": 68,
    "VaultSet": 66,
    "VaultWithdraw": 69,
    "XChainAccountCreateCommit": 44,
    "XChainAddAccountCreateAttestation": 46,
    "XChainAddClaimAttestation": 45,
    "XChainClaim": 43,
    "XChainCommit": 42,
    "XChainCreateBridge": 48,
    "XChainCreateClaimID": 41,
    "XChainModifyBridge": 47
  },
  "TYPES": {
    "AccountID": 8,
    "Amount": 6,
    "Blob": 7,
    "Currency": 26,
    "Done": -1,
    "Hash128": 4,
    "Hash160": 17,
    "Hash192": 21,
    "Hash256": 5,
    "Int32": 10,
    "Int64": 11,
    "Issue": 24,
    "LedgerEntry": 10002,
    "Metadata": 10004,
    "NotPresent": 0,
    "Number": 9,
    "PathSet": 18,
    "STArray": 15,
    "STObject": 14,
    "Transaction": 10001,
    "UInt16": 1,
    "UInt32": 2,
    "UInt384": 22,
    "UInt512": 23,
    "UInt64": 3,
    "UInt8": 16,
    "UInt96": 20,
    "Unknown": -2,
    "Validation": 10003,
    "Vector256": 19,
    "XChainBridge": 25
  }
}<|MERGE_RESOLUTION|>--- conflicted
+++ resolved
@@ -691,160 +691,12 @@
       }
     ],
     [
-<<<<<<< HEAD
-      "StartDate",
-=======
       "MutableFlags",
->>>>>>> 786db5e7
-      {
-        "isSerialized": true,
-        "isSigningField": true,
-        "isVLEncoded": false,
-<<<<<<< HEAD
-        "nth": 54,
-        "type": "UInt32"
-      }
-    ],
-    [
-      "PaymentInterval",
-      {
-        "isSerialized": true,
-        "isSigningField": true,
-        "isVLEncoded": false,
-        "nth": 55,
-        "type": "UInt32"
-      }
-    ],
-    [
-      "GracePeriod",
-      {
-        "isSerialized": true,
-        "isSigningField": true,
-        "isVLEncoded": false,
-        "nth": 56,
-        "type": "UInt32"
-      }
-    ],
-    [
-      "PreviousPaymentDate",
-      {
-        "isSerialized": true,
-        "isSigningField": true,
-        "isVLEncoded": false,
-        "nth": 57,
-        "type": "UInt32"
-      }
-    ],
-    [
-      "NextPaymentDueDate",
-      {
-        "isSerialized": true,
-        "isSigningField": true,
-        "isVLEncoded": false,
-        "nth": 58,
-        "type": "UInt32"
-      }
-    ],
-    [
-      "PaymentRemaining",
-      {
-        "isSerialized": true,
-        "isSigningField": true,
-        "isVLEncoded": false,
-        "nth": 59,
-        "type": "UInt32"
-      }
-    ],
-    [
-      "PaymentTotal",
-      {
-        "isSerialized": true,
-        "isSigningField": true,
-        "isVLEncoded": false,
-        "nth": 60,
-        "type": "UInt32"
-      }
-    ],
-    [
-      "LoanSequence",
-      {
-        "isSerialized": true,
-        "isSigningField": true,
-        "isVLEncoded": false,
-        "nth": 61,
-        "type": "UInt32"
-      }
-    ],
-    [
-      "CoverRateMinimum",
-      {
-        "isSerialized": true,
-        "isSigningField": true,
-        "isVLEncoded": false,
-        "nth": 62,
-        "type": "UInt32"
-      }
-    ],
-    [
-      "CoverRateLiquidation",
-      {
-        "isSerialized": true,
-        "isSigningField": true,
-        "isVLEncoded": false,
-        "nth": 63,
-        "type": "UInt32"
-      }
-    ],
-    [
-      "OverpaymentFee",
-      {
-        "isSerialized": true,
-        "isSigningField": true,
-        "isVLEncoded": false,
-        "nth": 64,
-        "type": "UInt32"
-      }
-    ],
-    [
-      "InterestRate",
-      {
-        "isSerialized": true,
-        "isSigningField": true,
-        "isVLEncoded": false,
-        "nth": 65,
-        "type": "UInt32"
-      }
-    ],
-    [
-      "LateInterestRate",
-      {
-        "isSerialized": true,
-        "isSigningField": true,
-        "isVLEncoded": false,
-        "nth": 66,
-        "type": "UInt32"
-      }
-    ],
-    [
-      "CloseInterestRate",
-      {
-        "isSerialized": true,
-        "isSigningField": true,
-        "isVLEncoded": false,
-        "nth": 67,
-        "type": "UInt32"
-      }
-    ],
-    [
-      "OverpaymentInterestRate",
-      {
-        "isSerialized": true,
-        "isSigningField": true,
-        "isVLEncoded": false,
-        "nth": 68,
-=======
+      {
+        "isSerialized": true,
+        "isSigningField": true,
+        "isVLEncoded": false,
         "nth": 53,
->>>>>>> 786db5e7
         "type": "UInt32"
       }
     ],
@@ -2359,101 +2211,13 @@
       }
     ],
     [
-<<<<<<< HEAD
-      "DebtTotal",
-=======
       "DummyInt32",
->>>>>>> 786db5e7
-      {
-        "isSerialized": true,
-        "isSigningField": true,
-        "isVLEncoded": false,
-<<<<<<< HEAD
-        "nth": 6,
-        "type": "Number"
-      }
-    ],
-    [
-      "DebtMaximum",
-      {
-        "isSerialized": true,
-        "isSigningField": true,
-        "isVLEncoded": false,
-        "nth": 7,
-        "type": "Number"
-      }
-    ],
-    [
-      "CoverAvailable",
-      {
-        "isSerialized": true,
-        "isSigningField": true,
-        "isVLEncoded": false,
-        "nth": 8,
-        "type": "Number"
-      }
-    ],
-    [
-      "LoanOriginationFee",
-      {
-        "isSerialized": true,
-        "isSigningField": true,
-        "isVLEncoded": false,
-        "nth": 9,
-        "type": "Number"
-      }
-    ],
-    [
-      "LoanServiceFee",
-      {
-        "isSerialized": true,
-        "isSigningField": true,
-        "isVLEncoded": false,
-        "nth": 10,
-        "type": "Number"
-      }
-    ],
-    [
-      "LatePaymentFee",
-      {
-        "isSerialized": true,
-        "isSigningField": true,
-        "isVLEncoded": false,
-        "nth": 11,
-        "type": "Number"
-      }
-    ],
-    [
-      "ClosePaymentFee",
-      {
-        "isSerialized": true,
-        "isSigningField": true,
-        "isVLEncoded": false,
-        "nth": 12,
-        "type": "Number"
-      }
-    ],    [
-      "PrincipalOutstanding",
-      {
-        "isSerialized": true,
-        "isSigningField": true,
-        "isVLEncoded": false,
-        "nth": 13,
-        "type": "Number"
-      }
-    ],
-    [
-      "PrincipalRequested",
-      {
-        "isSerialized": true,
-        "isSigningField": true,
-        "isVLEncoded": false,
-        "nth": 14,
-        "type": "Number"
-=======
+      {
+        "isSerialized": true,
+        "isSigningField": true,
+        "isVLEncoded": false,
         "nth": 1,
         "type": "Int32"
->>>>>>> 786db5e7
       }
     ],
     [
