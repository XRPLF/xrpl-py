{
  "TYPES": {
    "Done": -1,
    "Unknown": -2,
    "NotPresent": 0,
    "UInt16": 1,
    "UInt32": 2,
    "UInt64": 3,
    "Hash128": 4,
    "Hash256": 5,
    "Amount": 6,
    "Blob": 7,
    "AccountID": 8,
    "STObject": 14,
    "STArray": 15,
    "UInt8": 16,
    "Hash160": 17,
    "PathSet": 18,
    "Vector256": 19,
    "UInt96": 20,
    "UInt192": 21,
    "UInt384": 22,
    "UInt512": 23,
    "Issue": 24,
    "XChainBridge": 25,
    "Transaction": 10001,
    "LedgerEntry": 10002,
    "Validation": 10003,
    "Metadata": 10004
  },
  "LEDGER_ENTRY_TYPES": {
    "Invalid": -1,
    "AccountRoot": 97,
    "DirectoryNode": 100,
    "RippleState": 114,
    "Ticket": 84,
    "SignerList": 83,
    "Offer": 111,
    "Bridge": 105,
    "LedgerHashes": 104,
    "Amendments": 102,
    "XChainClaimID": 113,
    "XChainCreateAccountClaimID": 116,
    "FeeSettings": 115,
    "Escrow": 117,
    "PayChannel": 120,
    "Check": 67,
    "DepositPreauth": 112,
    "NegativeUNL": 78,
    "NFTokenPage": 80,
    "NFTokenOffer": 55,
    "AMM": 121,
    "Any": -3,
    "Child": -2,
    "Nickname": 110,
    "Contract": 99,
    "GeneratorMap": 103
  },
  "FIELDS": [
    [
      "Generic",
      {
        "nth": 0,
        "isVLEncoded": false,
        "isSerialized": false,
        "isSigningField": false,
        "type": "Unknown"
      }
    ],
    [
      "Invalid",
      {
        "nth": -1,
        "isVLEncoded": false,
        "isSerialized": false,
        "isSigningField": false,
        "type": "Unknown"
      }
    ],
    [
      "ObjectEndMarker",
      {
        "nth": 1,
        "isVLEncoded": false,
        "isSerialized": true,
        "isSigningField": true,
        "type": "STObject"
      }
    ],
    [
      "ArrayEndMarker",
      {
        "nth": 1,
        "isVLEncoded": false,
        "isSerialized": true,
        "isSigningField": true,
        "type": "STArray"
      }
    ],
    [
      "hash",
      {
        "nth": 257,
        "isVLEncoded": false,
        "isSerialized": false,
        "isSigningField": false,
        "type": "Hash256"
      }
    ],
    [
      "index",
      {
        "nth": 258,
        "isVLEncoded": false,
        "isSerialized": false,
        "isSigningField": false,
        "type": "Hash256"
      }
    ],
    [
      "taker_gets_funded",
      {
        "nth": 258,
        "isVLEncoded": false,
        "isSerialized": false,
        "isSigningField": false,
        "type": "Amount"
      }
    ],
    [
      "taker_pays_funded",
      {
        "nth": 259,
        "isVLEncoded": false,
        "isSerialized": false,
        "isSigningField": false,
        "type": "Amount"
      }
    ],
    [
      "LedgerEntry",
      {
        "nth": 1,
        "isVLEncoded": false,
        "isSerialized": false,
        "isSigningField": true,
        "type": "LedgerEntry"
      }
    ],
    [
      "Transaction",
      {
        "nth": 1,
        "isVLEncoded": false,
        "isSerialized": false,
        "isSigningField": true,
        "type": "Transaction"
      }
    ],
    [
      "Validation",
      {
        "nth": 1,
        "isVLEncoded": false,
        "isSerialized": false,
        "isSigningField": true,
        "type": "Validation"
      }
    ],
    [
      "Metadata",
      {
        "nth": 1,
        "isVLEncoded": false,
        "isSerialized": true,
        "isSigningField": true,
        "type": "Metadata"
      }
    ],
    [
      "CloseResolution",
      {
        "nth": 1,
        "isVLEncoded": false,
        "isSerialized": true,
        "isSigningField": true,
        "type": "UInt8"
      }
    ],
    [
      "Method",
      {
        "nth": 2,
        "isVLEncoded": false,
        "isSerialized": true,
        "isSigningField": true,
        "type": "UInt8"
      }
    ],
    [
      "TransactionResult",
      {
        "nth": 3,
        "isVLEncoded": false,
        "isSerialized": true,
        "isSigningField": true,
        "type": "UInt8"
      }
    ],
    [
      "TickSize",
      {
        "nth": 16,
        "isVLEncoded": false,
        "isSerialized": true,
        "isSigningField": true,
        "type": "UInt8"
      }
    ],
    [
      "UNLModifyDisabling",
      {
        "nth": 17,
        "isVLEncoded": false,
        "isSerialized": true,
        "isSigningField": true,
        "type": "UInt8"
      }
    ],
    [
      "HookResult",
      {
        "nth": 18,
        "isVLEncoded": false,
        "isSerialized": true,
        "isSigningField": true,
        "type": "UInt8"
      }
    ],
    [
      "WasLockingChainSend",
      {
        "nth": 19,
        "isVLEncoded": false,
        "isSerialized": true,
        "isSigningField": true,
        "type": "UInt8"
      }
    ],
    [
      "LedgerEntryType",
      {
        "nth": 1,
        "isVLEncoded": false,
        "isSerialized": true,
        "isSigningField": true,
        "type": "UInt16"
      }
    ],
    [
      "TransactionType",
      {
        "nth": 2,
        "isVLEncoded": false,
        "isSerialized": true,
        "isSigningField": true,
        "type": "UInt16"
      }
    ],
    [
      "SignerWeight",
      {
        "nth": 3,
        "isVLEncoded": false,
        "isSerialized": true,
        "isSigningField": true,
        "type": "UInt16"
      }
    ],
    [
      "TransferFee",
      {
        "nth": 4,
        "isVLEncoded": false,
        "isSerialized": true,
        "isSigningField": true,
        "type": "UInt16"
      }
    ],
    [
      "TradingFee",
      {
        "nth": 5,
        "isVLEncoded": false,
        "isSerialized": true,
        "isSigningField": true,
        "type": "UInt16"
      }
    ],
    [
      "Version",
      {
        "nth": 16,
        "isVLEncoded": false,
        "isSerialized": true,
        "isSigningField": true,
        "type": "UInt16"
      }
    ],
    [
      "HookStateChangeCount",
      {
        "nth": 17,
        "isVLEncoded": false,
        "isSerialized": true,
        "isSigningField": true,
        "type": "UInt16"
      }
    ],
    [
      "HookEmitCount",
      {
        "nth": 18,
        "isVLEncoded": false,
        "isSerialized": true,
        "isSigningField": true,
        "type": "UInt16"
      }
    ],
    [
      "HookExecutionIndex",
      {
        "nth": 19,
        "isVLEncoded": false,
        "isSerialized": true,
        "isSigningField": true,
        "type": "UInt16"
      }
    ],
    [
      "HookApiVersion",
      {
        "nth": 20,
        "isVLEncoded": false,
        "isSerialized": true,
        "isSigningField": true,
        "type": "UInt16"
      }
    ],
    [
      "NetworkID",
      {
        "nth": 1,
        "isVLEncoded": false,
        "isSerialized": true,
        "isSigningField": true,
        "type": "UInt32"
      }
    ],
    [
      "Flags",
      {
        "nth": 2,
        "isVLEncoded": false,
        "isSerialized": true,
        "isSigningField": true,
        "type": "UInt32"
      }
    ],
    [
      "SourceTag",
      {
        "nth": 3,
        "isVLEncoded": false,
        "isSerialized": true,
        "isSigningField": true,
        "type": "UInt32"
      }
    ],
    [
      "Sequence",
      {
        "nth": 4,
        "isVLEncoded": false,
        "isSerialized": true,
        "isSigningField": true,
        "type": "UInt32"
      }
    ],
    [
      "PreviousTxnLgrSeq",
      {
        "nth": 5,
        "isVLEncoded": false,
        "isSerialized": true,
        "isSigningField": true,
        "type": "UInt32"
      }
    ],
    [
      "LedgerSequence",
      {
        "nth": 6,
        "isVLEncoded": false,
        "isSerialized": true,
        "isSigningField": true,
        "type": "UInt32"
      }
    ],
    [
      "CloseTime",
      {
        "nth": 7,
        "isVLEncoded": false,
        "isSerialized": true,
        "isSigningField": true,
        "type": "UInt32"
      }
    ],
    [
      "ParentCloseTime",
      {
        "nth": 8,
        "isVLEncoded": false,
        "isSerialized": true,
        "isSigningField": true,
        "type": "UInt32"
      }
    ],
    [
      "SigningTime",
      {
        "nth": 9,
        "isVLEncoded": false,
        "isSerialized": true,
        "isSigningField": true,
        "type": "UInt32"
      }
    ],
    [
      "Expiration",
      {
        "nth": 10,
        "isVLEncoded": false,
        "isSerialized": true,
        "isSigningField": true,
        "type": "UInt32"
      }
    ],
    [
      "TransferRate",
      {
        "nth": 11,
        "isVLEncoded": false,
        "isSerialized": true,
        "isSigningField": true,
        "type": "UInt32"
      }
    ],
    [
      "WalletSize",
      {
        "nth": 12,
        "isVLEncoded": false,
        "isSerialized": true,
        "isSigningField": true,
        "type": "UInt32"
      }
    ],
    [
      "OwnerCount",
      {
        "nth": 13,
        "isVLEncoded": false,
        "isSerialized": true,
        "isSigningField": true,
        "type": "UInt32"
      }
    ],
    [
      "DestinationTag",
      {
        "nth": 14,
        "isVLEncoded": false,
        "isSerialized": true,
        "isSigningField": true,
        "type": "UInt32"
      }
    ],
    [
      "HighQualityIn",
      {
        "nth": 16,
        "isVLEncoded": false,
        "isSerialized": true,
        "isSigningField": true,
        "type": "UInt32"
      }
    ],
    [
      "HighQualityOut",
      {
        "nth": 17,
        "isVLEncoded": false,
        "isSerialized": true,
        "isSigningField": true,
        "type": "UInt32"
      }
    ],
    [
      "LowQualityIn",
      {
        "nth": 18,
        "isVLEncoded": false,
        "isSerialized": true,
        "isSigningField": true,
        "type": "UInt32"
      }
    ],
    [
      "LowQualityOut",
      {
        "nth": 19,
        "isVLEncoded": false,
        "isSerialized": true,
        "isSigningField": true,
        "type": "UInt32"
      }
    ],
    [
      "QualityIn",
      {
        "nth": 20,
        "isVLEncoded": false,
        "isSerialized": true,
        "isSigningField": true,
        "type": "UInt32"
      }
    ],
    [
      "QualityOut",
      {
        "nth": 21,
        "isVLEncoded": false,
        "isSerialized": true,
        "isSigningField": true,
        "type": "UInt32"
      }
    ],
    [
      "StampEscrow",
      {
        "nth": 22,
        "isVLEncoded": false,
        "isSerialized": true,
        "isSigningField": true,
        "type": "UInt32"
      }
    ],
    [
      "BondAmount",
      {
        "nth": 23,
        "isVLEncoded": false,
        "isSerialized": true,
        "isSigningField": true,
        "type": "UInt32"
      }
    ],
    [
      "LoadFee",
      {
        "nth": 24,
        "isVLEncoded": false,
        "isSerialized": true,
        "isSigningField": true,
        "type": "UInt32"
      }
    ],
    [
      "OfferSequence",
      {
        "nth": 25,
        "isVLEncoded": false,
        "isSerialized": true,
        "isSigningField": true,
        "type": "UInt32"
      }
    ],
    [
      "FirstLedgerSequence",
      {
        "nth": 26,
        "isVLEncoded": false,
        "isSerialized": true,
        "isSigningField": true,
        "type": "UInt32"
      }
    ],
    [
      "LastLedgerSequence",
      {
        "nth": 27,
        "isVLEncoded": false,
        "isSerialized": true,
        "isSigningField": true,
        "type": "UInt32"
      }
    ],
    [
      "TransactionIndex",
      {
        "nth": 28,
        "isVLEncoded": false,
        "isSerialized": true,
        "isSigningField": true,
        "type": "UInt32"
      }
    ],
    [
      "OperationLimit",
      {
        "nth": 29,
        "isVLEncoded": false,
        "isSerialized": true,
        "isSigningField": true,
        "type": "UInt32"
      }
    ],
    [
      "ReferenceFeeUnits",
      {
        "nth": 30,
        "isVLEncoded": false,
        "isSerialized": true,
        "isSigningField": true,
        "type": "UInt32"
      }
    ],
    [
      "ReserveBase",
      {
        "nth": 31,
        "isVLEncoded": false,
        "isSerialized": true,
        "isSigningField": true,
        "type": "UInt32"
      }
    ],
    [
      "ReserveIncrement",
      {
        "nth": 32,
        "isVLEncoded": false,
        "isSerialized": true,
        "isSigningField": true,
        "type": "UInt32"
      }
    ],
    [
      "SetFlag",
      {
        "nth": 33,
        "isVLEncoded": false,
        "isSerialized": true,
        "isSigningField": true,
        "type": "UInt32"
      }
    ],
    [
      "ClearFlag",
      {
        "nth": 34,
        "isVLEncoded": false,
        "isSerialized": true,
        "isSigningField": true,
        "type": "UInt32"
      }
    ],
    [
      "SignerQuorum",
      {
        "nth": 35,
        "isVLEncoded": false,
        "isSerialized": true,
        "isSigningField": true,
        "type": "UInt32"
      }
    ],
    [
      "CancelAfter",
      {
        "nth": 36,
        "isVLEncoded": false,
        "isSerialized": true,
        "isSigningField": true,
        "type": "UInt32"
      }
    ],
    [
      "FinishAfter",
      {
        "nth": 37,
        "isVLEncoded": false,
        "isSerialized": true,
        "isSigningField": true,
        "type": "UInt32"
      }
    ],
    [
      "SignerListID",
      {
        "nth": 38,
        "isVLEncoded": false,
        "isSerialized": true,
        "isSigningField": true,
        "type": "UInt32"
      }
    ],
    [
      "SettleDelay",
      {
        "nth": 39,
        "isVLEncoded": false,
        "isSerialized": true,
        "isSigningField": true,
        "type": "UInt32"
      }
    ],
    [
      "TicketCount",
      {
        "nth": 40,
        "isVLEncoded": false,
        "isSerialized": true,
        "isSigningField": true,
        "type": "UInt32"
      }
    ],
    [
      "TicketSequence",
      {
        "nth": 41,
        "isVLEncoded": false,
        "isSerialized": true,
        "isSigningField": true,
        "type": "UInt32"
      }
    ],
    [
      "NFTokenTaxon",
      {
        "nth": 42,
        "isVLEncoded": false,
        "isSerialized": true,
        "isSigningField": true,
        "type": "UInt32"
      }
    ],
    [
      "MintedNFTokens",
      {
        "nth": 43,
        "isVLEncoded": false,
        "isSerialized": true,
        "isSigningField": true,
        "type": "UInt32"
      }
    ],
    [
      "BurnedNFTokens",
      {
        "nth": 44,
        "isVLEncoded": false,
        "isSerialized": true,
        "isSigningField": true,
        "type": "UInt32"
      }
    ],
    [
      "HookStateCount",
      {
        "nth": 45,
        "isVLEncoded": false,
        "isSerialized": true,
        "isSigningField": true,
        "type": "UInt32"
      }
    ],
    [
      "EmitGeneration",
      {
        "nth": 46,
        "isVLEncoded": false,
        "isSerialized": true,
        "isSigningField": true,
        "type": "UInt32"
      }
    ],
    [
      "LockCount",
      {
        "nth": 47,
        "isVLEncoded": false,
        "isSerialized": true,
        "isSigningField": true,
        "type": "UInt32"
      }
    ],
    [
      "VoteWeight",
      {
        "nth": 48,
        "isVLEncoded": false,
        "isSerialized": true,
        "isSigningField": true,
        "type": "UInt32"
      }
    ],
    [
      "DiscountedFee",
      {
        "nth": 49,
        "isVLEncoded": false,
        "isSerialized": true,
        "isSigningField": true,
        "type": "UInt32"
      }
    ],
    [
      "FirstNFTokenSequence",
      {
        "nth": 50,
        "isVLEncoded": false,
        "isSerialized": true,
        "isSigningField": true,
        "type": "UInt32"
      }
    ],
    [
      "LockCount",
      {
        "nth": 49,
        "isVLEncoded": false,
        "isSerialized": true,
        "isSigningField": true,
        "type": "UInt32"
      }
    ],
    [
      "IndexNext",
      {
        "nth": 1,
        "isVLEncoded": false,
        "isSerialized": true,
        "isSigningField": true,
        "type": "UInt64"
      }
    ],
    [
      "IndexPrevious",
      {
        "nth": 2,
        "isVLEncoded": false,
        "isSerialized": true,
        "isSigningField": true,
        "type": "UInt64"
      }
    ],
    [
      "BookNode",
      {
        "nth": 3,
        "isVLEncoded": false,
        "isSerialized": true,
        "isSigningField": true,
        "type": "UInt64"
      }
    ],
    [
      "OwnerNode",
      {
        "nth": 4,
        "isVLEncoded": false,
        "isSerialized": true,
        "isSigningField": true,
        "type": "UInt64"
      }
    ],
    [
      "BaseFee",
      {
        "nth": 5,
        "isVLEncoded": false,
        "isSerialized": true,
        "isSigningField": true,
        "type": "UInt64"
      }
    ],
    [
      "ExchangeRate",
      {
        "nth": 6,
        "isVLEncoded": false,
        "isSerialized": true,
        "isSigningField": true,
        "type": "UInt64"
      }
    ],
    [
      "LowNode",
      {
        "nth": 7,
        "isVLEncoded": false,
        "isSerialized": true,
        "isSigningField": true,
        "type": "UInt64"
      }
    ],
    [
      "HighNode",
      {
        "nth": 8,
        "isVLEncoded": false,
        "isSerialized": true,
        "isSigningField": true,
        "type": "UInt64"
      }
    ],
    [
      "DestinationNode",
      {
        "nth": 9,
        "isVLEncoded": false,
        "isSerialized": true,
        "isSigningField": true,
        "type": "UInt64"
      }
    ],
    [
      "Cookie",
      {
        "nth": 10,
        "isVLEncoded": false,
        "isSerialized": true,
        "isSigningField": true,
        "type": "UInt64"
      }
    ],
    [
      "ServerVersion",
      {
        "nth": 11,
        "isVLEncoded": false,
        "isSerialized": true,
        "isSigningField": true,
        "type": "UInt64"
      }
    ],
    [
      "NFTokenOfferNode",
      {
        "nth": 12,
        "isVLEncoded": false,
        "isSerialized": true,
        "isSigningField": true,
        "type": "UInt64"
      }
    ],
    [
      "EmitBurden",
      {
        "nth": 13,
        "isVLEncoded": false,
        "isSerialized": true,
        "isSigningField": true,
        "type": "UInt64"
      }
    ],
    [
      "HookOn",
      {
        "nth": 16,
        "isVLEncoded": false,
        "isSerialized": true,
        "isSigningField": true,
        "type": "UInt64"
      }
    ],
    [
      "HookInstructionCount",
      {
        "nth": 17,
        "isVLEncoded": false,
        "isSerialized": true,
        "isSigningField": true,
        "type": "UInt64"
      }
    ],
    [
      "HookReturnCode",
      {
        "nth": 18,
        "isVLEncoded": false,
        "isSerialized": true,
        "isSigningField": true,
        "type": "UInt64"
      }
    ],
    [
      "ReferenceCount",
      {
        "nth": 19,
        "isVLEncoded": false,
        "isSerialized": true,
        "isSigningField": true,
        "type": "UInt64"
      }
    ],
    [
      "XChainClaimID",
      {
        "nth": 20,
        "isVLEncoded": false,
        "isSerialized": true,
        "isSigningField": true,
        "type": "UInt64"
      }
    ],
    [
      "XChainAccountCreateCount",
      {
        "nth": 21,
        "isVLEncoded": false,
        "isSerialized": true,
        "isSigningField": true,
        "type": "UInt64"
      }
    ],
    [
      "XChainAccountClaimCount",
      {
        "nth": 22,
        "isVLEncoded": false,
        "isSerialized": true,
        "isSigningField": true,
        "type": "UInt64"
      }
    ],
    [
      "EmailHash",
      {
        "nth": 1,
        "isVLEncoded": false,
        "isSerialized": true,
        "isSigningField": true,
        "type": "Hash128"
      }
    ],
    [
      "TakerPaysCurrency",
      {
        "nth": 1,
        "isVLEncoded": false,
        "isSerialized": true,
        "isSigningField": true,
        "type": "Hash160"
      }
    ],
    [
      "TakerPaysIssuer",
      {
        "nth": 2,
        "isVLEncoded": false,
        "isSerialized": true,
        "isSigningField": true,
        "type": "Hash160"
      }
    ],
    [
      "TakerGetsCurrency",
      {
        "nth": 3,
        "isVLEncoded": false,
        "isSerialized": true,
        "isSigningField": true,
        "type": "Hash160"
      }
    ],
    [
      "TakerGetsIssuer",
      {
        "nth": 4,
        "isVLEncoded": false,
        "isSerialized": true,
        "isSigningField": true,
        "type": "Hash160"
      }
    ],
    [
      "LedgerHash",
      {
        "nth": 1,
        "isVLEncoded": false,
        "isSerialized": true,
        "isSigningField": true,
        "type": "Hash256"
      }
    ],
    [
      "ParentHash",
      {
        "nth": 2,
        "isVLEncoded": false,
        "isSerialized": true,
        "isSigningField": true,
        "type": "Hash256"
      }
    ],
    [
      "TransactionHash",
      {
        "nth": 3,
        "isVLEncoded": false,
        "isSerialized": true,
        "isSigningField": true,
        "type": "Hash256"
      }
    ],
    [
      "AccountHash",
      {
        "nth": 4,
        "isVLEncoded": false,
        "isSerialized": true,
        "isSigningField": true,
        "type": "Hash256"
      }
    ],
    [
      "PreviousTxnID",
      {
        "nth": 5,
        "isVLEncoded": false,
        "isSerialized": true,
        "isSigningField": true,
        "type": "Hash256"
      }
    ],
    [
      "LedgerIndex",
      {
        "nth": 6,
        "isVLEncoded": false,
        "isSerialized": true,
        "isSigningField": true,
        "type": "Hash256"
      }
    ],
    [
      "WalletLocator",
      {
        "nth": 7,
        "isVLEncoded": false,
        "isSerialized": true,
        "isSigningField": true,
        "type": "Hash256"
      }
    ],
    [
      "RootIndex",
      {
        "nth": 8,
        "isVLEncoded": false,
        "isSerialized": true,
        "isSigningField": true,
        "type": "Hash256"
      }
    ],
    [
      "AccountTxnID",
      {
        "nth": 9,
        "isVLEncoded": false,
        "isSerialized": true,
        "isSigningField": true,
        "type": "Hash256"
      }
    ],
    [
      "NFTokenID",
      {
        "nth": 10,
        "isVLEncoded": false,
        "isSerialized": true,
        "isSigningField": true,
        "type": "Hash256"
      }
    ],
    [
      "EmitParentTxnID",
      {
        "nth": 11,
        "isVLEncoded": false,
        "isSerialized": true,
        "isSigningField": true,
        "type": "Hash256"
      }
    ],
    [
      "EmitNonce",
      {
        "nth": 12,
        "isVLEncoded": false,
        "isSerialized": true,
        "isSigningField": true,
        "type": "Hash256"
      }
    ],
    [
      "EmitHookHash",
      {
        "nth": 13,
        "isVLEncoded": false,
        "isSerialized": true,
        "isSigningField": true,
        "type": "Hash256"
      }
    ],
    [
      "AMMID",
      {
        "nth": 14,
        "isVLEncoded": false,
        "isSerialized": true,
        "isSigningField": true,
        "type": "Hash256"
      }
    ],
    [
      "BookDirectory",
      {
        "nth": 16,
        "isVLEncoded": false,
        "isSerialized": true,
        "isSigningField": true,
        "type": "Hash256"
      }
    ],
    [
      "InvoiceID",
      {
        "nth": 17,
        "isVLEncoded": false,
        "isSerialized": true,
        "isSigningField": true,
        "type": "Hash256"
      }
    ],
    [
      "Nickname",
      {
        "nth": 18,
        "isVLEncoded": false,
        "isSerialized": true,
        "isSigningField": true,
        "type": "Hash256"
      }
    ],
    [
      "Amendment",
      {
        "nth": 19,
        "isVLEncoded": false,
        "isSerialized": true,
        "isSigningField": true,
        "type": "Hash256"
      }
    ],
    [
      "Digest",
      {
        "nth": 21,
        "isVLEncoded": false,
        "isSerialized": true,
        "isSigningField": true,
        "type": "Hash256"
      }
    ],
    [
      "Channel",
      {
        "nth": 22,
        "isVLEncoded": false,
        "isSerialized": true,
        "isSigningField": true,
        "type": "Hash256"
      }
    ],
    [
      "ConsensusHash",
      {
        "nth": 23,
        "isVLEncoded": false,
        "isSerialized": true,
        "isSigningField": true,
        "type": "Hash256"
      }
    ],
    [
      "CheckID",
      {
        "nth": 24,
        "isVLEncoded": false,
        "isSerialized": true,
        "isSigningField": true,
        "type": "Hash256"
      }
    ],
    [
      "ValidatedHash",
      {
        "nth": 25,
        "isVLEncoded": false,
        "isSerialized": true,
        "isSigningField": true,
        "type": "Hash256"
      }
    ],
    [
      "PreviousPageMin",
      {
        "nth": 26,
        "isVLEncoded": false,
        "isSerialized": true,
        "isSigningField": true,
        "type": "Hash256"
      }
    ],
    [
      "NextPageMin",
      {
        "nth": 27,
        "isVLEncoded": false,
        "isSerialized": true,
        "isSigningField": true,
        "type": "Hash256"
      }
    ],
    [
      "NFTokenBuyOffer",
      {
        "nth": 28,
        "isVLEncoded": false,
        "isSerialized": true,
        "isSigningField": true,
        "type": "Hash256"
      }
    ],
    [
      "NFTokenSellOffer",
      {
        "nth": 29,
        "isVLEncoded": false,
        "isSerialized": true,
        "isSigningField": true,
        "type": "Hash256"
      }
    ],
    [
      "HookStateKey",
      {
        "nth": 30,
        "isVLEncoded": false,
        "isSerialized": true,
        "isSigningField": true,
        "type": "Hash256"
      }
    ],
    [
      "HookHash",
      {
        "nth": 31,
        "isVLEncoded": false,
        "isSerialized": true,
        "isSigningField": true,
        "type": "Hash256"
      }
    ],
    [
      "HookNamespace",
      {
        "nth": 32,
        "isVLEncoded": false,
        "isSerialized": true,
        "isSigningField": true,
        "type": "Hash256"
      }
    ],
    [
      "HookSetTxnID",
      {
        "nth": 33,
        "isVLEncoded": false,
        "isSerialized": true,
        "isSigningField": true,
        "type": "Hash256"
      }
    ],
    [
      "Amount",
      {
        "nth": 1,
        "isVLEncoded": false,
        "isSerialized": true,
        "isSigningField": true,
        "type": "Amount"
      }
    ],
    [
      "Balance",
      {
        "nth": 2,
        "isVLEncoded": false,
        "isSerialized": true,
        "isSigningField": true,
        "type": "Amount"
      }
    ],
    [
      "LimitAmount",
      {
        "nth": 3,
        "isVLEncoded": false,
        "isSerialized": true,
        "isSigningField": true,
        "type": "Amount"
      }
    ],
    [
      "TakerPays",
      {
        "nth": 4,
        "isVLEncoded": false,
        "isSerialized": true,
        "isSigningField": true,
        "type": "Amount"
      }
    ],
    [
      "TakerGets",
      {
        "nth": 5,
        "isVLEncoded": false,
        "isSerialized": true,
        "isSigningField": true,
        "type": "Amount"
      }
    ],
    [
      "LowLimit",
      {
        "nth": 6,
        "isVLEncoded": false,
        "isSerialized": true,
        "isSigningField": true,
        "type": "Amount"
      }
    ],
    [
      "HighLimit",
      {
        "nth": 7,
        "isVLEncoded": false,
        "isSerialized": true,
        "isSigningField": true,
        "type": "Amount"
      }
    ],
    [
      "Fee",
      {
        "nth": 8,
        "isVLEncoded": false,
        "isSerialized": true,
        "isSigningField": true,
        "type": "Amount"
      }
    ],
    [
      "SendMax",
      {
        "nth": 9,
        "isVLEncoded": false,
        "isSerialized": true,
        "isSigningField": true,
        "type": "Amount"
      }
    ],
    [
      "DeliverMin",
      {
        "nth": 10,
        "isVLEncoded": false,
        "isSerialized": true,
        "isSigningField": true,
        "type": "Amount"
      }
    ],
    [
      "Amount2",
      {
        "nth": 11,
        "isVLEncoded": false,
        "isSerialized": true,
        "isSigningField": true,
        "type": "Amount"
      }
    ],
    [
      "BidMin",
      {
        "nth": 12,
        "isVLEncoded": false,
        "isSerialized": true,
        "isSigningField": true,
        "type": "Amount"
      }
    ],
    [
      "BidMax",
      {
        "nth": 13,
        "isVLEncoded": false,
        "isSerialized": true,
        "isSigningField": true,
        "type": "Amount"
      }
    ],
    [
      "MinimumOffer",
      {
        "nth": 16,
        "isVLEncoded": false,
        "isSerialized": true,
        "isSigningField": true,
        "type": "Amount"
      }
    ],
    [
      "RippleEscrow",
      {
        "nth": 17,
        "isVLEncoded": false,
        "isSerialized": true,
        "isSigningField": true,
        "type": "Amount"
      }
    ],
    [
      "DeliveredAmount",
      {
        "nth": 18,
        "isVLEncoded": false,
        "isSerialized": true,
        "isSigningField": true,
        "type": "Amount"
      }
    ],
    [
      "NFTokenBrokerFee",
      {
        "nth": 19,
        "isVLEncoded": false,
        "isSerialized": true,
        "isSigningField": true,
        "type": "Amount"
      }
    ],
    [
      "LockedBalance",
      {
        "nth": 21,
        "isVLEncoded": false,
        "isSerialized": true,
        "isSigningField": true,
        "type": "Amount"
      }
    ],
    [
<<<<<<< HEAD
      "LockedBalance",
      {
        "nth": 21,
        "isVLEncoded": false,
        "isSerialized": true,
        "isSigningField": true,
        "type": "Amount"
      }
    ],
    [
      "LPTokenIn",
=======
      "BaseFeeDrops",
>>>>>>> 626a4af6
      {
        "nth": 22,
        "isVLEncoded": false,
        "isSerialized": true,
        "isSigningField": true,
        "type": "Amount"
      }
    ],
    [
      "ReserveBaseDrops",
      {
        "nth": 23,
        "isVLEncoded": false,
        "isSerialized": true,
        "isSigningField": true,
        "type": "Amount"
      }
    ],
    [
      "ReserveIncrementDrops",
      {
        "nth": 24,
        "isVLEncoded": false,
        "isSerialized": true,
        "isSigningField": true,
        "type": "Amount"
      }
    ],
    [
      "LPTokenOut",
      {
        "nth": 25,
        "isVLEncoded": false,
        "isSerialized": true,
        "isSigningField": true,
        "type": "Amount"
      }
    ],
    [
      "LPTokenIn",
      {
        "nth": 26,
        "isVLEncoded": false,
        "isSerialized": true,
        "isSigningField": true,
        "type": "Amount"
      }
    ],
    [
      "EPrice",
      {
        "nth": 27,
        "isVLEncoded": false,
        "isSerialized": true,
        "isSigningField": true,
        "type": "Amount"
      }
    ],
    [
      "Price",
      {
        "nth": 28,
        "isVLEncoded": false,
        "isSerialized": true,
        "isSigningField": true,
        "type": "Amount"
      }
    ],
    [
      "SignatureReward",
      {
        "nth": 29,
        "isVLEncoded": false,
        "isSerialized": true,
        "isSigningField": true,
        "type": "Amount"
      }
    ],
    [
      "MinAccountCreateAmount",
      {
        "nth": 30,
        "isVLEncoded": false,
        "isSerialized": true,
        "isSigningField": true,
        "type": "Amount"
      }
    ],
    [
      "LPTokenBalance",
      {
        "nth": 31,
        "isVLEncoded": false,
        "isSerialized": true,
        "isSigningField": true,
        "type": "Amount"
      }
    ],
    [
      "PublicKey",
      {
        "nth": 1,
        "isVLEncoded": true,
        "isSerialized": true,
        "isSigningField": true,
        "type": "Blob"
      }
    ],
    [
      "MessageKey",
      {
        "nth": 2,
        "isVLEncoded": true,
        "isSerialized": true,
        "isSigningField": true,
        "type": "Blob"
      }
    ],
    [
      "SigningPubKey",
      {
        "nth": 3,
        "isVLEncoded": true,
        "isSerialized": true,
        "isSigningField": true,
        "type": "Blob"
      }
    ],
    [
      "TxnSignature",
      {
        "nth": 4,
        "isVLEncoded": true,
        "isSerialized": true,
        "isSigningField": false,
        "type": "Blob"
      }
    ],
    [
      "URI",
      {
        "nth": 5,
        "isVLEncoded": true,
        "isSerialized": true,
        "isSigningField": true,
        "type": "Blob"
      }
    ],
    [
      "Signature",
      {
        "nth": 6,
        "isVLEncoded": true,
        "isSerialized": true,
        "isSigningField": false,
        "type": "Blob"
      }
    ],
    [
      "Domain",
      {
        "nth": 7,
        "isVLEncoded": true,
        "isSerialized": true,
        "isSigningField": true,
        "type": "Blob"
      }
    ],
    [
      "FundCode",
      {
        "nth": 8,
        "isVLEncoded": true,
        "isSerialized": true,
        "isSigningField": true,
        "type": "Blob"
      }
    ],
    [
      "RemoveCode",
      {
        "nth": 9,
        "isVLEncoded": true,
        "isSerialized": true,
        "isSigningField": true,
        "type": "Blob"
      }
    ],
    [
      "ExpireCode",
      {
        "nth": 10,
        "isVLEncoded": true,
        "isSerialized": true,
        "isSigningField": true,
        "type": "Blob"
      }
    ],
    [
      "CreateCode",
      {
        "nth": 11,
        "isVLEncoded": true,
        "isSerialized": true,
        "isSigningField": true,
        "type": "Blob"
      }
    ],
    [
      "MemoType",
      {
        "nth": 12,
        "isVLEncoded": true,
        "isSerialized": true,
        "isSigningField": true,
        "type": "Blob"
      }
    ],
    [
      "MemoData",
      {
        "nth": 13,
        "isVLEncoded": true,
        "isSerialized": true,
        "isSigningField": true,
        "type": "Blob"
      }
    ],
    [
      "MemoFormat",
      {
        "nth": 14,
        "isVLEncoded": true,
        "isSerialized": true,
        "isSigningField": true,
        "type": "Blob"
      }
    ],
    [
      "Fulfillment",
      {
        "nth": 16,
        "isVLEncoded": true,
        "isSerialized": true,
        "isSigningField": true,
        "type": "Blob"
      }
    ],
    [
      "Condition",
      {
        "nth": 17,
        "isVLEncoded": true,
        "isSerialized": true,
        "isSigningField": true,
        "type": "Blob"
      }
    ],
    [
      "MasterSignature",
      {
        "nth": 18,
        "isVLEncoded": true,
        "isSerialized": true,
        "isSigningField": false,
        "type": "Blob"
      }
    ],
    [
      "UNLModifyValidator",
      {
        "nth": 19,
        "isVLEncoded": true,
        "isSerialized": true,
        "isSigningField": true,
        "type": "Blob"
      }
    ],
    [
      "ValidatorToDisable",
      {
        "nth": 20,
        "isVLEncoded": true,
        "isSerialized": true,
        "isSigningField": true,
        "type": "Blob"
      }
    ],
    [
      "ValidatorToReEnable",
      {
        "nth": 21,
        "isVLEncoded": true,
        "isSerialized": true,
        "isSigningField": true,
        "type": "Blob"
      }
    ],
    [
      "HookStateData",
      {
        "nth": 22,
        "isVLEncoded": true,
        "isSerialized": true,
        "isSigningField": true,
        "type": "Blob"
      }
    ],
    [
      "HookReturnString",
      {
        "nth": 23,
        "isVLEncoded": true,
        "isSerialized": true,
        "isSigningField": true,
        "type": "Blob"
      }
    ],
    [
      "HookParameterName",
      {
        "nth": 24,
        "isVLEncoded": true,
        "isSerialized": true,
        "isSigningField": true,
        "type": "Blob"
      }
    ],
    [
      "HookParameterValue",
      {
        "nth": 25,
        "isVLEncoded": true,
        "isSerialized": true,
        "isSigningField": true,
        "type": "Blob"
      }
    ],
    [
      "Account",
      {
        "nth": 1,
        "isVLEncoded": true,
        "isSerialized": true,
        "isSigningField": true,
        "type": "AccountID"
      }
    ],
    [
      "Owner",
      {
        "nth": 2,
        "isVLEncoded": true,
        "isSerialized": true,
        "isSigningField": true,
        "type": "AccountID"
      }
    ],
    [
      "Destination",
      {
        "nth": 3,
        "isVLEncoded": true,
        "isSerialized": true,
        "isSigningField": true,
        "type": "AccountID"
      }
    ],
    [
      "Issuer",
      {
        "nth": 4,
        "isVLEncoded": true,
        "isSerialized": true,
        "isSigningField": true,
        "type": "AccountID"
      }
    ],
    [
      "Authorize",
      {
        "nth": 5,
        "isVLEncoded": true,
        "isSerialized": true,
        "isSigningField": true,
        "type": "AccountID"
      }
    ],
    [
      "Unauthorize",
      {
        "nth": 6,
        "isVLEncoded": true,
        "isSerialized": true,
        "isSigningField": true,
        "type": "AccountID"
      }
    ],
    [
      "RegularKey",
      {
        "nth": 8,
        "isVLEncoded": true,
        "isSerialized": true,
        "isSigningField": true,
        "type": "AccountID"
      }
    ],
    [
      "NFTokenMinter",
      {
        "nth": 9,
        "isVLEncoded": true,
        "isSerialized": true,
        "isSigningField": true,
        "type": "AccountID"
      }
    ],
    [
      "EmitCallback",
      {
        "nth": 10,
        "isVLEncoded": true,
        "isSerialized": true,
        "isSigningField": true,
        "type": "AccountID"
      }
    ],
    [
      "HookAccount",
      {
        "nth": 16,
        "isVLEncoded": true,
        "isSerialized": true,
        "isSigningField": true,
        "type": "AccountID"
      }
    ],
    [
      "OtherChainSource",
      {
        "nth": 18,
        "isVLEncoded": true,
        "isSerialized": true,
        "isSigningField": true,
        "type": "AccountID"
      }
    ],
    [
      "OtherChainDestination",
      {
        "nth": 19,
        "isVLEncoded": true,
        "isSerialized": true,
        "isSigningField": true,
        "type": "AccountID"
      }
    ],
    [
      "AttestationSignerAccount",
      {
        "nth": 20,
        "isVLEncoded": true,
        "isSerialized": true,
        "isSigningField": true,
        "type": "AccountID"
      }
    ],
    [
      "AttestationRewardAccount",
      {
        "nth": 21,
        "isVLEncoded": true,
        "isSerialized": true,
        "isSigningField": true,
        "type": "AccountID"
      }
    ],
    [
      "LockingChainDoor",
      {
        "nth": 22,
        "isVLEncoded": true,
        "isSerialized": true,
        "isSigningField": true,
        "type": "AccountID"
      }
    ],
    [
      "IssuingChainDoor",
      {
        "nth": 23,
        "isVLEncoded": true,
        "isSerialized": true,
        "isSigningField": true,
        "type": "AccountID"
      }
    ],
    [
      "Indexes",
      {
        "nth": 1,
        "isVLEncoded": true,
        "isSerialized": true,
        "isSigningField": true,
        "type": "Vector256"
      }
    ],
    [
      "Hashes",
      {
        "nth": 2,
        "isVLEncoded": true,
        "isSerialized": true,
        "isSigningField": true,
        "type": "Vector256"
      }
    ],
    [
      "Amendments",
      {
        "nth": 3,
        "isVLEncoded": true,
        "isSerialized": true,
        "isSigningField": true,
        "type": "Vector256"
      }
    ],
    [
      "NFTokenOffers",
      {
        "nth": 4,
        "isVLEncoded": true,
        "isSerialized": true,
        "isSigningField": true,
        "type": "Vector256"
      }
    ],
    [
      "Paths",
      {
        "nth": 1,
        "isVLEncoded": false,
        "isSerialized": true,
        "isSigningField": true,
        "type": "PathSet"
      }
    ],
    [
      "LockingChainIssue",
      {
        "nth": 1,
        "isVLEncoded": false,
        "isSerialized": true,
        "isSigningField": true,
        "type": "Issue"
      }
    ],
    [
      "IssuingChainIssue",
      {
        "nth": 2,
        "isVLEncoded": false,
        "isSerialized": true,
        "isSigningField": true,
        "type": "Issue"
      }
    ],
    [
      "Asset",
      {
        "nth": 3,
        "isVLEncoded": false,
        "isSerialized": true,
        "isSigningField": true,
        "type": "Issue"
      }
    ],
    [
      "Asset2",
      {
        "nth": 4,
        "isVLEncoded": false,
        "isSerialized": true,
        "isSigningField": true,
        "type": "Issue"
      }
    ],
    [
      "XChainBridge",
      {
        "nth": 1,
        "isVLEncoded": false,
        "isSerialized": true,
        "isSigningField": true,
        "type": "XChainBridge"
      }
    ],
    [
      "TransactionMetaData",
      {
        "nth": 2,
        "isVLEncoded": false,
        "isSerialized": true,
        "isSigningField": true,
        "type": "STObject"
      }
    ],
    [
      "CreatedNode",
      {
        "nth": 3,
        "isVLEncoded": false,
        "isSerialized": true,
        "isSigningField": true,
        "type": "STObject"
      }
    ],
    [
      "DeletedNode",
      {
        "nth": 4,
        "isVLEncoded": false,
        "isSerialized": true,
        "isSigningField": true,
        "type": "STObject"
      }
    ],
    [
      "ModifiedNode",
      {
        "nth": 5,
        "isVLEncoded": false,
        "isSerialized": true,
        "isSigningField": true,
        "type": "STObject"
      }
    ],
    [
      "PreviousFields",
      {
        "nth": 6,
        "isVLEncoded": false,
        "isSerialized": true,
        "isSigningField": true,
        "type": "STObject"
      }
    ],
    [
      "FinalFields",
      {
        "nth": 7,
        "isVLEncoded": false,
        "isSerialized": true,
        "isSigningField": true,
        "type": "STObject"
      }
    ],
    [
      "NewFields",
      {
        "nth": 8,
        "isVLEncoded": false,
        "isSerialized": true,
        "isSigningField": true,
        "type": "STObject"
      }
    ],
    [
      "TemplateEntry",
      {
        "nth": 9,
        "isVLEncoded": false,
        "isSerialized": true,
        "isSigningField": true,
        "type": "STObject"
      }
    ],
    [
      "Memo",
      {
        "nth": 10,
        "isVLEncoded": false,
        "isSerialized": true,
        "isSigningField": true,
        "type": "STObject"
      }
    ],
    [
      "SignerEntry",
      {
        "nth": 11,
        "isVLEncoded": false,
        "isSerialized": true,
        "isSigningField": true,
        "type": "STObject"
      }
    ],
    [
      "NFToken",
      {
        "nth": 12,
        "isVLEncoded": false,
        "isSerialized": true,
        "isSigningField": true,
        "type": "STObject"
      }
    ],
    [
      "EmitDetails",
      {
        "nth": 13,
        "isVLEncoded": false,
        "isSerialized": true,
        "isSigningField": true,
        "type": "STObject"
      }
    ],
    [
      "Hook",
      {
        "nth": 14,
        "isVLEncoded": false,
        "isSerialized": true,
        "isSigningField": true,
        "type": "STObject"
      }
    ],
    [
      "Signer",
      {
        "nth": 16,
        "isVLEncoded": false,
        "isSerialized": true,
        "isSigningField": true,
        "type": "STObject"
      }
    ],
    [
      "Majority",
      {
        "nth": 18,
        "isVLEncoded": false,
        "isSerialized": true,
        "isSigningField": true,
        "type": "STObject"
      }
    ],
    [
      "DisabledValidator",
      {
        "nth": 19,
        "isVLEncoded": false,
        "isSerialized": true,
        "isSigningField": true,
        "type": "STObject"
      }
    ],
    [
      "EmittedTxn",
      {
        "nth": 20,
        "isVLEncoded": false,
        "isSerialized": true,
        "isSigningField": true,
        "type": "STObject"
      }
    ],
    [
      "HookExecution",
      {
        "nth": 21,
        "isVLEncoded": false,
        "isSerialized": true,
        "isSigningField": true,
        "type": "STObject"
      }
    ],
    [
      "HookDefinition",
      {
        "nth": 22,
        "isVLEncoded": false,
        "isSerialized": true,
        "isSigningField": true,
        "type": "STObject"
      }
    ],
    [
      "HookParameter",
      {
        "nth": 23,
        "isVLEncoded": false,
        "isSerialized": true,
        "isSigningField": true,
        "type": "STObject"
      }
    ],
    [
      "HookGrant",
      {
        "nth": 24,
        "isVLEncoded": false,
        "isSerialized": true,
        "isSigningField": true,
        "type": "STObject"
      }
    ],
    [
      "VoteEntry",
      {
        "nth": 25,
        "isVLEncoded": false,
        "isSerialized": true,
        "isSigningField": true,
        "type": "STObject"
      }
    ],
    [
      "AuctionSlot",
      {
        "nth": 26,
        "isVLEncoded": false,
        "isSerialized": true,
        "isSigningField": true,
        "type": "STObject"
      }
    ],
    [
      "AuthAccount",
      {
        "nth": 27,
        "isVLEncoded": false,
        "isSerialized": true,
        "isSigningField": true,
        "type": "STObject"
      }
    ],
    [
      "XChainClaimProofSig",
      {
        "nth": 32,
        "isVLEncoded": false,
        "isSerialized": true,
        "isSigningField": true,
        "type": "STObject"
      }
    ],
    [
      "XChainCreateAccountProofSig",
      {
        "nth": 33,
        "isVLEncoded": false,
        "isSerialized": true,
        "isSigningField": true,
        "type": "STObject"
      }
    ],
    [
      "XChainClaimAttestationBatchElement",
      {
        "nth": 34,
        "isVLEncoded": false,
        "isSerialized": true,
        "isSigningField": true,
        "type": "STObject"
      }
    ],
    [
      "XChainCreateAccountAttestationBatchElement",
      {
        "nth": 35,
        "isVLEncoded": false,
        "isSerialized": true,
        "isSigningField": true,
        "type": "STObject"
      }
    ],
    [
      "Signers",
      {
        "nth": 3,
        "isVLEncoded": false,
        "isSerialized": true,
        "isSigningField": false,
        "type": "STArray"
      }
    ],
    [
      "SignerEntries",
      {
        "nth": 4,
        "isVLEncoded": false,
        "isSerialized": true,
        "isSigningField": true,
        "type": "STArray"
      }
    ],
    [
      "Template",
      {
        "nth": 5,
        "isVLEncoded": false,
        "isSerialized": true,
        "isSigningField": true,
        "type": "STArray"
      }
    ],
    [
      "Necessary",
      {
        "nth": 6,
        "isVLEncoded": false,
        "isSerialized": true,
        "isSigningField": true,
        "type": "STArray"
      }
    ],
    [
      "Sufficient",
      {
        "nth": 7,
        "isVLEncoded": false,
        "isSerialized": true,
        "isSigningField": true,
        "type": "STArray"
      }
    ],
    [
      "AffectedNodes",
      {
        "nth": 8,
        "isVLEncoded": false,
        "isSerialized": true,
        "isSigningField": true,
        "type": "STArray"
      }
    ],
    [
      "Memos",
      {
        "nth": 9,
        "isVLEncoded": false,
        "isSerialized": true,
        "isSigningField": true,
        "type": "STArray"
      }
    ],
    [
      "NFTokens",
      {
        "nth": 10,
        "isVLEncoded": false,
        "isSerialized": true,
        "isSigningField": true,
        "type": "STArray"
      }
    ],
    [
      "Hooks",
      {
        "nth": 11,
        "isVLEncoded": false,
        "isSerialized": true,
        "isSigningField": true,
        "type": "STArray"
      }
    ],
    [
      "VoteSlots",
      {
        "nth": 12,
        "isVLEncoded": false,
        "isSerialized": true,
        "isSigningField": true,
        "type": "STArray"
      }
    ],
    [
      "Majorities",
      {
        "nth": 16,
        "isVLEncoded": false,
        "isSerialized": true,
        "isSigningField": true,
        "type": "STArray"
      }
    ],
    [
      "DisabledValidators",
      {
        "nth": 17,
        "isVLEncoded": false,
        "isSerialized": true,
        "isSigningField": true,
        "type": "STArray"
      }
    ],
    [
      "HookExecutions",
      {
        "nth": 18,
        "isVLEncoded": false,
        "isSerialized": true,
        "isSigningField": true,
        "type": "STArray"
      }
    ],
    [
      "HookParameters",
      {
        "nth": 19,
        "isVLEncoded": false,
        "isSerialized": true,
        "isSigningField": true,
        "type": "STArray"
      }
    ],
    [
      "HookGrants",
      {
        "nth": 20,
        "isVLEncoded": false,
        "isSerialized": true,
        "isSigningField": true,
        "type": "STArray"
      }
    ],
    [
      "XChainClaimAttestationBatch",
      {
        "nth": 21,
        "isVLEncoded": false,
        "isSerialized": true,
        "isSigningField": true,
        "type": "STArray"
      }
    ],
    [
      "XChainCreateAccountAttestationBatch",
      {
        "nth": 22,
        "isVLEncoded": false,
        "isSerialized": true,
        "isSigningField": true,
        "type": "STArray"
      }
    ],
    [
      "XChainClaimAttestations",
      {
        "nth": 23,
        "isVLEncoded": false,
        "isSerialized": true,
        "isSigningField": true,
        "type": "STArray"
      }
    ],
    [
      "XChainCreateAccountAttestations",
      {
        "nth": 24,
        "isVLEncoded": false,
        "isSerialized": true,
        "isSigningField": true,
        "type": "STArray"
      }
    ],
    [
      "AuthAccounts",
      {
        "nth": 21,
        "isVLEncoded": false,
        "isSerialized": true,
        "isSigningField": true,
        "type": "STArray"
      }
    ]
  ],
  "TRANSACTION_RESULTS": {
    "telLOCAL_ERROR": -399,
    "telBAD_DOMAIN": -398,
    "telBAD_PATH_COUNT": -397,
    "telBAD_PUBLIC_KEY": -396,
    "telFAILED_PROCESSING": -395,
    "telINSUF_FEE_P": -394,
    "telNO_DST_PARTIAL": -393,
    "telCAN_NOT_QUEUE": -392,
    "telCAN_NOT_QUEUE_BALANCE": -391,
    "telCAN_NOT_QUEUE_BLOCKS": -390,
    "telCAN_NOT_QUEUE_BLOCKED": -389,
    "telCAN_NOT_QUEUE_FEE": -388,
    "telCAN_NOT_QUEUE_FULL": -387,
    "telWRONG_NETWORK": -386,
    "telREQUIRES_NETWORK_ID": -385,
    "telNETWORK_ID_MAKES_TX_NON_CANONICAL": -384,

    "temMALFORMED": -299,
    "temBAD_AMOUNT": -298,
    "temBAD_CURRENCY": -297,
    "temBAD_EXPIRATION": -296,
    "temBAD_FEE": -295,
    "temBAD_ISSUER": -294,
    "temBAD_LIMIT": -293,
    "temBAD_OFFER": -292,
    "temBAD_PATH": -291,
    "temBAD_PATH_LOOP": -290,
    "temBAD_REGKEY": -289,
    "temBAD_SEND_XRP_LIMIT": -288,
    "temBAD_SEND_XRP_MAX": -287,
    "temBAD_SEND_XRP_NO_DIRECT": -286,
    "temBAD_SEND_XRP_PARTIAL": -285,
    "temBAD_SEND_XRP_PATHS": -284,
    "temBAD_SEQUENCE": -283,
    "temBAD_SIGNATURE": -282,
    "temBAD_SRC_ACCOUNT": -281,
    "temBAD_TRANSFER_RATE": -280,
    "temDST_IS_SRC": -279,
    "temDST_NEEDED": -278,
    "temINVALID": -277,
    "temINVALID_FLAG": -276,
    "temREDUNDANT": -275,
    "temRIPPLE_EMPTY": -274,
    "temDISABLED": -273,
    "temBAD_SIGNER": -272,
    "temBAD_QUORUM": -271,
    "temBAD_WEIGHT": -270,
    "temBAD_TICK_SIZE": -269,
    "temINVALID_ACCOUNT_ID": -268,
    "temCANNOT_PREAUTH_SELF": -267,
    "temINVALID_COUNT": -266,
    "temUNCERTAIN": -265,
    "temUNKNOWN": -264,
    "temSEQ_AND_TICKET": -263,
    "temBAD_NFTOKEN_TRANSFER_FEE": -262,
    "temAMM_BAD_TOKENS": -261,
    "temEQUAL_DOOR_ACCOUNTS": -259,
    "temBAD_XCHAIN_PROOF": -258,
    "temSIDECHAIN_BAD_ISSUES": -257,
    "temSIDECHAIN_NONDOOR_OWNER": -256,
    "temXCHAIN_BRIDGE_BAD_MIN_ACCOUNT_CREATE_AMOUNT": -255,
    "temXCHAIN_BRIDGE_BAD_REWARD_AMOUNT": -254,
    "temXCHAIN_TOO_MANY_ATTESTATIONS": -253,

    "tefFAILURE": -199,
    "tefALREADY": -198,
    "tefBAD_ADD_AUTH": -197,
    "tefBAD_AUTH": -196,
    "tefBAD_LEDGER": -195,
    "tefCREATED": -194,
    "tefEXCEPTION": -193,
    "tefINTERNAL": -192,
    "tefNO_AUTH_REQUIRED": -191,
    "tefPAST_SEQ": -190,
    "tefWRONG_PRIOR": -189,
    "tefMASTER_DISABLED": -188,
    "tefMAX_LEDGER": -187,
    "tefBAD_SIGNATURE": -186,
    "tefBAD_QUORUM": -185,
    "tefNOT_MULTI_SIGNING": -184,
    "tefBAD_AUTH_MASTER": -183,
    "tefINVARIANT_FAILED": -182,
    "tefTOO_BIG": -181,
    "tefNO_TICKET": -180,
    "tefNFTOKEN_IS_NOT_TRANSFERABLE": -179,

    "terRETRY": -99,
    "terFUNDS_SPENT": -98,
    "terINSUF_FEE_B": -97,
    "terNO_ACCOUNT": -96,
    "terNO_AUTH": -95,
    "terNO_LINE": -94,
    "terOWNERS": -93,
    "terPRE_SEQ": -92,
    "terLAST": -91,
    "terNO_RIPPLE": -90,
    "terQUEUED": -89,
    "terPRE_TICKET": -88,
    "terNO_AMM": -87,

    "tesSUCCESS": 0,

    "tecCLAIM": 100,
    "tecPATH_PARTIAL": 101,
    "tecUNFUNDED_ADD": 102,
    "tecUNFUNDED_OFFER": 103,
    "tecUNFUNDED_PAYMENT": 104,
    "tecFAILED_PROCESSING": 105,
    "tecDIR_FULL": 121,
    "tecINSUF_RESERVE_LINE": 122,
    "tecINSUF_RESERVE_OFFER": 123,
    "tecNO_DST": 124,
    "tecNO_DST_INSUF_XRP": 125,
    "tecNO_LINE_INSUF_RESERVE": 126,
    "tecNO_LINE_REDUNDANT": 127,
    "tecPATH_DRY": 128,
    "tecUNFUNDED": 129,
    "tecNO_ALTERNATIVE_KEY": 130,
    "tecNO_REGULAR_KEY": 131,
    "tecOWNERS": 132,
    "tecNO_ISSUER": 133,
    "tecNO_AUTH": 134,
    "tecNO_LINE": 135,
    "tecINSUFF_FEE": 136,
    "tecFROZEN": 137,
    "tecNO_TARGET": 138,
    "tecNO_PERMISSION": 139,
    "tecNO_ENTRY": 140,
    "tecINSUFFICIENT_RESERVE": 141,
    "tecNEED_MASTER_KEY": 142,
    "tecDST_TAG_NEEDED": 143,
    "tecINTERNAL": 144,
    "tecOVERSIZE": 145,
    "tecCRYPTOCONDITION_ERROR": 146,
    "tecINVARIANT_FAILED": 147,
    "tecEXPIRED": 148,
    "tecDUPLICATE": 149,
    "tecKILLED": 150,
    "tecHAS_OBLIGATIONS": 151,
    "tecTOO_SOON": 152,
    "tecMAX_SEQUENCE_REACHED": 154,
    "tecNO_SUITABLE_NFTOKEN_PAGE": 155,
    "tecNFTOKEN_BUY_SELL_MISMATCH": 156,
    "tecNFTOKEN_OFFER_TYPE_MISMATCH": 157,
    "tecCANT_ACCEPT_OWN_NFTOKEN_OFFER": 158,
    "tecINSUFFICIENT_FUNDS": 159,
    "tecOBJECT_NOT_FOUND": 160,
    "tecINSUFFICIENT_PAYMENT": 161,
    "tecAMM_UNFUNDED": 162,
    "tecAMM_BALANCE": 163,
    "tecAMM_FAILED_DEPOSIT": 164,
    "tecAMM_FAILED_WITHDRAW": 165,
    "tecAMM_INVALID_TOKENS": 166,
    "tecAMM_FAILED_BID": 167,
    "tecAMM_FAILED_VOTE": 168,
    "tecBAD_XCHAIN_TRANSFER_ISSUE": 171,
    "tecXCHAIN_NO_CLAIM_ID": 172,
    "tecXCHAIN_BAD_CLAIM_ID": 173,
    "tecXCHAIN_CLAIM_NO_QUORUM": 174,
    "tecXCHAIN_PROOF_UNKNOWN_KEY": 175,
    "tecXCHAIN_CREATE_ACCOUNT_NONXRP_ISSUE": 176,
    "tecXCHAIN_WRONG_CHAIN": 177,
    "tecXCHAIN_REWARD_MISMATCH": 178,
    "tecXCHAIN_NO_SIGNERS_LIST": 179,
    "tecXCHAIN_SENDING_ACCOUNT_MISMATCH": 180,
    "tecXCHAIN_INSUFF_CREATE_AMOUNT": 181,
    "tecXCHAIN_ACCOUNT_CREATE_PAST": 182,
    "tecXCHAIN_ACCOUNT_CREATE_TOO_MANY": 183,
    "tecXCHAIN_PAYMENT_FAILED": 184,
    "tecXCHAIN_SELF_COMMIT": 185,
    "tecXCHAIN_BAD_PUBLIC_KEY_ACCOUNT_PAIR": 186,
    "tecREQUIRES_FLAG": 187,
    "tecPRECISION_LOSS": 188
  },
  "TRANSACTION_TYPES": {
    "Invalid": -1,
    "Payment": 0,
    "EscrowCreate": 1,
    "EscrowFinish": 2,
    "AccountSet": 3,
    "EscrowCancel": 4,
    "SetRegularKey": 5,
    "NickNameSet": 6,
    "OfferCreate": 7,
    "OfferCancel": 8,
    "Contract": 9,
    "TicketCreate": 10,
    "TicketCancel": 11,
    "SignerListSet": 12,
    "PaymentChannelCreate": 13,
    "PaymentChannelFund": 14,
    "PaymentChannelClaim": 15,
    "CheckCreate": 16,
    "CheckCash": 17,
    "CheckCancel": 18,
    "DepositPreauth": 19,
    "TrustSet": 20,
    "AccountDelete": 21,
    "SetHook": 22,
    "NFTokenMint": 25,
    "NFTokenBurn": 26,
    "NFTokenCreateOffer": 27,
    "NFTokenCancelOffer": 28,
    "NFTokenAcceptOffer": 29,
    "AMMCreate": 35,
    "AMMDeposit": 36,
    "AMMWithdraw": 37,
    "AMMVote": 38,
    "AMMBid": 39,
    "XChainCreateBridge": 40,
    "XChainCreateClaimID": 41,
    "XChainCommit": 42,
    "XChainClaim": 43,
    "XChainAccountCreateCommit": 44,
    "XChainAddClaimAttestation": 45,
    "XChainAddAccountCreateAttestation": 46,
    "XChainModifyBridge": 47,
    "EnableAmendment": 100,
    "SetFee": 101,
    "UNLModify": 102
  }
}<|MERGE_RESOLUTION|>--- conflicted
+++ resolved
@@ -1588,21 +1588,7 @@
       }
     ],
     [
-<<<<<<< HEAD
-      "LockedBalance",
-      {
-        "nth": 21,
-        "isVLEncoded": false,
-        "isSerialized": true,
-        "isSigningField": true,
-        "type": "Amount"
-      }
-    ],
-    [
-      "LPTokenIn",
-=======
       "BaseFeeDrops",
->>>>>>> 626a4af6
       {
         "nth": 22,
         "isVLEncoded": false,
