{
  "FIELDS": [
    [
      "Generic",
      {
        "isSerialized": false,
        "isSigningField": false,
        "isVLEncoded": false,
        "nth": 0,
        "type": "Unknown"
      }
    ],
    [
      "Invalid",
      {
        "isSerialized": false,
        "isSigningField": false,
        "isVLEncoded": false,
        "nth": -1,
        "type": "Unknown"
      }
    ],
    [
      "ObjectEndMarker",
      {
        "isSerialized": true,
        "isSigningField": true,
        "isVLEncoded": false,
        "nth": 1,
        "type": "STObject"
      }
    ],
    [
      "ArrayEndMarker",
      {
        "isSerialized": true,
        "isSigningField": true,
        "isVLEncoded": false,
        "nth": 1,
        "type": "STArray"
      }
    ],
    [
      "taker_gets_funded",
      {
        "isSerialized": false,
        "isSigningField": false,
        "isVLEncoded": false,
        "nth": 258,
        "type": "Amount"
      }
    ],
    [
      "taker_pays_funded",
      {
        "isSerialized": false,
        "isSigningField": false,
        "isVLEncoded": false,
        "nth": 259,
        "type": "Amount"
      }
    ],
    [
      "LedgerEntryType",
      {
        "isSerialized": true,
        "isSigningField": true,
        "isVLEncoded": false,
        "nth": 1,
        "type": "UInt16"
      }
    ],
    [
      "TransactionType",
      {
        "isSerialized": true,
        "isSigningField": true,
        "isVLEncoded": false,
        "nth": 2,
        "type": "UInt16"
      }
    ],
    [
      "SignerWeight",
      {
        "isSerialized": true,
        "isSigningField": true,
        "isVLEncoded": false,
        "nth": 3,
        "type": "UInt16"
      }
    ],
    [
      "TransferFee",
      {
        "isSerialized": true,
        "isSigningField": true,
        "isVLEncoded": false,
        "nth": 4,
        "type": "UInt16"
      }
    ],
    [
      "TradingFee",
      {
        "isSerialized": true,
        "isSigningField": true,
        "isVLEncoded": false,
        "nth": 5,
        "type": "UInt16"
      }
    ],
    [
      "DiscountedFee",
      {
        "isSerialized": true,
        "isSigningField": true,
        "isVLEncoded": false,
        "nth": 6,
        "type": "UInt16"
      }
    ],
    [
      "Version",
      {
        "isSerialized": true,
        "isSigningField": true,
        "isVLEncoded": false,
        "nth": 16,
        "type": "UInt16"
      }
    ],
    [
      "HookStateChangeCount",
      {
        "isSerialized": true,
        "isSigningField": true,
        "isVLEncoded": false,
        "nth": 17,
        "type": "UInt16"
      }
    ],
    [
      "HookEmitCount",
      {
        "isSerialized": true,
        "isSigningField": true,
        "isVLEncoded": false,
        "nth": 18,
        "type": "UInt16"
      }
    ],
    [
      "HookExecutionIndex",
      {
        "isSerialized": true,
        "isSigningField": true,
        "isVLEncoded": false,
        "nth": 19,
        "type": "UInt16"
      }
    ],
    [
      "HookApiVersion",
      {
        "isSerialized": true,
        "isSigningField": true,
        "isVLEncoded": false,
        "nth": 20,
        "type": "UInt16"
      }
    ],
    [
      "LedgerFixType",
      {
        "isSerialized": true,
        "isSigningField": true,
        "isVLEncoded": false,
        "nth": 21,
        "type": "UInt16"
      }
    ],
    [
      "NetworkID",
      {
        "isSerialized": true,
        "isSigningField": true,
        "isVLEncoded": false,
        "nth": 1,
        "type": "UInt32"
      }
    ],
    [
      "Flags",
      {
        "isSerialized": true,
        "isSigningField": true,
        "isVLEncoded": false,
        "nth": 2,
        "type": "UInt32"
      }
    ],
    [
      "SourceTag",
      {
        "isSerialized": true,
        "isSigningField": true,
        "isVLEncoded": false,
        "nth": 3,
        "type": "UInt32"
      }
    ],
    [
      "Sequence",
      {
        "isSerialized": true,
        "isSigningField": true,
        "isVLEncoded": false,
        "nth": 4,
        "type": "UInt32"
      }
    ],
    [
      "PreviousTxnLgrSeq",
      {
        "isSerialized": true,
        "isSigningField": true,
        "isVLEncoded": false,
        "nth": 5,
        "type": "UInt32"
      }
    ],
    [
      "LedgerSequence",
      {
        "isSerialized": true,
        "isSigningField": true,
        "isVLEncoded": false,
        "nth": 6,
        "type": "UInt32"
      }
    ],
    [
      "CloseTime",
      {
        "isSerialized": true,
        "isSigningField": true,
        "isVLEncoded": false,
        "nth": 7,
        "type": "UInt32"
      }
    ],
    [
      "ParentCloseTime",
      {
        "isSerialized": true,
        "isSigningField": true,
<<<<<<< HEAD
        "type": "UInt16"
      }
    ],
    [
      "HookEmitCount",
      {
        "nth": 18,
        "isVLEncoded": false,
        "isSerialized": true,
        "isSigningField": true,
        "type": "UInt16"
      }
    ],
    [
      "HookExecutionIndex",
      {
        "nth": 19,
        "isVLEncoded": false,
        "isSerialized": true,
        "isSigningField": true,
        "type": "UInt16"
      }
    ],
    [
      "HookApiVersion",
      {
        "nth": 20,
        "isVLEncoded": false,
        "isSerialized": true,
        "isSigningField": true,
        "type": "UInt16"
      }
    ],
    [
      "LedgerFixType",
      {
        "nth": 21,
        "isVLEncoded": false,
        "isSerialized": true,
        "isSigningField": true,
        "type": "UInt16"
      }
    ],
    [
      "NetworkID",
      {
        "nth": 1,
        "isVLEncoded": false,
        "isSerialized": true,
        "isSigningField": true,
        "type": "UInt32"
      }
    ],
    [
      "Flags",
      {
        "nth": 2,
        "isVLEncoded": false,
        "isSerialized": true,
        "isSigningField": true,
        "type": "UInt32"
      }
    ],
    [
      "SourceTag",
      {
        "nth": 3,
        "isVLEncoded": false,
        "isSerialized": true,
        "isSigningField": true,
        "type": "UInt32"
      }
    ],
    [
      "Sequence",
      {
        "nth": 4,
        "isVLEncoded": false,
        "isSerialized": true,
        "isSigningField": true,
        "type": "UInt32"
      }
    ],
    [
      "PreviousTxnLgrSeq",
      {
        "nth": 5,
        "isVLEncoded": false,
        "isSerialized": true,
        "isSigningField": true,
        "type": "UInt32"
      }
    ],
    [
      "LedgerSequence",
      {
        "nth": 6,
        "isVLEncoded": false,
        "isSerialized": true,
        "isSigningField": true,
        "type": "UInt32"
      }
    ],
    [
      "CloseTime",
      {
        "nth": 7,
=======
>>>>>>> 864f7b94
        "isVLEncoded": false,
        "nth": 8,
        "type": "UInt32"
      }
    ],
    [
      "SigningTime",
      {
        "isSerialized": true,
        "isSigningField": true,
        "isVLEncoded": false,
        "nth": 9,
        "type": "UInt32"
      }
    ],
    [
      "Expiration",
      {
        "isSerialized": true,
        "isSigningField": true,
        "isVLEncoded": false,
        "nth": 10,
        "type": "UInt32"
      }
    ],
    [
      "TransferRate",
      {
        "isSerialized": true,
        "isSigningField": true,
        "isVLEncoded": false,
        "nth": 11,
        "type": "UInt32"
      }
    ],
    [
      "WalletSize",
      {
        "isSerialized": true,
        "isSigningField": true,
        "isVLEncoded": false,
        "nth": 12,
        "type": "UInt32"
      }
    ],
    [
      "OwnerCount",
      {
        "isSerialized": true,
        "isSigningField": true,
        "isVLEncoded": false,
        "nth": 13,
        "type": "UInt32"
      }
    ],
    [
      "DestinationTag",
      {
        "isSerialized": true,
        "isSigningField": true,
        "isVLEncoded": false,
        "nth": 14,
        "type": "UInt32"
      }
    ],
    [
      "LastUpdateTime",
      {
        "isSerialized": true,
        "isSigningField": true,
        "isVLEncoded": false,
        "nth": 15,
        "type": "UInt32"
      }
    ],
    [
      "HighQualityIn",
      {
        "isSerialized": true,
        "isSigningField": true,
        "isVLEncoded": false,
        "nth": 16,
        "type": "UInt32"
      }
    ],
    [
      "HighQualityOut",
      {
        "isSerialized": true,
        "isSigningField": true,
        "isVLEncoded": false,
        "nth": 17,
        "type": "UInt32"
      }
    ],
    [
      "LowQualityIn",
      {
        "isSerialized": true,
        "isSigningField": true,
        "isVLEncoded": false,
        "nth": 18,
        "type": "UInt32"
      }
    ],
    [
      "LowQualityOut",
      {
        "isSerialized": true,
        "isSigningField": true,
        "isVLEncoded": false,
        "nth": 19,
        "type": "UInt32"
      }
    ],
    [
      "QualityIn",
      {
        "isSerialized": true,
        "isSigningField": true,
        "isVLEncoded": false,
        "nth": 20,
        "type": "UInt32"
      }
    ],
    [
      "QualityOut",
      {
        "isSerialized": true,
        "isSigningField": true,
        "isVLEncoded": false,
        "nth": 21,
        "type": "UInt32"
      }
    ],
    [
      "StampEscrow",
      {
        "isSerialized": true,
        "isSigningField": true,
        "isVLEncoded": false,
        "nth": 22,
        "type": "UInt32"
      }
    ],
    [
      "BondAmount",
      {
        "isSerialized": true,
        "isSigningField": true,
        "isVLEncoded": false,
        "nth": 23,
        "type": "UInt32"
      }
    ],
    [
      "LoadFee",
      {
        "isSerialized": true,
        "isSigningField": true,
        "isVLEncoded": false,
        "nth": 24,
        "type": "UInt32"
      }
    ],
    [
      "OfferSequence",
      {
        "isSerialized": true,
        "isSigningField": true,
        "isVLEncoded": false,
        "nth": 25,
        "type": "UInt32"
      }
    ],
    [
      "FirstLedgerSequence",
      {
        "isSerialized": true,
        "isSigningField": true,
        "isVLEncoded": false,
        "nth": 26,
        "type": "UInt32"
      }
    ],
    [
      "LastLedgerSequence",
      {
        "isSerialized": true,
        "isSigningField": true,
        "isVLEncoded": false,
        "nth": 27,
        "type": "UInt32"
      }
    ],
    [
      "TransactionIndex",
      {
        "isSerialized": true,
        "isSigningField": true,
        "isVLEncoded": false,
        "nth": 28,
        "type": "UInt32"
      }
    ],
    [
      "OperationLimit",
      {
        "isSerialized": true,
        "isSigningField": true,
        "isVLEncoded": false,
        "nth": 29,
        "type": "UInt32"
      }
    ],
    [
      "ReferenceFeeUnits",
      {
        "isSerialized": true,
        "isSigningField": true,
        "isVLEncoded": false,
        "nth": 30,
        "type": "UInt32"
      }
    ],
    [
      "ReserveBase",
      {
        "isSerialized": true,
        "isSigningField": true,
        "isVLEncoded": false,
        "nth": 31,
        "type": "UInt32"
      }
    ],
    [
      "ReserveIncrement",
      {
        "isSerialized": true,
        "isSigningField": true,
        "isVLEncoded": false,
        "nth": 32,
        "type": "UInt32"
      }
    ],
    [
      "SetFlag",
      {
        "isSerialized": true,
        "isSigningField": true,
        "isVLEncoded": false,
        "nth": 33,
        "type": "UInt32"
      }
    ],
    [
      "ClearFlag",
      {
        "isSerialized": true,
        "isSigningField": true,
        "isVLEncoded": false,
        "nth": 34,
        "type": "UInt32"
      }
    ],
    [
      "SignerQuorum",
      {
        "isSerialized": true,
        "isSigningField": true,
        "isVLEncoded": false,
        "nth": 35,
        "type": "UInt32"
      }
    ],
    [
      "CancelAfter",
      {
        "isSerialized": true,
        "isSigningField": true,
        "isVLEncoded": false,
        "nth": 36,
        "type": "UInt32"
      }
    ],
    [
      "FinishAfter",
      {
        "isSerialized": true,
        "isSigningField": true,
        "isVLEncoded": false,
        "nth": 37,
        "type": "UInt32"
      }
    ],
    [
      "SignerListID",
      {
        "isSerialized": true,
        "isSigningField": true,
        "isVLEncoded": false,
        "nth": 38,
        "type": "UInt32"
      }
    ],
    [
      "SettleDelay",
      {
        "isSerialized": true,
        "isSigningField": true,
        "isVLEncoded": false,
        "nth": 39,
        "type": "UInt32"
      }
    ],
    [
      "TicketCount",
      {
        "isSerialized": true,
        "isSigningField": true,
        "isVLEncoded": false,
        "nth": 40,
        "type": "UInt32"
      }
    ],
    [
      "TicketSequence",
      {
        "isSerialized": true,
        "isSigningField": true,
        "isVLEncoded": false,
        "nth": 41,
        "type": "UInt32"
      }
    ],
    [
      "NFTokenTaxon",
      {
        "isSerialized": true,
        "isSigningField": true,
        "isVLEncoded": false,
        "nth": 42,
        "type": "UInt32"
      }
    ],
    [
      "MintedNFTokens",
      {
        "isSerialized": true,
        "isSigningField": true,
        "isVLEncoded": false,
        "nth": 43,
        "type": "UInt32"
      }
    ],
    [
      "BurnedNFTokens",
      {
        "isSerialized": true,
        "isSigningField": true,
        "isVLEncoded": false,
        "nth": 44,
        "type": "UInt32"
      }
    ],
    [
      "HookStateCount",
      {
        "isSerialized": true,
        "isSigningField": true,
        "isVLEncoded": false,
        "nth": 45,
        "type": "UInt32"
      }
    ],
    [
      "EmitGeneration",
      {
        "isSerialized": true,
        "isSigningField": true,
        "isVLEncoded": false,
        "nth": 46,
        "type": "UInt32"
      }
    ],
    [
      "VoteWeight",
      {
        "isSerialized": true,
        "isSigningField": true,
        "isVLEncoded": false,
        "nth": 48,
        "type": "UInt32"
      }
    ],
    [
      "FirstNFTokenSequence",
      {
        "isSerialized": true,
        "isSigningField": true,
        "isVLEncoded": false,
        "nth": 50,
        "type": "UInt32"
      }
    ],
    [
      "OracleDocumentID",
      {
        "isSerialized": true,
        "isSigningField": true,
        "isVLEncoded": false,
        "nth": 51,
        "type": "UInt32"
      }
    ],
    [
      "IndexNext",
      {
        "isSerialized": true,
        "isSigningField": true,
        "isVLEncoded": false,
        "nth": 1,
        "type": "UInt64"
      }
    ],
    [
      "IndexPrevious",
      {
        "isSerialized": true,
        "isSigningField": true,
        "isVLEncoded": false,
        "nth": 2,
        "type": "UInt64"
      }
    ],
    [
      "BookNode",
      {
        "isSerialized": true,
        "isSigningField": true,
        "isVLEncoded": false,
        "nth": 3,
        "type": "UInt64"
      }
    ],
    [
      "OwnerNode",
      {
        "isSerialized": true,
        "isSigningField": true,
        "isVLEncoded": false,
        "nth": 4,
        "type": "UInt64"
      }
    ],
    [
      "BaseFee",
      {
        "isSerialized": true,
        "isSigningField": true,
        "isVLEncoded": false,
        "nth": 5,
        "type": "UInt64"
      }
    ],
    [
      "ExchangeRate",
      {
        "isSerialized": true,
        "isSigningField": true,
        "isVLEncoded": false,
        "nth": 6,
        "type": "UInt64"
      }
    ],
    [
      "LowNode",
      {
        "isSerialized": true,
        "isSigningField": true,
        "isVLEncoded": false,
        "nth": 7,
        "type": "UInt64"
      }
    ],
    [
      "HighNode",
      {
        "isSerialized": true,
        "isSigningField": true,
        "isVLEncoded": false,
        "nth": 8,
        "type": "UInt64"
      }
    ],
    [
      "DestinationNode",
      {
        "isSerialized": true,
        "isSigningField": true,
        "isVLEncoded": false,
        "nth": 9,
        "type": "UInt64"
      }
    ],
    [
      "Cookie",
      {
        "isSerialized": true,
        "isSigningField": true,
        "isVLEncoded": false,
        "nth": 10,
        "type": "UInt64"
      }
    ],
    [
      "ServerVersion",
      {
        "isSerialized": true,
        "isSigningField": true,
        "isVLEncoded": false,
        "nth": 11,
        "type": "UInt64"
      }
    ],
    [
      "NFTokenOfferNode",
      {
        "isSerialized": true,
        "isSigningField": true,
        "isVLEncoded": false,
        "nth": 12,
        "type": "UInt64"
      }
    ],
    [
      "EmitBurden",
      {
        "isSerialized": true,
        "isSigningField": true,
        "isVLEncoded": false,
        "nth": 13,
        "type": "UInt64"
      }
    ],
    [
      "HookOn",
      {
        "isSerialized": true,
        "isSigningField": true,
        "isVLEncoded": false,
        "nth": 16,
        "type": "UInt64"
      }
    ],
    [
      "HookInstructionCount",
      {
        "isSerialized": true,
        "isSigningField": true,
        "isVLEncoded": false,
        "nth": 17,
        "type": "UInt64"
      }
    ],
    [
      "HookReturnCode",
      {
        "isSerialized": true,
        "isSigningField": true,
        "isVLEncoded": false,
        "nth": 18,
        "type": "UInt64"
      }
    ],
    [
      "ReferenceCount",
      {
        "isSerialized": true,
        "isSigningField": true,
        "isVLEncoded": false,
        "nth": 19,
        "type": "UInt64"
      }
    ],
    [
      "XChainClaimID",
      {
        "isSerialized": true,
        "isSigningField": true,
        "isVLEncoded": false,
        "nth": 20,
        "type": "UInt64"
      }
    ],
    [
      "XChainAccountCreateCount",
      {
        "isSerialized": true,
        "isSigningField": true,
        "isVLEncoded": false,
        "nth": 21,
        "type": "UInt64"
      }
    ],
    [
      "XChainAccountClaimCount",
      {
        "isSerialized": true,
        "isSigningField": true,
        "isVLEncoded": false,
        "nth": 22,
        "type": "UInt64"
      }
    ],
    [
      "AssetPrice",
      {
        "isSerialized": true,
        "isSigningField": true,
        "isVLEncoded": false,
        "nth": 23,
        "type": "UInt64"
      }
    ],
    [
      "MaximumAmount",
      {
        "isSerialized": true,
        "isSigningField": true,
        "isVLEncoded": false,
        "nth": 24,
        "type": "UInt64"
      }
    ],
    [
      "OutstandingAmount",
      {
        "isSerialized": true,
        "isSigningField": true,
        "isVLEncoded": false,
        "nth": 25,
        "type": "UInt64"
      }
    ],
    [
      "MPTAmount",
      {
        "isSerialized": true,
        "isSigningField": true,
        "isVLEncoded": false,
        "nth": 26,
        "type": "UInt64"
      }
    ],
    [
      "EmailHash",
      {
        "isSerialized": true,
        "isSigningField": true,
        "isVLEncoded": false,
        "nth": 1,
        "type": "Hash128"
      }
    ],
    [
      "LedgerHash",
      {
        "isSerialized": true,
        "isSigningField": true,
        "isVLEncoded": false,
        "nth": 1,
        "type": "Hash256"
      }
    ],
    [
      "ParentHash",
      {
        "isSerialized": true,
        "isSigningField": true,
        "isVLEncoded": false,
        "nth": 2,
        "type": "Hash256"
      }
    ],
    [
      "TransactionHash",
      {
        "isSerialized": true,
        "isSigningField": true,
        "isVLEncoded": false,
        "nth": 3,
        "type": "Hash256"
      }
    ],
    [
      "AccountHash",
      {
        "isSerialized": true,
        "isSigningField": true,
        "isVLEncoded": false,
        "nth": 4,
        "type": "Hash256"
      }
    ],
    [
      "PreviousTxnID",
      {
        "isSerialized": true,
        "isSigningField": true,
        "isVLEncoded": false,
        "nth": 5,
        "type": "Hash256"
      }
    ],
    [
      "LedgerIndex",
      {
        "isSerialized": true,
        "isSigningField": true,
        "isVLEncoded": false,
        "nth": 6,
        "type": "Hash256"
      }
    ],
    [
      "WalletLocator",
      {
        "isSerialized": true,
        "isSigningField": true,
        "isVLEncoded": false,
        "nth": 7,
        "type": "Hash256"
      }
    ],
    [
      "RootIndex",
      {
        "isSerialized": true,
        "isSigningField": true,
        "isVLEncoded": false,
        "nth": 8,
        "type": "Hash256"
      }
    ],
    [
      "AccountTxnID",
      {
        "isSerialized": true,
        "isSigningField": true,
        "isVLEncoded": false,
        "nth": 9,
        "type": "Hash256"
      }
    ],
    [
      "NFTokenID",
      {
        "isSerialized": true,
        "isSigningField": true,
        "isVLEncoded": false,
        "nth": 10,
        "type": "Hash256"
      }
    ],
    [
      "EmitParentTxnID",
      {
        "isSerialized": true,
        "isSigningField": true,
        "isVLEncoded": false,
        "nth": 11,
        "type": "Hash256"
      }
    ],
    [
      "EmitNonce",
      {
        "isSerialized": true,
        "isSigningField": true,
        "isVLEncoded": false,
        "nth": 12,
        "type": "Hash256"
      }
    ],
    [
      "EmitHookHash",
      {
        "isSerialized": true,
        "isSigningField": true,
        "isVLEncoded": false,
        "nth": 13,
        "type": "Hash256"
      }
    ],
    [
      "AMMID",
      {
        "isSerialized": true,
        "isSigningField": true,
        "isVLEncoded": false,
        "nth": 14,
        "type": "Hash256"
      }
    ],
    [
      "BookDirectory",
      {
        "isSerialized": true,
        "isSigningField": true,
        "isVLEncoded": false,
        "nth": 16,
        "type": "Hash256"
      }
    ],
    [
      "InvoiceID",
      {
        "isSerialized": true,
        "isSigningField": true,
        "isVLEncoded": false,
        "nth": 17,
        "type": "Hash256"
      }
    ],
    [
      "Nickname",
      {
        "isSerialized": true,
        "isSigningField": true,
        "isVLEncoded": false,
        "nth": 18,
        "type": "Hash256"
      }
    ],
    [
      "Amendment",
      {
        "isSerialized": true,
        "isSigningField": true,
        "isVLEncoded": false,
        "nth": 19,
        "type": "Hash256"
      }
    ],
    [
      "Digest",
      {
        "isSerialized": true,
        "isSigningField": true,
        "isVLEncoded": false,
        "nth": 21,
        "type": "Hash256"
      }
    ],
    [
      "Channel",
      {
        "isSerialized": true,
        "isSigningField": true,
        "isVLEncoded": false,
        "nth": 22,
        "type": "Hash256"
      }
    ],
    [
      "ConsensusHash",
      {
        "isSerialized": true,
        "isSigningField": true,
        "isVLEncoded": false,
        "nth": 23,
        "type": "Hash256"
      }
    ],
    [
      "CheckID",
      {
        "isSerialized": true,
        "isSigningField": true,
        "isVLEncoded": false,
        "nth": 24,
        "type": "Hash256"
      }
    ],
    [
      "ValidatedHash",
      {
        "isSerialized": true,
        "isSigningField": true,
        "isVLEncoded": false,
        "nth": 25,
        "type": "Hash256"
      }
    ],
    [
      "PreviousPageMin",
      {
        "isSerialized": true,
        "isSigningField": true,
        "isVLEncoded": false,
        "nth": 26,
        "type": "Hash256"
      }
    ],
    [
      "NextPageMin",
      {
        "isSerialized": true,
        "isSigningField": true,
        "isVLEncoded": false,
        "nth": 27,
        "type": "Hash256"
      }
    ],
    [
      "NFTokenBuyOffer",
      {
        "isSerialized": true,
        "isSigningField": true,
        "isVLEncoded": false,
        "nth": 28,
        "type": "Hash256"
      }
    ],
    [
      "NFTokenSellOffer",
      {
        "isSerialized": true,
        "isSigningField": true,
        "isVLEncoded": false,
        "nth": 29,
        "type": "Hash256"
      }
    ],
    [
      "HookStateKey",
      {
        "isSerialized": true,
        "isSigningField": true,
        "isVLEncoded": false,
        "nth": 30,
        "type": "Hash256"
      }
    ],
    [
      "HookHash",
      {
        "isSerialized": true,
        "isSigningField": true,
        "isVLEncoded": false,
        "nth": 31,
        "type": "Hash256"
      }
    ],
    [
      "HookNamespace",
      {
        "isSerialized": true,
        "isSigningField": true,
        "isVLEncoded": false,
        "nth": 32,
        "type": "Hash256"
      }
    ],
    [
      "HookSetTxnID",
      {
        "isSerialized": true,
        "isSigningField": true,
        "isVLEncoded": false,
        "nth": 33,
        "type": "Hash256"
      }
    ],
    [
      "hash",
      {
        "isSerialized": false,
        "isSigningField": false,
        "isVLEncoded": false,
        "nth": 257,
        "type": "Hash256"
      }
    ],
    [
      "index",
      {
        "isSerialized": false,
        "isSigningField": false,
        "isVLEncoded": false,
        "nth": 258,
        "type": "Hash256"
      }
    ],
    [
      "Amount",
      {
        "isSerialized": true,
        "isSigningField": true,
        "isVLEncoded": false,
        "nth": 1,
        "type": "Amount"
      }
    ],
    [
      "Balance",
      {
        "isSerialized": true,
        "isSigningField": true,
        "isVLEncoded": false,
        "nth": 2,
        "type": "Amount"
      }
    ],
    [
      "LimitAmount",
      {
        "isSerialized": true,
        "isSigningField": true,
        "isVLEncoded": false,
        "nth": 3,
        "type": "Amount"
      }
    ],
    [
      "TakerPays",
      {
        "isSerialized": true,
        "isSigningField": true,
        "isVLEncoded": false,
        "nth": 4,
        "type": "Amount"
      }
    ],
    [
      "TakerGets",
      {
        "isSerialized": true,
        "isSigningField": true,
        "isVLEncoded": false,
        "nth": 5,
        "type": "Amount"
      }
    ],
    [
      "LowLimit",
      {
        "isSerialized": true,
        "isSigningField": true,
        "isVLEncoded": false,
        "nth": 6,
        "type": "Amount"
      }
    ],
    [
      "HighLimit",
      {
        "isSerialized": true,
        "isSigningField": true,
        "isVLEncoded": false,
        "nth": 7,
        "type": "Amount"
      }
    ],
    [
      "Fee",
      {
        "isSerialized": true,
        "isSigningField": true,
        "isVLEncoded": false,
        "nth": 8,
        "type": "Amount"
      }
    ],
    [
      "SendMax",
      {
        "isSerialized": true,
        "isSigningField": true,
        "isVLEncoded": false,
        "nth": 9,
        "type": "Amount"
      }
    ],
    [
      "DeliverMin",
      {
        "isSerialized": true,
        "isSigningField": true,
        "isVLEncoded": false,
        "nth": 10,
        "type": "Amount"
      }
    ],
    [
      "Amount2",
      {
        "isSerialized": true,
        "isSigningField": true,
        "isVLEncoded": false,
        "nth": 11,
        "type": "Amount"
      }
    ],
    [
      "BidMin",
      {
        "isSerialized": true,
        "isSigningField": true,
        "isVLEncoded": false,
        "nth": 12,
        "type": "Amount"
      }
    ],
    [
      "BidMax",
      {
        "isSerialized": true,
        "isSigningField": true,
        "isVLEncoded": false,
        "nth": 13,
        "type": "Amount"
      }
    ],
    [
      "MinimumOffer",
      {
        "isSerialized": true,
        "isSigningField": true,
        "isVLEncoded": false,
        "nth": 16,
        "type": "Amount"
      }
    ],
    [
      "RippleEscrow",
      {
        "isSerialized": true,
        "isSigningField": true,
        "isVLEncoded": false,
        "nth": 17,
        "type": "Amount"
      }
    ],
    [
      "DeliveredAmount",
      {
        "isSerialized": true,
        "isSigningField": true,
        "isVLEncoded": false,
        "nth": 18,
        "type": "Amount"
      }
    ],
    [
      "NFTokenBrokerFee",
      {
        "isSerialized": true,
        "isSigningField": true,
        "isVLEncoded": false,
        "nth": 19,
        "type": "Amount"
      }
    ],
    [
      "BaseFeeDrops",
      {
        "isSerialized": true,
        "isSigningField": true,
        "isVLEncoded": false,
        "nth": 22,
        "type": "Amount"
      }
    ],
    [
      "ReserveBaseDrops",
      {
        "isSerialized": true,
        "isSigningField": true,
        "isVLEncoded": false,
        "nth": 23,
        "type": "Amount"
      }
    ],
    [
      "ReserveIncrementDrops",
      {
        "isSerialized": true,
        "isSigningField": true,
        "isVLEncoded": false,
        "nth": 24,
        "type": "Amount"
      }
    ],
    [
      "LPTokenOut",
      {
        "isSerialized": true,
        "isSigningField": true,
        "isVLEncoded": false,
        "nth": 25,
        "type": "Amount"
      }
    ],
    [
      "LPTokenIn",
      {
        "isSerialized": true,
        "isSigningField": true,
        "isVLEncoded": false,
        "nth": 26,
        "type": "Amount"
      }
    ],
    [
      "EPrice",
      {
        "isSerialized": true,
        "isSigningField": true,
        "isVLEncoded": false,
        "nth": 27,
        "type": "Amount"
      }
    ],
    [
      "Price",
      {
        "isSerialized": true,
        "isSigningField": true,
        "isVLEncoded": false,
        "nth": 28,
        "type": "Amount"
      }
    ],
    [
      "SignatureReward",
      {
        "isSerialized": true,
        "isSigningField": true,
        "isVLEncoded": false,
        "nth": 29,
        "type": "Amount"
      }
    ],
    [
      "MinAccountCreateAmount",
      {
        "isSerialized": true,
        "isSigningField": true,
        "isVLEncoded": false,
        "nth": 30,
        "type": "Amount"
      }
    ],
    [
      "LPTokenBalance",
      {
        "isSerialized": true,
        "isSigningField": true,
        "isVLEncoded": false,
        "nth": 31,
        "type": "Amount"
      }
    ],
    [
      "PublicKey",
      {
        "isSerialized": true,
        "isSigningField": true,
        "isVLEncoded": true,
        "nth": 1,
        "type": "Blob"
      }
    ],
    [
      "MessageKey",
      {
        "isSerialized": true,
        "isSigningField": true,
        "isVLEncoded": true,
        "nth": 2,
        "type": "Blob"
      }
    ],
    [
      "SigningPubKey",
      {
        "isSerialized": true,
        "isSigningField": true,
        "isVLEncoded": true,
        "nth": 3,
        "type": "Blob"
      }
    ],
    [
      "TxnSignature",
      {
        "isSerialized": true,
        "isSigningField": false,
        "isVLEncoded": true,
        "nth": 4,
        "type": "Blob"
      }
    ],
    [
      "URI",
      {
        "isSerialized": true,
        "isSigningField": true,
        "isVLEncoded": true,
        "nth": 5,
        "type": "Blob"
      }
    ],
    [
      "Signature",
      {
        "isSerialized": true,
        "isSigningField": false,
        "isVLEncoded": true,
        "nth": 6,
        "type": "Blob"
      }
    ],
    [
      "Domain",
      {
        "isSerialized": true,
        "isSigningField": true,
        "isVLEncoded": true,
        "nth": 7,
        "type": "Blob"
      }
    ],
    [
      "FundCode",
      {
        "isSerialized": true,
        "isSigningField": true,
        "isVLEncoded": true,
        "nth": 8,
        "type": "Blob"
      }
    ],
    [
      "RemoveCode",
      {
        "isSerialized": true,
        "isSigningField": true,
        "isVLEncoded": true,
        "nth": 9,
        "type": "Blob"
      }
    ],
    [
      "ExpireCode",
      {
        "isSerialized": true,
        "isSigningField": true,
        "isVLEncoded": true,
        "nth": 10,
        "type": "Blob"
      }
    ],
    [
      "CreateCode",
      {
        "isSerialized": true,
        "isSigningField": true,
        "isVLEncoded": true,
        "nth": 11,
        "type": "Blob"
      }
    ],
    [
      "MemoType",
      {
        "isSerialized": true,
        "isSigningField": true,
        "isVLEncoded": true,
        "nth": 12,
        "type": "Blob"
      }
    ],
    [
      "MemoData",
      {
        "isSerialized": true,
        "isSigningField": true,
        "isVLEncoded": true,
        "nth": 13,
        "type": "Blob"
      }
    ],
    [
      "MemoFormat",
      {
        "isSerialized": true,
        "isSigningField": true,
        "isVLEncoded": true,
        "nth": 14,
        "type": "Blob"
      }
    ],
    [
      "Fulfillment",
      {
        "isSerialized": true,
        "isSigningField": true,
        "isVLEncoded": true,
        "nth": 16,
        "type": "Blob"
      }
    ],
    [
      "Condition",
      {
        "isSerialized": true,
        "isSigningField": true,
        "isVLEncoded": true,
        "nth": 17,
        "type": "Blob"
      }
    ],
    [
      "MasterSignature",
      {
        "isSerialized": true,
        "isSigningField": false,
        "isVLEncoded": true,
        "nth": 18,
        "type": "Blob"
      }
    ],
    [
      "UNLModifyValidator",
      {
        "isSerialized": true,
        "isSigningField": true,
        "isVLEncoded": true,
        "nth": 19,
        "type": "Blob"
      }
    ],
    [
      "ValidatorToDisable",
      {
        "isSerialized": true,
        "isSigningField": true,
        "isVLEncoded": true,
        "nth": 20,
        "type": "Blob"
      }
    ],
    [
      "ValidatorToReEnable",
      {
        "isSerialized": true,
        "isSigningField": true,
        "isVLEncoded": true,
        "nth": 21,
        "type": "Blob"
      }
    ],
    [
      "HookStateData",
      {
        "isSerialized": true,
        "isSigningField": true,
        "isVLEncoded": true,
        "nth": 22,
        "type": "Blob"
      }
    ],
    [
      "HookReturnString",
      {
        "isSerialized": true,
        "isSigningField": true,
        "isVLEncoded": true,
        "nth": 23,
        "type": "Blob"
      }
    ],
    [
      "HookParameterName",
      {
        "isSerialized": true,
        "isSigningField": true,
        "isVLEncoded": true,
        "nth": 24,
        "type": "Blob"
      }
    ],
    [
      "HookParameterValue",
      {
        "isSerialized": true,
        "isSigningField": true,
        "isVLEncoded": true,
        "nth": 25,
        "type": "Blob"
      }
    ],
    [
      "DIDDocument",
      {
        "isSerialized": true,
        "isSigningField": true,
        "isVLEncoded": true,
        "nth": 26,
        "type": "Blob"
      }
    ],
    [
      "Data",
      {
        "isSerialized": true,
        "isSigningField": true,
        "isVLEncoded": true,
        "nth": 27,
        "type": "Blob"
      }
    ],
    [
      "AssetClass",
      {
        "isSerialized": true,
        "isSigningField": true,
        "isVLEncoded": true,
        "nth": 28,
        "type": "Blob"
      }
    ],
    [
      "Provider",
      {
        "isSerialized": true,
        "isSigningField": true,
        "isVLEncoded": true,
        "nth": 29,
        "type": "Blob"
      }
    ],
    [
<<<<<<< HEAD
      "InnerResult",
      {
        "nth": 32,
        "isVLEncoded": true,
        "isSerialized": true,
        "isSigningField": true,
        "type": "Blob"
      }
    ],
    [
      "Account",
=======
      "MPTokenMetadata",
>>>>>>> 864f7b94
      {
        "isSerialized": true,
        "isSigningField": true,
        "isVLEncoded": true,
        "nth": 30,
        "type": "Blob"
      }
    ],
    [
      "Account",
      {
        "isSerialized": true,
        "isSigningField": true,
        "isVLEncoded": true,
        "nth": 1,
        "type": "AccountID"
      }
    ],
    [
      "Owner",
      {
        "isSerialized": true,
        "isSigningField": true,
        "isVLEncoded": true,
        "nth": 2,
        "type": "AccountID"
      }
    ],
    [
      "Destination",
      {
        "isSerialized": true,
        "isSigningField": true,
        "isVLEncoded": true,
        "nth": 3,
        "type": "AccountID"
      }
    ],
    [
      "Issuer",
      {
        "isSerialized": true,
        "isSigningField": true,
        "isVLEncoded": true,
        "nth": 4,
        "type": "AccountID"
      }
    ],
    [
      "Authorize",
      {
        "isSerialized": true,
        "isSigningField": true,
        "isVLEncoded": true,
        "nth": 5,
        "type": "AccountID"
      }
    ],
    [
      "Unauthorize",
      {
        "isSerialized": true,
        "isSigningField": true,
        "isVLEncoded": true,
        "nth": 6,
        "type": "AccountID"
      }
    ],
    [
      "RegularKey",
      {
        "isSerialized": true,
        "isSigningField": true,
        "isVLEncoded": true,
        "nth": 8,
        "type": "AccountID"
      }
    ],
    [
      "NFTokenMinter",
      {
        "isSerialized": true,
        "isSigningField": true,
        "isVLEncoded": true,
        "nth": 9,
        "type": "AccountID"
      }
    ],
    [
      "EmitCallback",
      {
        "isSerialized": true,
        "isSigningField": true,
        "isVLEncoded": true,
        "nth": 10,
        "type": "AccountID"
      }
    ],
    [
      "Holder",
      {
        "isSerialized": true,
        "isSigningField": true,
        "isVLEncoded": true,
        "nth": 11,
        "type": "AccountID"
      }
    ],
    [
      "HookAccount",
      {
        "isSerialized": true,
        "isSigningField": true,
        "isVLEncoded": true,
        "nth": 16,
        "type": "AccountID"
      }
    ],
    [
      "OtherChainSource",
      {
        "isSerialized": true,
        "isSigningField": true,
        "isVLEncoded": true,
        "nth": 18,
        "type": "AccountID"
      }
    ],
    [
      "OtherChainDestination",
      {
        "isSerialized": true,
        "isSigningField": true,
        "isVLEncoded": true,
        "nth": 19,
        "type": "AccountID"
      }
    ],
    [
      "AttestationSignerAccount",
      {
        "isSerialized": true,
        "isSigningField": true,
        "isVLEncoded": true,
        "nth": 20,
        "type": "AccountID"
      }
    ],
    [
      "AttestationRewardAccount",
      {
        "isSerialized": true,
        "isSigningField": true,
        "isVLEncoded": true,
        "nth": 21,
        "type": "AccountID"
      }
    ],
    [
      "LockingChainDoor",
      {
        "isSerialized": true,
        "isSigningField": true,
        "isVLEncoded": true,
        "nth": 22,
        "type": "AccountID"
      }
    ],
    [
      "IssuingChainDoor",
      {
        "isSerialized": true,
        "isSigningField": true,
        "isVLEncoded": true,
        "nth": 23,
        "type": "AccountID"
      }
    ],
    [
      "TransactionMetaData",
      {
        "isSerialized": true,
        "isSigningField": true,
        "isVLEncoded": false,
        "nth": 2,
        "type": "STObject"
      }
    ],
    [
      "CreatedNode",
      {
        "isSerialized": true,
        "isSigningField": true,
        "isVLEncoded": false,
        "nth": 3,
        "type": "STObject"
      }
    ],
    [
      "DeletedNode",
      {
        "isSerialized": true,
        "isSigningField": true,
        "isVLEncoded": false,
        "nth": 4,
        "type": "STObject"
      }
    ],
    [
      "ModifiedNode",
      {
        "isSerialized": true,
        "isSigningField": true,
        "isVLEncoded": false,
        "nth": 5,
        "type": "STObject"
      }
    ],
    [
<<<<<<< HEAD
      "TxIDs",
      {
        "nth": 6,
        "isVLEncoded": true,
        "isSerialized": true,
        "isSigningField": true,
        "type": "Vector256"
      }
    ],
    [
      "Paths",
=======
      "PreviousFields",
>>>>>>> 864f7b94
      {
        "isSerialized": true,
        "isSigningField": true,
        "isVLEncoded": false,
        "nth": 6,
        "type": "STObject"
      }
    ],
    [
      "FinalFields",
      {
        "isSerialized": true,
        "isSigningField": true,
        "isVLEncoded": false,
        "nth": 7,
        "type": "STObject"
      }
    ],
    [
      "NewFields",
      {
        "isSerialized": true,
        "isSigningField": true,
        "isVLEncoded": false,
        "nth": 8,
        "type": "STObject"
      }
    ],
    [
      "TemplateEntry",
      {
        "isSerialized": true,
        "isSigningField": true,
        "isVLEncoded": false,
        "nth": 9,
        "type": "STObject"
      }
    ],
    [
      "Memo",
      {
        "isSerialized": true,
        "isSigningField": true,
        "isVLEncoded": false,
        "nth": 10,
        "type": "STObject"
      }
    ],
    [
      "SignerEntry",
      {
        "isSerialized": true,
        "isSigningField": true,
        "isVLEncoded": false,
        "nth": 11,
        "type": "STObject"
      }
    ],
    [
      "NFToken",
      {
        "isSerialized": true,
        "isSigningField": true,
        "isVLEncoded": false,
        "nth": 12,
        "type": "STObject"
      }
    ],
    [
      "EmitDetails",
      {
        "isSerialized": true,
        "isSigningField": true,
        "isVLEncoded": false,
        "nth": 13,
        "type": "STObject"
      }
    ],
    [
      "Hook",
      {
        "isSerialized": true,
        "isSigningField": true,
        "isVLEncoded": false,
        "nth": 14,
        "type": "STObject"
      }
    ],
    [
      "Signer",
      {
        "isSerialized": true,
        "isSigningField": true,
        "isVLEncoded": false,
        "nth": 16,
        "type": "STObject"
      }
    ],
    [
      "Majority",
      {
        "isSerialized": true,
        "isSigningField": true,
        "isVLEncoded": false,
        "nth": 18,
        "type": "STObject"
      }
    ],
    [
      "DisabledValidator",
      {
        "isSerialized": true,
        "isSigningField": true,
        "isVLEncoded": false,
        "nth": 19,
        "type": "STObject"
      }
    ],
    [
      "EmittedTxn",
      {
        "isSerialized": true,
        "isSigningField": true,
        "isVLEncoded": false,
        "nth": 20,
        "type": "STObject"
      }
    ],
    [
      "HookExecution",
      {
        "isSerialized": true,
        "isSigningField": true,
        "isVLEncoded": false,
        "nth": 21,
        "type": "STObject"
      }
    ],
    [
      "HookDefinition",
      {
        "isSerialized": true,
        "isSigningField": true,
        "isVLEncoded": false,
        "nth": 22,
        "type": "STObject"
      }
    ],
    [
      "HookParameter",
      {
        "isSerialized": true,
        "isSigningField": true,
        "isVLEncoded": false,
        "nth": 23,
        "type": "STObject"
      }
    ],
    [
      "HookGrant",
      {
        "isSerialized": true,
        "isSigningField": true,
        "isVLEncoded": false,
        "nth": 24,
        "type": "STObject"
      }
    ],
    [
      "VoteEntry",
      {
        "isSerialized": true,
        "isSigningField": true,
        "isVLEncoded": false,
        "nth": 25,
        "type": "STObject"
      }
    ],
    [
      "AuctionSlot",
      {
        "isSerialized": true,
        "isSigningField": true,
        "isVLEncoded": false,
        "nth": 26,
        "type": "STObject"
      }
    ],
    [
      "AuthAccount",
      {
        "isSerialized": true,
        "isSigningField": true,
        "isVLEncoded": false,
        "nth": 27,
        "type": "STObject"
      }
    ],
    [
      "XChainClaimProofSig",
      {
        "isSerialized": true,
        "isSigningField": true,
        "isVLEncoded": false,
        "nth": 28,
        "type": "STObject"
      }
    ],
    [
      "XChainCreateAccountProofSig",
      {
        "isSerialized": true,
        "isSigningField": true,
        "isVLEncoded": false,
        "nth": 29,
        "type": "STObject"
      }
    ],
    [
      "XChainClaimAttestationCollectionElement",
      {
        "isSerialized": true,
        "isSigningField": true,
        "isVLEncoded": false,
        "nth": 30,
        "type": "STObject"
      }
    ],
    [
      "XChainCreateAccountAttestationCollectionElement",
      {
        "isSerialized": true,
        "isSigningField": true,
        "isVLEncoded": false,
        "nth": 31,
        "type": "STObject"
      }
    ],
    [
      "PriceData",
      {
        "isSerialized": true,
        "isSigningField": true,
        "isVLEncoded": false,
        "nth": 32,
        "type": "STObject"
      }
    ],
    [
      "Signers",
      {
        "isSerialized": true,
        "isSigningField": false,
        "isVLEncoded": false,
        "nth": 3,
        "type": "STArray"
      }
    ],
    [
      "SignerEntries",
      {
        "isSerialized": true,
        "isSigningField": true,
        "isVLEncoded": false,
        "nth": 4,
        "type": "STArray"
      }
    ],
    [
      "Template",
      {
        "isSerialized": true,
        "isSigningField": true,
        "isVLEncoded": false,
        "nth": 5,
        "type": "STArray"
      }
    ],
    [
      "Necessary",
      {
        "isSerialized": true,
        "isSigningField": true,
        "isVLEncoded": false,
        "nth": 6,
        "type": "STArray"
      }
    ],
    [
      "Sufficient",
      {
        "isSerialized": true,
        "isSigningField": true,
        "isVLEncoded": false,
        "nth": 7,
        "type": "STArray"
      }
    ],
    [
      "AffectedNodes",
      {
        "isSerialized": true,
        "isSigningField": true,
        "isVLEncoded": false,
        "nth": 8,
        "type": "STArray"
      }
    ],
    [
      "Memos",
      {
        "isSerialized": true,
        "isSigningField": true,
        "isVLEncoded": false,
        "nth": 9,
        "type": "STArray"
      }
    ],
    [
      "NFTokens",
      {
        "isSerialized": true,
        "isSigningField": true,
        "isVLEncoded": false,
        "nth": 10,
        "type": "STArray"
      }
    ],
    [
      "Hooks",
      {
        "isSerialized": true,
        "isSigningField": true,
        "isVLEncoded": false,
        "nth": 11,
        "type": "STArray"
      }
    ],
    [
      "VoteSlots",
      {
        "isSerialized": true,
        "isSigningField": true,
        "isVLEncoded": false,
        "nth": 12,
        "type": "STArray"
      }
    ],
    [
      "Majorities",
      {
        "isSerialized": true,
        "isSigningField": true,
        "isVLEncoded": false,
        "nth": 16,
        "type": "STArray"
      }
    ],
    [
      "DisabledValidators",
      {
        "isSerialized": true,
        "isSigningField": true,
        "isVLEncoded": false,
        "nth": 17,
        "type": "STArray"
      }
    ],
    [
<<<<<<< HEAD
      "RawTransaction",
      {
        "nth": 34,
        "isVLEncoded": false,
        "isSerialized": true,
        "isSigningField": true,
        "type": "STObject"
      }
    ],
    [
      "BatchExecution",
      {
        "nth": 35,
        "isVLEncoded": false,
        "isSerialized": true,
        "isSigningField": true,
        "type": "STObject"
      }
    ],
    [
      "BatchTxn",
      {
        "nth": 36,
        "isVLEncoded": false,
        "isSerialized": true,
        "isSigningField": true,
        "type": "STObject"
      }
    ],
    [
      "BatchSigner",
      {
        "nth": 37,
        "isVLEncoded": false,
        "isSerialized": true,
        "isSigningField": true,
        "type": "STObject"
      }
    ],
    [
      "Signers",
=======
      "HookExecutions",
>>>>>>> 864f7b94
      {
        "isSerialized": true,
        "isSigningField": true,
        "isVLEncoded": false,
        "nth": 18,
        "type": "STArray"
      }
    ],
    [
      "HookParameters",
      {
        "isSerialized": true,
        "isSigningField": true,
        "isVLEncoded": false,
        "nth": 19,
        "type": "STArray"
      }
    ],
    [
      "HookGrants",
      {
        "isSerialized": true,
        "isSigningField": true,
        "isVLEncoded": false,
        "nth": 20,
        "type": "STArray"
      }
    ],
    [
      "XChainClaimAttestations",
      {
        "isSerialized": true,
        "isSigningField": true,
        "isVLEncoded": false,
        "nth": 21,
        "type": "STArray"
      }
    ],
    [
      "XChainCreateAccountAttestations",
      {
        "isSerialized": true,
        "isSigningField": true,
        "isVLEncoded": false,
        "nth": 22,
        "type": "STArray"
      }
    ],
    [
      "PriceDataSeries",
      {
        "isSerialized": true,
        "isSigningField": true,
        "isVLEncoded": false,
        "nth": 24,
        "type": "STArray"
      }
    ],
    [
      "AuthAccounts",
      {
        "isSerialized": true,
        "isSigningField": true,
        "isVLEncoded": false,
        "nth": 25,
        "type": "STArray"
      }
    ],
    [
      "CloseResolution",
      {
        "isSerialized": true,
        "isSigningField": true,
        "isVLEncoded": false,
        "nth": 1,
        "type": "UInt8"
      }
    ],
    [
      "Method",
      {
        "isSerialized": true,
        "isSigningField": true,
        "isVLEncoded": false,
        "nth": 2,
        "type": "UInt8"
      }
    ],
    [
      "TransactionResult",
      {
        "isSerialized": true,
        "isSigningField": true,
        "isVLEncoded": false,
        "nth": 3,
        "type": "UInt8"
      }
    ],
    [
      "Scale",
      {
        "isSerialized": true,
        "isSigningField": true,
        "isVLEncoded": false,
        "nth": 4,
        "type": "UInt8"
      }
    ],
    [
      "AssetScale",
      {
        "isSerialized": true,
        "isSigningField": true,
        "isVLEncoded": false,
        "nth": 5,
        "type": "UInt8"
      }
    ],
    [
      "TickSize",
      {
        "isSerialized": true,
        "isSigningField": true,
        "isVLEncoded": false,
        "nth": 16,
        "type": "UInt8"
      }
    ],
    [
      "UNLModifyDisabling",
      {
        "isSerialized": true,
        "isSigningField": true,
        "isVLEncoded": false,
        "nth": 17,
        "type": "UInt8"
      }
    ],
    [
      "HookResult",
      {
        "isSerialized": true,
        "isSigningField": true,
        "isVLEncoded": false,
        "nth": 18,
        "type": "UInt8"
      }
    ],
    [
      "WasLockingChainSend",
      {
        "isSerialized": true,
        "isSigningField": true,
        "isVLEncoded": false,
        "nth": 19,
        "type": "UInt8"
      }
    ],
    [
      "TakerPaysCurrency",
      {
        "isSerialized": true,
        "isSigningField": true,
        "isVLEncoded": false,
        "nth": 1,
        "type": "Hash160"
      }
    ],
    [
      "TakerPaysIssuer",
      {
        "isSerialized": true,
        "isSigningField": true,
        "isVLEncoded": false,
        "nth": 2,
        "type": "Hash160"
      }
    ],
    [
      "TakerGetsCurrency",
      {
        "isSerialized": true,
        "isSigningField": true,
        "isVLEncoded": false,
        "nth": 3,
        "type": "Hash160"
      }
    ],
    [
<<<<<<< HEAD
      "BatchExecutions",
      {
        "nth": 28,
        "isVLEncoded": false,
        "isSerialized": true,
        "isSigningField": true,
        "type": "STArray"
      }
    ],
    [
      "RawTransactions",
      {
        "nth": 29,
        "isVLEncoded": false,
        "isSerialized": true,
        "isSigningField": true,
        "type": "STArray"
      }
    ],
    [
      "BatchSigners",
      {
        "nth": 30,
        "isVLEncoded": false,
        "isSerialized": true,
        "isSigningField": false,
        "type": "STArray"
      }
    ]
  ],
=======
      "TakerGetsIssuer",
      {
        "isSerialized": true,
        "isSigningField": true,
        "isVLEncoded": false,
        "nth": 4,
        "type": "Hash160"
      }
    ],
    [
      "Paths",
      {
        "isSerialized": true,
        "isSigningField": true,
        "isVLEncoded": false,
        "nth": 1,
        "type": "PathSet"
      }
    ],
    [
      "Indexes",
      {
        "isSerialized": true,
        "isSigningField": true,
        "isVLEncoded": true,
        "nth": 1,
        "type": "Vector256"
      }
    ],
    [
      "Hashes",
      {
        "isSerialized": true,
        "isSigningField": true,
        "isVLEncoded": true,
        "nth": 2,
        "type": "Vector256"
      }
    ],
    [
      "Amendments",
      {
        "isSerialized": true,
        "isSigningField": true,
        "isVLEncoded": true,
        "nth": 3,
        "type": "Vector256"
      }
    ],
    [
      "NFTokenOffers",
      {
        "isSerialized": true,
        "isSigningField": true,
        "isVLEncoded": true,
        "nth": 4,
        "type": "Vector256"
      }
    ],
    [
      "MPTokenIssuanceID",
      {
        "isSerialized": true,
        "isSigningField": true,
        "isVLEncoded": false,
        "nth": 1,
        "type": "Hash192"
      }
    ],
    [
      "LockingChainIssue",
      {
        "isSerialized": true,
        "isSigningField": true,
        "isVLEncoded": false,
        "nth": 1,
        "type": "Issue"
      }
    ],
    [
      "IssuingChainIssue",
      {
        "isSerialized": true,
        "isSigningField": true,
        "isVLEncoded": false,
        "nth": 2,
        "type": "Issue"
      }
    ],
    [
      "Asset",
      {
        "isSerialized": true,
        "isSigningField": true,
        "isVLEncoded": false,
        "nth": 3,
        "type": "Issue"
      }
    ],
    [
      "Asset2",
      {
        "isSerialized": true,
        "isSigningField": true,
        "isVLEncoded": false,
        "nth": 4,
        "type": "Issue"
      }
    ],
    [
      "XChainBridge",
      {
        "isSerialized": true,
        "isSigningField": true,
        "isVLEncoded": false,
        "nth": 1,
        "type": "XChainBridge"
      }
    ],
    [
      "BaseAsset",
      {
        "isSerialized": true,
        "isSigningField": true,
        "isVLEncoded": false,
        "nth": 1,
        "type": "Currency"
      }
    ],
    [
      "QuoteAsset",
      {
        "isSerialized": true,
        "isSigningField": true,
        "isVLEncoded": false,
        "nth": 2,
        "type": "Currency"
      }
    ],
    [
      "Transaction",
      {
        "isSerialized": false,
        "isSigningField": false,
        "isVLEncoded": false,
        "nth": 257,
        "type": "Transaction"
      }
    ],
    [
      "LedgerEntry",
      {
        "isSerialized": false,
        "isSigningField": false,
        "isVLEncoded": false,
        "nth": 257,
        "type": "LedgerEntry"
      }
    ],
    [
      "Validation",
      {
        "isSerialized": false,
        "isSigningField": false,
        "isVLEncoded": false,
        "nth": 257,
        "type": "Validation"
      }
    ],
    [
      "Metadata",
      {
        "isSerialized": false,
        "isSigningField": false,
        "isVLEncoded": false,
        "nth": 257,
        "type": "Metadata"
      }
    ]
  ],
  "LEDGER_ENTRY_TYPES": {
    "AMM": 121,
    "AccountRoot": 97,
    "Amendments": 102,
    "Bridge": 105,
    "Check": 67,
    "DID": 73,
    "DepositPreauth": 112,
    "DirectoryNode": 100,
    "Escrow": 117,
    "FeeSettings": 115,
    "Invalid": -1,
    "LedgerHashes": 104,
    "MPToken": 127,
    "MPTokenIssuance": 126,
    "NFTokenOffer": 55,
    "NFTokenPage": 80,
    "NegativeUNL": 78,
    "Offer": 111,
    "Oracle": 128,
    "PayChannel": 120,
    "RippleState": 114,
    "SignerList": 83,
    "Ticket": 84,
    "XChainOwnedClaimID": 113,
    "XChainOwnedCreateAccountClaimID": 116
  },
>>>>>>> 864f7b94
  "TRANSACTION_RESULTS": {
    "tecAMM_ACCOUNT": 168,
    "tecAMM_BALANCE": 163,
    "tecAMM_EMPTY": 166,
    "tecAMM_FAILED": 164,
    "tecAMM_INVALID_TOKENS": 165,
    "tecAMM_NOT_EMPTY": 167,
    "tecARRAY_EMPTY": 190,
    "tecARRAY_TOO_LARGE": 191,
    "tecCANT_ACCEPT_OWN_NFTOKEN_OFFER": 158,
    "tecCLAIM": 100,
    "tecCRYPTOCONDITION_ERROR": 146,
    "tecDIR_FULL": 121,
    "tecDST_TAG_NEEDED": 143,
    "tecDUPLICATE": 149,
    "tecEMPTY_DID": 187,
    "tecEXPIRED": 148,
    "tecFAILED_PROCESSING": 105,
    "tecFROZEN": 137,
    "tecHAS_OBLIGATIONS": 151,
    "tecINCOMPLETE": 169,
    "tecINSUFFICIENT_FUNDS": 159,
    "tecINSUFFICIENT_PAYMENT": 161,
    "tecINSUFFICIENT_RESERVE": 141,
    "tecINSUFF_FEE": 136,
    "tecINSUF_RESERVE_LINE": 122,
    "tecINSUF_RESERVE_OFFER": 123,
    "tecINTERNAL": 144,
    "tecINVALID_UPDATE_TIME": 188,
    "tecINVARIANT_FAILED": 147,
    "tecKILLED": 150,
    "tecLOCKED": 192,
    "tecMAX_SEQUENCE_REACHED": 154,
    "tecNEED_MASTER_KEY": 142,
    "tecNFTOKEN_BUY_SELL_MISMATCH": 156,
    "tecNFTOKEN_OFFER_TYPE_MISMATCH": 157,
    "tecNO_ALTERNATIVE_KEY": 130,
    "tecNO_AUTH": 134,
    "tecNO_DST": 124,
    "tecNO_DST_INSUF_XRP": 125,
    "tecNO_ENTRY": 140,
    "tecNO_ISSUER": 133,
    "tecNO_LINE": 135,
    "tecNO_LINE_INSUF_RESERVE": 126,
    "tecNO_LINE_REDUNDANT": 127,
    "tecNO_PERMISSION": 139,
    "tecNO_REGULAR_KEY": 131,
    "tecNO_SUITABLE_NFTOKEN_PAGE": 155,
    "tecNO_TARGET": 138,
    "tecOBJECT_NOT_FOUND": 160,
    "tecOVERSIZE": 145,
    "tecOWNERS": 132,
    "tecPATH_DRY": 128,
    "tecPATH_PARTIAL": 101,
    "tecTOKEN_PAIR_NOT_FOUND": 189,
    "tecTOO_SOON": 152,
    "tecUNFUNDED": 129,
    "tecUNFUNDED_ADD": 102,
    "tecUNFUNDED_AMM": 162,
    "tecUNFUNDED_OFFER": 103,
    "tecUNFUNDED_PAYMENT": 104,
    "tecXCHAIN_ACCOUNT_CREATE_PAST": 181,
    "tecXCHAIN_ACCOUNT_CREATE_TOO_MANY": 182,
    "tecXCHAIN_BAD_CLAIM_ID": 172,
    "tecXCHAIN_BAD_PUBLIC_KEY_ACCOUNT_PAIR": 185,
    "tecXCHAIN_BAD_TRANSFER_ISSUE": 170,
    "tecXCHAIN_CLAIM_NO_QUORUM": 173,
    "tecXCHAIN_CREATE_ACCOUNT_DISABLED": 186,
    "tecXCHAIN_CREATE_ACCOUNT_NONXRP_ISSUE": 175,
    "tecXCHAIN_INSUFF_CREATE_AMOUNT": 180,
    "tecXCHAIN_NO_CLAIM_ID": 171,
    "tecXCHAIN_NO_SIGNERS_LIST": 178,
    "tecXCHAIN_PAYMENT_FAILED": 183,
    "tecXCHAIN_PROOF_UNKNOWN_KEY": 174,
    "tecXCHAIN_REWARD_MISMATCH": 177,
    "tecXCHAIN_SELF_COMMIT": 184,
    "tecXCHAIN_SENDING_ACCOUNT_MISMATCH": 179,
    "tecXCHAIN_WRONG_CHAIN": 176,
    "tefALREADY": -198,
    "tefBAD_ADD_AUTH": -197,
    "tefBAD_AUTH": -196,
    "tefBAD_AUTH_MASTER": -183,
    "tefBAD_LEDGER": -195,
    "tefBAD_QUORUM": -185,
    "tefBAD_SIGNATURE": -186,
    "tefCREATED": -194,
    "tefEXCEPTION": -193,
    "tefFAILURE": -199,
    "tefINTERNAL": -192,
    "tefINVALID_LEDGER_FIX_TYPE": -178,
    "tefINVARIANT_FAILED": -182,
    "tefMASTER_DISABLED": -188,
    "tefMAX_LEDGER": -187,
    "tefNFTOKEN_IS_NOT_TRANSFERABLE": -179,
    "tefNOT_MULTI_SIGNING": -184,
    "tefNO_AUTH_REQUIRED": -191,
    "tefNO_TICKET": -180,
    "tefPAST_SEQ": -190,
    "tefTOO_BIG": -181,
    "tefWRONG_PRIOR": -189,
    "telBAD_DOMAIN": -398,
    "telBAD_PATH_COUNT": -397,
    "telBAD_PUBLIC_KEY": -396,
    "telCAN_NOT_QUEUE": -392,
    "telCAN_NOT_QUEUE_BALANCE": -391,
    "telCAN_NOT_QUEUE_BLOCKED": -389,
    "telCAN_NOT_QUEUE_BLOCKS": -390,
    "telCAN_NOT_QUEUE_FEE": -388,
    "telCAN_NOT_QUEUE_FULL": -387,
    "telENV_RPC_FAILED": -383,
<<<<<<< HEAD
    "temMALFORMED": -299,
=======
    "telFAILED_PROCESSING": -395,
    "telINSUF_FEE_P": -394,
    "telLOCAL_ERROR": -399,
    "telNETWORK_ID_MAKES_TX_NON_CANONICAL": -384,
    "telNO_DST_PARTIAL": -393,
    "telREQUIRES_NETWORK_ID": -385,
    "telWRONG_NETWORK": -386,
    "temARRAY_EMPTY": -253,
    "temARRAY_TOO_LARGE": -252,
    "temBAD_AMM_TOKENS": -261,
>>>>>>> 864f7b94
    "temBAD_AMOUNT": -298,
    "temBAD_CURRENCY": -297,
    "temBAD_EXPIRATION": -296,
    "temBAD_FEE": -295,
    "temBAD_ISSUER": -294,
    "temBAD_LIMIT": -293,
    "temBAD_NFTOKEN_TRANSFER_FEE": -262,
    "temBAD_OFFER": -292,
    "temBAD_PATH": -291,
    "temBAD_PATH_LOOP": -290,
    "temBAD_QUORUM": -271,
    "temBAD_REGKEY": -289,
    "temBAD_SEND_XRP_LIMIT": -288,
    "temBAD_SEND_XRP_MAX": -287,
    "temBAD_SEND_XRP_NO_DIRECT": -286,
    "temBAD_SEND_XRP_PARTIAL": -285,
    "temBAD_SEND_XRP_PATHS": -284,
    "temBAD_SEQUENCE": -283,
    "temBAD_SIGNATURE": -282,
    "temBAD_SIGNER": -272,
    "temBAD_SRC_ACCOUNT": -281,
    "temBAD_TICK_SIZE": -269,
    "temBAD_TRANSFER_FEE": -251,
    "temBAD_TRANSFER_RATE": -280,
    "temBAD_WEIGHT": -270,
    "temCANNOT_PREAUTH_SELF": -267,
    "temDISABLED": -273,
    "temDST_IS_SRC": -279,
    "temDST_NEEDED": -278,
    "temEMPTY_DID": -254,
    "temINVALID": -277,
    "temINVALID_ACCOUNT_ID": -268,
    "temINVALID_COUNT": -266,
    "temINVALID_FLAG": -276,
    "temMALFORMED": -299,
    "temREDUNDANT": -275,
    "temRIPPLE_EMPTY": -274,
    "temSEQ_AND_TICKET": -263,
    "temUNCERTAIN": -265,
    "temUNKNOWN": -264,
    "temXCHAIN_BAD_PROOF": -259,
    "temXCHAIN_BRIDGE_BAD_ISSUES": -258,
    "temXCHAIN_BRIDGE_BAD_MIN_ACCOUNT_CREATE_AMOUNT": -256,
    "temXCHAIN_BRIDGE_BAD_REWARD_AMOUNT": -255,
<<<<<<< HEAD
    "temEMPTY_DID": -254,
    "temARRAY_EMPTY": -253,
    "temARRAY_TOO_LARGE": -252,
    "temINVALID_BATCH": -251,
    "tefFAILURE": -199,
    "tefALREADY": -198,
    "tefBAD_ADD_AUTH": -197,
    "tefBAD_AUTH": -196,
    "tefBAD_LEDGER": -195,
    "tefCREATED": -194,
    "tefEXCEPTION": -193,
    "tefINTERNAL": -192,
    "tefNO_AUTH_REQUIRED": -191,
    "tefPAST_SEQ": -190,
    "tefWRONG_PRIOR": -189,
    "tefMASTER_DISABLED": -188,
    "tefMAX_LEDGER": -187,
    "tefBAD_SIGNATURE": -186,
    "tefBAD_QUORUM": -185,
    "tefNOT_MULTI_SIGNING": -184,
    "tefBAD_AUTH_MASTER": -183,
    "tefINVARIANT_FAILED": -182,
    "tefTOO_BIG": -181,
    "tefNO_TICKET": -180,
    "tefNFTOKEN_IS_NOT_TRANSFERABLE": -179,
    "tefINVALID_LEDGER_FIX_TYPE": -178,
    "terRETRY": -99,
=======
    "temXCHAIN_BRIDGE_NONDOOR_OWNER": -257,
    "temXCHAIN_EQUAL_DOOR_ACCOUNTS": -260,
>>>>>>> 864f7b94
    "terFUNDS_SPENT": -98,
    "terINSUF_FEE_B": -97,
    "terLAST": -91,
    "terNO_ACCOUNT": -96,
    "terNO_AMM": -87,
    "terNO_AUTH": -95,
    "terNO_LINE": -94,
    "terNO_RIPPLE": -90,
    "terOWNERS": -93,
    "terPRE_SEQ": -92,
    "terPRE_TICKET": -88,
<<<<<<< HEAD
    "terNO_AMM": -87,
    "tesSUCCESS": 0,
    "tecCLAIM": 100,
    "tecPATH_PARTIAL": 101,
    "tecUNFUNDED_ADD": 102,
    "tecUNFUNDED_OFFER": 103,
    "tecUNFUNDED_PAYMENT": 104,
    "tecFAILED_PROCESSING": 105,
    "tecDIR_FULL": 121,
    "tecINSUF_RESERVE_LINE": 122,
    "tecINSUF_RESERVE_OFFER": 123,
    "tecNO_DST": 124,
    "tecNO_DST_INSUF_XRP": 125,
    "tecNO_LINE_INSUF_RESERVE": 126,
    "tecNO_LINE_REDUNDANT": 127,
    "tecPATH_DRY": 128,
    "tecUNFUNDED": 129,
    "tecNO_ALTERNATIVE_KEY": 130,
    "tecNO_REGULAR_KEY": 131,
    "tecOWNERS": 132,
    "tecNO_ISSUER": 133,
    "tecNO_AUTH": 134,
    "tecNO_LINE": 135,
    "tecINSUFF_FEE": 136,
    "tecFROZEN": 137,
    "tecNO_TARGET": 138,
    "tecNO_PERMISSION": 139,
    "tecNO_ENTRY": 140,
    "tecINSUFFICIENT_RESERVE": 141,
    "tecNEED_MASTER_KEY": 142,
    "tecDST_TAG_NEEDED": 143,
    "tecINTERNAL": 144,
    "tecOVERSIZE": 145,
    "tecCRYPTOCONDITION_ERROR": 146,
    "tecINVARIANT_FAILED": 147,
    "tecEXPIRED": 148,
    "tecDUPLICATE": 149,
    "tecKILLED": 150,
    "tecHAS_OBLIGATIONS": 151,
    "tecTOO_SOON": 152,
    "tecHOOK_REJECTED": 153,
    "tecMAX_SEQUENCE_REACHED": 154,
    "tecNO_SUITABLE_NFTOKEN_PAGE": 155,
    "tecNFTOKEN_BUY_SELL_MISMATCH": 156,
    "tecNFTOKEN_OFFER_TYPE_MISMATCH": 157,
    "tecCANT_ACCEPT_OWN_NFTOKEN_OFFER": 158,
    "tecINSUFFICIENT_FUNDS": 159,
    "tecOBJECT_NOT_FOUND": 160,
    "tecINSUFFICIENT_PAYMENT": 161,
    "tecUNFUNDED_AMM": 162,
    "tecAMM_BALANCE": 163,
    "tecAMM_FAILED": 164,
    "tecAMM_INVALID_TOKENS": 165,
    "tecAMM_EMPTY": 166,
    "tecAMM_NOT_EMPTY": 167,
    "tecAMM_ACCOUNT": 168,
    "tecINCOMPLETE": 169,
    "tecXCHAIN_BAD_TRANSFER_ISSUE": 170,
    "tecXCHAIN_NO_CLAIM_ID": 171,
    "tecXCHAIN_BAD_CLAIM_ID": 172,
    "tecXCHAIN_CLAIM_NO_QUORUM": 173,
    "tecXCHAIN_PROOF_UNKNOWN_KEY": 174,
    "tecXCHAIN_CREATE_ACCOUNT_NONXRP_ISSUE": 175,
    "tecXCHAIN_WRONG_CHAIN": 176,
    "tecXCHAIN_REWARD_MISMATCH": 177,
    "tecXCHAIN_NO_SIGNERS_LIST": 178,
    "tecXCHAIN_SENDING_ACCOUNT_MISMATCH": 179,
    "tecXCHAIN_INSUFF_CREATE_AMOUNT": 180,
    "tecXCHAIN_ACCOUNT_CREATE_PAST": 181,
    "tecXCHAIN_ACCOUNT_CREATE_TOO_MANY": 182,
    "tecXCHAIN_PAYMENT_FAILED": 183,
    "tecXCHAIN_SELF_COMMIT": 184,
    "tecXCHAIN_BAD_PUBLIC_KEY_ACCOUNT_PAIR": 185,
    "tecXCHAIN_CREATE_ACCOUNT_DISABLED": 186,
    "tecEMPTY_DID": 187,
    "tecINVALID_UPDATE_TIME": 188,
    "tecTOKEN_PAIR_NOT_FOUND": 189,
    "tecARRAY_EMPTY": 190,
    "tecARRAY_TOO_LARGE": 191,
    "tecBATCH_FAILURE": 192
=======
    "terQUEUED": -89,
    "terRETRY": -99,
    "tesSUCCESS": 0
>>>>>>> 864f7b94
  },
  "TRANSACTION_TYPES": {
    "AMMBid": 39,
    "AMMCreate": 35,
    "AMMDelete": 40,
    "AMMDeposit": 36,
    "AMMVote": 38,
    "AMMWithdraw": 37,
    "AccountDelete": 21,
    "AccountSet": 3,
    "CheckCancel": 18,
    "CheckCash": 17,
    "CheckCreate": 16,
    "Clawback": 30,
    "DIDDelete": 50,
    "DIDSet": 49,
    "DepositPreauth": 19,
    "EnableAmendment": 100,
    "EscrowCancel": 4,
    "EscrowCreate": 1,
    "EscrowFinish": 2,
    "Invalid": -1,
    "LedgerStateFix": 53,
    "MPTokenAuthorize": 57,
    "MPTokenIssuanceCreate": 54,
    "MPTokenIssuanceDestroy": 55,
    "MPTokenIssuanceSet": 56,
    "NFTokenAcceptOffer": 29,
    "NFTokenBurn": 26,
    "NFTokenCancelOffer": 28,
    "NFTokenCreateOffer": 27,
    "NFTokenMint": 25,
    "OfferCancel": 8,
    "OfferCreate": 7,
    "OracleDelete": 52,
    "OracleSet": 51,
    "Payment": 0,
    "PaymentChannelClaim": 15,
    "PaymentChannelCreate": 13,
    "PaymentChannelFund": 14,
    "SetFee": 101,
    "SetRegularKey": 5,
    "SignerListSet": 12,
    "TicketCreate": 10,
    "TrustSet": 20,
    "UNLModify": 102,
    "XChainAccountCreateCommit": 44,
    "XChainAddAccountCreateAttestation": 46,
    "XChainAddClaimAttestation": 45,
    "XChainClaim": 43,
    "XChainCommit": 42,
    "XChainCreateBridge": 48,
<<<<<<< HEAD
    "DIDSet": 49,
    "DIDDelete": 50,
    "OracleSet": 51,
    "OracleDelete": 52,
    "LedgerStateFix": 53,
    "Batch": 61,
    "EnableAmendment": 100,
    "SetFee": 101,
    "UNLModify": 102
=======
    "XChainCreateClaimID": 41,
    "XChainModifyBridge": 47
  },
  "TYPES": {
    "AccountID": 8,
    "Amount": 6,
    "Blob": 7,
    "Currency": 26,
    "Done": -1,
    "Hash128": 4,
    "Hash160": 17,
    "Hash192": 21,
    "Hash256": 5,
    "Issue": 24,
    "LedgerEntry": 10002,
    "Metadata": 10004,
    "NotPresent": 0,
    "PathSet": 18,
    "STArray": 15,
    "STObject": 14,
    "Transaction": 10001,
    "UInt16": 1,
    "UInt32": 2,
    "UInt384": 22,
    "UInt512": 23,
    "UInt64": 3,
    "UInt8": 16,
    "UInt96": 20,
    "Unknown": -2,
    "Validation": 10003,
    "Vector256": 19,
    "XChainBridge": 25
>>>>>>> 864f7b94
  }
}<|MERGE_RESOLUTION|>--- conflicted
+++ resolved
@@ -1,3143 +1,3015 @@
 {
+  "TYPES": {
+    "Done": -1,
+    "Unknown": -2,
+    "NotPresent": 0,
+    "UInt16": 1,
+    "UInt32": 2,
+    "UInt64": 3,
+    "Hash128": 4,
+    "Hash256": 5,
+    "Amount": 6,
+    "Blob": 7,
+    "AccountID": 8,
+    "STObject": 14,
+    "STArray": 15,
+    "UInt8": 16,
+    "Hash160": 17,
+    "PathSet": 18,
+    "Vector256": 19,
+    "UInt96": 20,
+    "UInt192": 21,
+    "UInt384": 22,
+    "UInt512": 23,
+    "Issue": 24,
+    "XChainBridge": 25,
+    "Currency": 26,
+    "Transaction": 10001,
+    "LedgerEntry": 10002,
+    "Validation": 10003,
+    "Metadata": 10004
+  },
+  "LEDGER_ENTRY_TYPES": {
+    "Any": -3,
+    "Child": -2,
+    "Invalid": -1,
+    "NFTokenOffer": 55,
+    "Check": 67,
+    "DID": 73,
+    "NegativeUNL": 78,
+    "NFTokenPage": 80,
+    "SignerList": 83,
+    "Ticket": 84,
+    "AccountRoot": 97,
+    "DirectoryNode": 100,
+    "Amendments": 102,
+    "LedgerHashes": 104,
+    "Bridge": 105,
+    "Offer": 111,
+    "DepositPreauth": 112,
+    "XChainOwnedClaimID": 113,
+    "RippleState": 114,
+    "FeeSettings": 115,
+    "XChainOwnedCreateAccountClaimID": 116,
+    "Escrow": 117,
+    "PayChannel": 120,
+    "AMM": 121,
+    "Oracle": 128,
+    "MPTokenIssuance": 126,
+    "MPToken": 127,
+    "Credential": 129
+  },
   "FIELDS": [
     [
       "Generic",
       {
+        "nth": 0,
+        "isVLEncoded": false,
         "isSerialized": false,
         "isSigningField": false,
-        "isVLEncoded": false,
-        "nth": 0,
         "type": "Unknown"
       }
     ],
     [
       "Invalid",
       {
+        "nth": -1,
+        "isVLEncoded": false,
         "isSerialized": false,
         "isSigningField": false,
-        "isVLEncoded": false,
-        "nth": -1,
         "type": "Unknown"
       }
     ],
     [
       "ObjectEndMarker",
       {
-        "isSerialized": true,
-        "isSigningField": true,
-        "isVLEncoded": false,
         "nth": 1,
+        "isVLEncoded": false,
+        "isSerialized": true,
+        "isSigningField": true,
         "type": "STObject"
       }
     ],
     [
       "ArrayEndMarker",
       {
-        "isSerialized": true,
-        "isSigningField": true,
-        "isVLEncoded": false,
         "nth": 1,
+        "isVLEncoded": false,
+        "isSerialized": true,
+        "isSigningField": true,
         "type": "STArray"
       }
     ],
     [
-      "taker_gets_funded",
-      {
+      "hash",
+      {
+        "nth": 257,
+        "isVLEncoded": false,
         "isSerialized": false,
         "isSigningField": false,
-        "isVLEncoded": false,
+        "type": "Hash256"
+      }
+    ],
+    [
+      "index",
+      {
         "nth": 258,
-        "type": "Amount"
-      }
-    ],
-    [
-      "taker_pays_funded",
-      {
+        "isVLEncoded": false,
         "isSerialized": false,
         "isSigningField": false,
-        "isVLEncoded": false,
-        "nth": 259,
-        "type": "Amount"
-      }
-    ],
-    [
-      "LedgerEntryType",
-      {
-        "isSerialized": true,
-        "isSigningField": true,
-        "isVLEncoded": false,
-        "nth": 1,
-        "type": "UInt16"
-      }
-    ],
-    [
-      "TransactionType",
-      {
-        "isSerialized": true,
-        "isSigningField": true,
-        "isVLEncoded": false,
-        "nth": 2,
-        "type": "UInt16"
-      }
-    ],
-    [
-      "SignerWeight",
-      {
-        "isSerialized": true,
-        "isSigningField": true,
-        "isVLEncoded": false,
-        "nth": 3,
-        "type": "UInt16"
-      }
-    ],
-    [
-      "TransferFee",
-      {
-        "isSerialized": true,
-        "isSigningField": true,
-        "isVLEncoded": false,
-        "nth": 4,
-        "type": "UInt16"
-      }
-    ],
-    [
-      "TradingFee",
-      {
-        "isSerialized": true,
-        "isSigningField": true,
-        "isVLEncoded": false,
-        "nth": 5,
-        "type": "UInt16"
-      }
-    ],
-    [
-      "DiscountedFee",
-      {
-        "isSerialized": true,
-        "isSigningField": true,
-        "isVLEncoded": false,
-        "nth": 6,
-        "type": "UInt16"
-      }
-    ],
-    [
-      "Version",
-      {
-        "isSerialized": true,
-        "isSigningField": true,
-        "isVLEncoded": false,
-        "nth": 16,
-        "type": "UInt16"
-      }
-    ],
-    [
-      "HookStateChangeCount",
-      {
-        "isSerialized": true,
-        "isSigningField": true,
-        "isVLEncoded": false,
-        "nth": 17,
-        "type": "UInt16"
-      }
-    ],
-    [
-      "HookEmitCount",
-      {
-        "isSerialized": true,
-        "isSigningField": true,
-        "isVLEncoded": false,
-        "nth": 18,
-        "type": "UInt16"
-      }
-    ],
-    [
-      "HookExecutionIndex",
-      {
-        "isSerialized": true,
-        "isSigningField": true,
-        "isVLEncoded": false,
-        "nth": 19,
-        "type": "UInt16"
-      }
-    ],
-    [
-      "HookApiVersion",
-      {
-        "isSerialized": true,
-        "isSigningField": true,
-        "isVLEncoded": false,
-        "nth": 20,
-        "type": "UInt16"
-      }
-    ],
-    [
-      "LedgerFixType",
-      {
-        "isSerialized": true,
-        "isSigningField": true,
-        "isVLEncoded": false,
-        "nth": 21,
-        "type": "UInt16"
-      }
-    ],
-    [
-      "NetworkID",
-      {
-        "isSerialized": true,
-        "isSigningField": true,
-        "isVLEncoded": false,
-        "nth": 1,
-        "type": "UInt32"
-      }
-    ],
-    [
-      "Flags",
-      {
-        "isSerialized": true,
-        "isSigningField": true,
-        "isVLEncoded": false,
-        "nth": 2,
-        "type": "UInt32"
-      }
-    ],
-    [
-      "SourceTag",
-      {
-        "isSerialized": true,
-        "isSigningField": true,
-        "isVLEncoded": false,
-        "nth": 3,
-        "type": "UInt32"
-      }
-    ],
-    [
-      "Sequence",
-      {
-        "isSerialized": true,
-        "isSigningField": true,
-        "isVLEncoded": false,
-        "nth": 4,
-        "type": "UInt32"
-      }
-    ],
-    [
-      "PreviousTxnLgrSeq",
-      {
-        "isSerialized": true,
-        "isSigningField": true,
-        "isVLEncoded": false,
-        "nth": 5,
-        "type": "UInt32"
-      }
-    ],
-    [
-      "LedgerSequence",
-      {
-        "isSerialized": true,
-        "isSigningField": true,
-        "isVLEncoded": false,
-        "nth": 6,
-        "type": "UInt32"
-      }
-    ],
-    [
-      "CloseTime",
-      {
-        "isSerialized": true,
-        "isSigningField": true,
-        "isVLEncoded": false,
-        "nth": 7,
-        "type": "UInt32"
-      }
-    ],
-    [
-      "ParentCloseTime",
-      {
-        "isSerialized": true,
-        "isSigningField": true,
-<<<<<<< HEAD
-        "type": "UInt16"
-      }
-    ],
-    [
-      "HookEmitCount",
-      {
-        "nth": 18,
-        "isVLEncoded": false,
-        "isSerialized": true,
-        "isSigningField": true,
-        "type": "UInt16"
-      }
-    ],
-    [
-      "HookExecutionIndex",
-      {
-        "nth": 19,
-        "isVLEncoded": false,
-        "isSerialized": true,
-        "isSigningField": true,
-        "type": "UInt16"
-      }
-    ],
-    [
-      "HookApiVersion",
-      {
-        "nth": 20,
-        "isVLEncoded": false,
-        "isSerialized": true,
-        "isSigningField": true,
-        "type": "UInt16"
-      }
-    ],
-    [
-      "LedgerFixType",
-      {
-        "nth": 21,
-        "isVLEncoded": false,
-        "isSerialized": true,
-        "isSigningField": true,
-        "type": "UInt16"
-      }
-    ],
-    [
-      "NetworkID",
-      {
-        "nth": 1,
-        "isVLEncoded": false,
-        "isSerialized": true,
-        "isSigningField": true,
-        "type": "UInt32"
-      }
-    ],
-    [
-      "Flags",
-      {
-        "nth": 2,
-        "isVLEncoded": false,
-        "isSerialized": true,
-        "isSigningField": true,
-        "type": "UInt32"
-      }
-    ],
-    [
-      "SourceTag",
-      {
-        "nth": 3,
-        "isVLEncoded": false,
-        "isSerialized": true,
-        "isSigningField": true,
-        "type": "UInt32"
-      }
-    ],
-    [
-      "Sequence",
-      {
-        "nth": 4,
-        "isVLEncoded": false,
-        "isSerialized": true,
-        "isSigningField": true,
-        "type": "UInt32"
-      }
-    ],
-    [
-      "PreviousTxnLgrSeq",
-      {
-        "nth": 5,
-        "isVLEncoded": false,
-        "isSerialized": true,
-        "isSigningField": true,
-        "type": "UInt32"
-      }
-    ],
-    [
-      "LedgerSequence",
-      {
-        "nth": 6,
-        "isVLEncoded": false,
-        "isSerialized": true,
-        "isSigningField": true,
-        "type": "UInt32"
-      }
-    ],
-    [
-      "CloseTime",
-      {
-        "nth": 7,
-=======
->>>>>>> 864f7b94
-        "isVLEncoded": false,
-        "nth": 8,
-        "type": "UInt32"
-      }
-    ],
-    [
-      "SigningTime",
-      {
-        "isSerialized": true,
-        "isSigningField": true,
-        "isVLEncoded": false,
-        "nth": 9,
-        "type": "UInt32"
-      }
-    ],
-    [
-      "Expiration",
-      {
-        "isSerialized": true,
-        "isSigningField": true,
-        "isVLEncoded": false,
-        "nth": 10,
-        "type": "UInt32"
-      }
-    ],
-    [
-      "TransferRate",
-      {
-        "isSerialized": true,
-        "isSigningField": true,
-        "isVLEncoded": false,
-        "nth": 11,
-        "type": "UInt32"
-      }
-    ],
-    [
-      "WalletSize",
-      {
-        "isSerialized": true,
-        "isSigningField": true,
-        "isVLEncoded": false,
-        "nth": 12,
-        "type": "UInt32"
-      }
-    ],
-    [
-      "OwnerCount",
-      {
-        "isSerialized": true,
-        "isSigningField": true,
-        "isVLEncoded": false,
-        "nth": 13,
-        "type": "UInt32"
-      }
-    ],
-    [
-      "DestinationTag",
-      {
-        "isSerialized": true,
-        "isSigningField": true,
-        "isVLEncoded": false,
-        "nth": 14,
-        "type": "UInt32"
-      }
-    ],
-    [
-      "LastUpdateTime",
-      {
-        "isSerialized": true,
-        "isSigningField": true,
-        "isVLEncoded": false,
-        "nth": 15,
-        "type": "UInt32"
-      }
-    ],
-    [
-      "HighQualityIn",
-      {
-        "isSerialized": true,
-        "isSigningField": true,
-        "isVLEncoded": false,
-        "nth": 16,
-        "type": "UInt32"
-      }
-    ],
-    [
-      "HighQualityOut",
-      {
-        "isSerialized": true,
-        "isSigningField": true,
-        "isVLEncoded": false,
-        "nth": 17,
-        "type": "UInt32"
-      }
-    ],
-    [
-      "LowQualityIn",
-      {
-        "isSerialized": true,
-        "isSigningField": true,
-        "isVLEncoded": false,
-        "nth": 18,
-        "type": "UInt32"
-      }
-    ],
-    [
-      "LowQualityOut",
-      {
-        "isSerialized": true,
-        "isSigningField": true,
-        "isVLEncoded": false,
-        "nth": 19,
-        "type": "UInt32"
-      }
-    ],
-    [
-      "QualityIn",
-      {
-        "isSerialized": true,
-        "isSigningField": true,
-        "isVLEncoded": false,
-        "nth": 20,
-        "type": "UInt32"
-      }
-    ],
-    [
-      "QualityOut",
-      {
-        "isSerialized": true,
-        "isSigningField": true,
-        "isVLEncoded": false,
-        "nth": 21,
-        "type": "UInt32"
-      }
-    ],
-    [
-      "StampEscrow",
-      {
-        "isSerialized": true,
-        "isSigningField": true,
-        "isVLEncoded": false,
-        "nth": 22,
-        "type": "UInt32"
-      }
-    ],
-    [
-      "BondAmount",
-      {
-        "isSerialized": true,
-        "isSigningField": true,
-        "isVLEncoded": false,
-        "nth": 23,
-        "type": "UInt32"
-      }
-    ],
-    [
-      "LoadFee",
-      {
-        "isSerialized": true,
-        "isSigningField": true,
-        "isVLEncoded": false,
-        "nth": 24,
-        "type": "UInt32"
-      }
-    ],
-    [
-      "OfferSequence",
-      {
-        "isSerialized": true,
-        "isSigningField": true,
-        "isVLEncoded": false,
-        "nth": 25,
-        "type": "UInt32"
-      }
-    ],
-    [
-      "FirstLedgerSequence",
-      {
-        "isSerialized": true,
-        "isSigningField": true,
-        "isVLEncoded": false,
-        "nth": 26,
-        "type": "UInt32"
-      }
-    ],
-    [
-      "LastLedgerSequence",
-      {
-        "isSerialized": true,
-        "isSigningField": true,
-        "isVLEncoded": false,
-        "nth": 27,
-        "type": "UInt32"
-      }
-    ],
-    [
-      "TransactionIndex",
-      {
-        "isSerialized": true,
-        "isSigningField": true,
-        "isVLEncoded": false,
-        "nth": 28,
-        "type": "UInt32"
-      }
-    ],
-    [
-      "OperationLimit",
-      {
-        "isSerialized": true,
-        "isSigningField": true,
-        "isVLEncoded": false,
-        "nth": 29,
-        "type": "UInt32"
-      }
-    ],
-    [
-      "ReferenceFeeUnits",
-      {
-        "isSerialized": true,
-        "isSigningField": true,
-        "isVLEncoded": false,
-        "nth": 30,
-        "type": "UInt32"
-      }
-    ],
-    [
-      "ReserveBase",
-      {
-        "isSerialized": true,
-        "isSigningField": true,
-        "isVLEncoded": false,
-        "nth": 31,
-        "type": "UInt32"
-      }
-    ],
-    [
-      "ReserveIncrement",
-      {
-        "isSerialized": true,
-        "isSigningField": true,
-        "isVLEncoded": false,
-        "nth": 32,
-        "type": "UInt32"
-      }
-    ],
-    [
-      "SetFlag",
-      {
-        "isSerialized": true,
-        "isSigningField": true,
-        "isVLEncoded": false,
-        "nth": 33,
-        "type": "UInt32"
-      }
-    ],
-    [
-      "ClearFlag",
-      {
-        "isSerialized": true,
-        "isSigningField": true,
-        "isVLEncoded": false,
-        "nth": 34,
-        "type": "UInt32"
-      }
-    ],
-    [
-      "SignerQuorum",
-      {
-        "isSerialized": true,
-        "isSigningField": true,
-        "isVLEncoded": false,
-        "nth": 35,
-        "type": "UInt32"
-      }
-    ],
-    [
-      "CancelAfter",
-      {
-        "isSerialized": true,
-        "isSigningField": true,
-        "isVLEncoded": false,
-        "nth": 36,
-        "type": "UInt32"
-      }
-    ],
-    [
-      "FinishAfter",
-      {
-        "isSerialized": true,
-        "isSigningField": true,
-        "isVLEncoded": false,
-        "nth": 37,
-        "type": "UInt32"
-      }
-    ],
-    [
-      "SignerListID",
-      {
-        "isSerialized": true,
-        "isSigningField": true,
-        "isVLEncoded": false,
-        "nth": 38,
-        "type": "UInt32"
-      }
-    ],
-    [
-      "SettleDelay",
-      {
-        "isSerialized": true,
-        "isSigningField": true,
-        "isVLEncoded": false,
-        "nth": 39,
-        "type": "UInt32"
-      }
-    ],
-    [
-      "TicketCount",
-      {
-        "isSerialized": true,
-        "isSigningField": true,
-        "isVLEncoded": false,
-        "nth": 40,
-        "type": "UInt32"
-      }
-    ],
-    [
-      "TicketSequence",
-      {
-        "isSerialized": true,
-        "isSigningField": true,
-        "isVLEncoded": false,
-        "nth": 41,
-        "type": "UInt32"
-      }
-    ],
-    [
-      "NFTokenTaxon",
-      {
-        "isSerialized": true,
-        "isSigningField": true,
-        "isVLEncoded": false,
-        "nth": 42,
-        "type": "UInt32"
-      }
-    ],
-    [
-      "MintedNFTokens",
-      {
-        "isSerialized": true,
-        "isSigningField": true,
-        "isVLEncoded": false,
-        "nth": 43,
-        "type": "UInt32"
-      }
-    ],
-    [
-      "BurnedNFTokens",
-      {
-        "isSerialized": true,
-        "isSigningField": true,
-        "isVLEncoded": false,
-        "nth": 44,
-        "type": "UInt32"
-      }
-    ],
-    [
-      "HookStateCount",
-      {
-        "isSerialized": true,
-        "isSigningField": true,
-        "isVLEncoded": false,
-        "nth": 45,
-        "type": "UInt32"
-      }
-    ],
-    [
-      "EmitGeneration",
-      {
-        "isSerialized": true,
-        "isSigningField": true,
-        "isVLEncoded": false,
-        "nth": 46,
-        "type": "UInt32"
-      }
-    ],
-    [
-      "VoteWeight",
-      {
-        "isSerialized": true,
-        "isSigningField": true,
-        "isVLEncoded": false,
-        "nth": 48,
-        "type": "UInt32"
-      }
-    ],
-    [
-      "FirstNFTokenSequence",
-      {
-        "isSerialized": true,
-        "isSigningField": true,
-        "isVLEncoded": false,
-        "nth": 50,
-        "type": "UInt32"
-      }
-    ],
-    [
-      "OracleDocumentID",
-      {
-        "isSerialized": true,
-        "isSigningField": true,
-        "isVLEncoded": false,
-        "nth": 51,
-        "type": "UInt32"
-      }
-    ],
-    [
-      "IndexNext",
-      {
-        "isSerialized": true,
-        "isSigningField": true,
-        "isVLEncoded": false,
-        "nth": 1,
-        "type": "UInt64"
-      }
-    ],
-    [
-      "IndexPrevious",
-      {
-        "isSerialized": true,
-        "isSigningField": true,
-        "isVLEncoded": false,
-        "nth": 2,
-        "type": "UInt64"
-      }
-    ],
-    [
-      "BookNode",
-      {
-        "isSerialized": true,
-        "isSigningField": true,
-        "isVLEncoded": false,
-        "nth": 3,
-        "type": "UInt64"
-      }
-    ],
-    [
-      "OwnerNode",
-      {
-        "isSerialized": true,
-        "isSigningField": true,
-        "isVLEncoded": false,
-        "nth": 4,
-        "type": "UInt64"
-      }
-    ],
-    [
-      "BaseFee",
-      {
-        "isSerialized": true,
-        "isSigningField": true,
-        "isVLEncoded": false,
-        "nth": 5,
-        "type": "UInt64"
-      }
-    ],
-    [
-      "ExchangeRate",
-      {
-        "isSerialized": true,
-        "isSigningField": true,
-        "isVLEncoded": false,
-        "nth": 6,
-        "type": "UInt64"
-      }
-    ],
-    [
-      "LowNode",
-      {
-        "isSerialized": true,
-        "isSigningField": true,
-        "isVLEncoded": false,
-        "nth": 7,
-        "type": "UInt64"
-      }
-    ],
-    [
-      "HighNode",
-      {
-        "isSerialized": true,
-        "isSigningField": true,
-        "isVLEncoded": false,
-        "nth": 8,
-        "type": "UInt64"
-      }
-    ],
-    [
-      "DestinationNode",
-      {
-        "isSerialized": true,
-        "isSigningField": true,
-        "isVLEncoded": false,
-        "nth": 9,
-        "type": "UInt64"
-      }
-    ],
-    [
-      "Cookie",
-      {
-        "isSerialized": true,
-        "isSigningField": true,
-        "isVLEncoded": false,
-        "nth": 10,
-        "type": "UInt64"
-      }
-    ],
-    [
-      "ServerVersion",
-      {
-        "isSerialized": true,
-        "isSigningField": true,
-        "isVLEncoded": false,
-        "nth": 11,
-        "type": "UInt64"
-      }
-    ],
-    [
-      "NFTokenOfferNode",
-      {
-        "isSerialized": true,
-        "isSigningField": true,
-        "isVLEncoded": false,
-        "nth": 12,
-        "type": "UInt64"
-      }
-    ],
-    [
-      "EmitBurden",
-      {
-        "isSerialized": true,
-        "isSigningField": true,
-        "isVLEncoded": false,
-        "nth": 13,
-        "type": "UInt64"
-      }
-    ],
-    [
-      "HookOn",
-      {
-        "isSerialized": true,
-        "isSigningField": true,
-        "isVLEncoded": false,
-        "nth": 16,
-        "type": "UInt64"
-      }
-    ],
-    [
-      "HookInstructionCount",
-      {
-        "isSerialized": true,
-        "isSigningField": true,
-        "isVLEncoded": false,
-        "nth": 17,
-        "type": "UInt64"
-      }
-    ],
-    [
-      "HookReturnCode",
-      {
-        "isSerialized": true,
-        "isSigningField": true,
-        "isVLEncoded": false,
-        "nth": 18,
-        "type": "UInt64"
-      }
-    ],
-    [
-      "ReferenceCount",
-      {
-        "isSerialized": true,
-        "isSigningField": true,
-        "isVLEncoded": false,
-        "nth": 19,
-        "type": "UInt64"
-      }
-    ],
-    [
-      "XChainClaimID",
-      {
-        "isSerialized": true,
-        "isSigningField": true,
-        "isVLEncoded": false,
-        "nth": 20,
-        "type": "UInt64"
-      }
-    ],
-    [
-      "XChainAccountCreateCount",
-      {
-        "isSerialized": true,
-        "isSigningField": true,
-        "isVLEncoded": false,
-        "nth": 21,
-        "type": "UInt64"
-      }
-    ],
-    [
-      "XChainAccountClaimCount",
-      {
-        "isSerialized": true,
-        "isSigningField": true,
-        "isVLEncoded": false,
-        "nth": 22,
-        "type": "UInt64"
-      }
-    ],
-    [
-      "AssetPrice",
-      {
-        "isSerialized": true,
-        "isSigningField": true,
-        "isVLEncoded": false,
-        "nth": 23,
-        "type": "UInt64"
-      }
-    ],
-    [
-      "MaximumAmount",
-      {
-        "isSerialized": true,
-        "isSigningField": true,
-        "isVLEncoded": false,
-        "nth": 24,
-        "type": "UInt64"
-      }
-    ],
-    [
-      "OutstandingAmount",
-      {
-        "isSerialized": true,
-        "isSigningField": true,
-        "isVLEncoded": false,
-        "nth": 25,
-        "type": "UInt64"
-      }
-    ],
-    [
-      "MPTAmount",
-      {
-        "isSerialized": true,
-        "isSigningField": true,
-        "isVLEncoded": false,
-        "nth": 26,
-        "type": "UInt64"
-      }
-    ],
-    [
-      "EmailHash",
-      {
-        "isSerialized": true,
-        "isSigningField": true,
-        "isVLEncoded": false,
-        "nth": 1,
-        "type": "Hash128"
-      }
-    ],
-    [
-      "LedgerHash",
-      {
-        "isSerialized": true,
-        "isSigningField": true,
-        "isVLEncoded": false,
-        "nth": 1,
         "type": "Hash256"
       }
     ],
     [
-      "ParentHash",
-      {
-        "isSerialized": true,
-        "isSigningField": true,
-        "isVLEncoded": false,
-        "nth": 2,
-        "type": "Hash256"
-      }
-    ],
-    [
-      "TransactionHash",
-      {
-        "isSerialized": true,
-        "isSigningField": true,
-        "isVLEncoded": false,
-        "nth": 3,
-        "type": "Hash256"
-      }
-    ],
-    [
-      "AccountHash",
-      {
-        "isSerialized": true,
-        "isSigningField": true,
-        "isVLEncoded": false,
-        "nth": 4,
-        "type": "Hash256"
-      }
-    ],
-    [
-      "PreviousTxnID",
-      {
-        "isSerialized": true,
-        "isSigningField": true,
-        "isVLEncoded": false,
-        "nth": 5,
-        "type": "Hash256"
-      }
-    ],
-    [
-      "LedgerIndex",
-      {
-        "isSerialized": true,
-        "isSigningField": true,
-        "isVLEncoded": false,
-        "nth": 6,
-        "type": "Hash256"
-      }
-    ],
-    [
-      "WalletLocator",
-      {
-        "isSerialized": true,
-        "isSigningField": true,
-        "isVLEncoded": false,
-        "nth": 7,
-        "type": "Hash256"
-      }
-    ],
-    [
-      "RootIndex",
-      {
-        "isSerialized": true,
-        "isSigningField": true,
-        "isVLEncoded": false,
-        "nth": 8,
-        "type": "Hash256"
-      }
-    ],
-    [
-      "AccountTxnID",
-      {
-        "isSerialized": true,
-        "isSigningField": true,
-        "isVLEncoded": false,
-        "nth": 9,
-        "type": "Hash256"
-      }
-    ],
-    [
-      "NFTokenID",
-      {
-        "isSerialized": true,
-        "isSigningField": true,
-        "isVLEncoded": false,
-        "nth": 10,
-        "type": "Hash256"
-      }
-    ],
-    [
-      "EmitParentTxnID",
-      {
-        "isSerialized": true,
-        "isSigningField": true,
-        "isVLEncoded": false,
-        "nth": 11,
-        "type": "Hash256"
-      }
-    ],
-    [
-      "EmitNonce",
-      {
-        "isSerialized": true,
-        "isSigningField": true,
-        "isVLEncoded": false,
-        "nth": 12,
-        "type": "Hash256"
-      }
-    ],
-    [
-      "EmitHookHash",
-      {
-        "isSerialized": true,
-        "isSigningField": true,
-        "isVLEncoded": false,
-        "nth": 13,
-        "type": "Hash256"
-      }
-    ],
-    [
-      "AMMID",
-      {
-        "isSerialized": true,
-        "isSigningField": true,
-        "isVLEncoded": false,
-        "nth": 14,
-        "type": "Hash256"
-      }
-    ],
-    [
-      "BookDirectory",
-      {
-        "isSerialized": true,
-        "isSigningField": true,
-        "isVLEncoded": false,
-        "nth": 16,
-        "type": "Hash256"
-      }
-    ],
-    [
-      "InvoiceID",
-      {
-        "isSerialized": true,
-        "isSigningField": true,
-        "isVLEncoded": false,
-        "nth": 17,
-        "type": "Hash256"
-      }
-    ],
-    [
-      "Nickname",
-      {
-        "isSerialized": true,
-        "isSigningField": true,
-        "isVLEncoded": false,
-        "nth": 18,
-        "type": "Hash256"
-      }
-    ],
-    [
-      "Amendment",
-      {
-        "isSerialized": true,
-        "isSigningField": true,
-        "isVLEncoded": false,
-        "nth": 19,
-        "type": "Hash256"
-      }
-    ],
-    [
-      "Digest",
-      {
-        "isSerialized": true,
-        "isSigningField": true,
-        "isVLEncoded": false,
-        "nth": 21,
-        "type": "Hash256"
-      }
-    ],
-    [
-      "Channel",
-      {
-        "isSerialized": true,
-        "isSigningField": true,
-        "isVLEncoded": false,
-        "nth": 22,
-        "type": "Hash256"
-      }
-    ],
-    [
-      "ConsensusHash",
-      {
-        "isSerialized": true,
-        "isSigningField": true,
-        "isVLEncoded": false,
-        "nth": 23,
-        "type": "Hash256"
-      }
-    ],
-    [
-      "CheckID",
-      {
-        "isSerialized": true,
-        "isSigningField": true,
-        "isVLEncoded": false,
-        "nth": 24,
-        "type": "Hash256"
-      }
-    ],
-    [
-      "ValidatedHash",
-      {
-        "isSerialized": true,
-        "isSigningField": true,
-        "isVLEncoded": false,
-        "nth": 25,
-        "type": "Hash256"
-      }
-    ],
-    [
-      "PreviousPageMin",
-      {
-        "isSerialized": true,
-        "isSigningField": true,
-        "isVLEncoded": false,
-        "nth": 26,
-        "type": "Hash256"
-      }
-    ],
-    [
-      "NextPageMin",
-      {
-        "isSerialized": true,
-        "isSigningField": true,
-        "isVLEncoded": false,
-        "nth": 27,
-        "type": "Hash256"
-      }
-    ],
-    [
-      "NFTokenBuyOffer",
-      {
-        "isSerialized": true,
-        "isSigningField": true,
-        "isVLEncoded": false,
-        "nth": 28,
-        "type": "Hash256"
-      }
-    ],
-    [
-      "NFTokenSellOffer",
-      {
-        "isSerialized": true,
-        "isSigningField": true,
-        "isVLEncoded": false,
-        "nth": 29,
-        "type": "Hash256"
-      }
-    ],
-    [
-      "HookStateKey",
-      {
-        "isSerialized": true,
-        "isSigningField": true,
-        "isVLEncoded": false,
-        "nth": 30,
-        "type": "Hash256"
-      }
-    ],
-    [
-      "HookHash",
-      {
-        "isSerialized": true,
-        "isSigningField": true,
-        "isVLEncoded": false,
-        "nth": 31,
-        "type": "Hash256"
-      }
-    ],
-    [
-      "HookNamespace",
-      {
-        "isSerialized": true,
-        "isSigningField": true,
-        "isVLEncoded": false,
-        "nth": 32,
-        "type": "Hash256"
-      }
-    ],
-    [
-      "HookSetTxnID",
-      {
-        "isSerialized": true,
-        "isSigningField": true,
-        "isVLEncoded": false,
-        "nth": 33,
-        "type": "Hash256"
-      }
-    ],
-    [
-      "hash",
-      {
+      "taker_gets_funded",
+      {
+        "nth": 258,
+        "isVLEncoded": false,
         "isSerialized": false,
         "isSigningField": false,
-        "isVLEncoded": false,
-        "nth": 257,
-        "type": "Hash256"
-      }
-    ],
-    [
-      "index",
-      {
+        "type": "Amount"
+      }
+    ],
+    [
+      "taker_pays_funded",
+      {
+        "nth": 259,
+        "isVLEncoded": false,
         "isSerialized": false,
         "isSigningField": false,
-        "isVLEncoded": false,
-        "nth": 258,
+        "type": "Amount"
+      }
+    ],
+    [
+      "LedgerEntry",
+      {
+        "nth": 257,
+        "isVLEncoded": false,
+        "isSerialized": false,
+        "isSigningField": false,
+        "type": "LedgerEntry"
+      }
+    ],
+    [
+      "Transaction",
+      {
+        "nth": 257,
+        "isVLEncoded": false,
+        "isSerialized": false,
+        "isSigningField": false,
+        "type": "Transaction"
+      }
+    ],
+    [
+      "Validation",
+      {
+        "nth": 257,
+        "isVLEncoded": false,
+        "isSerialized": false,
+        "isSigningField": false,
+        "type": "Validation"
+      }
+    ],
+    [
+      "Metadata",
+      {
+        "nth": 257,
+        "isVLEncoded": false,
+        "isSerialized": false,
+        "isSigningField": false,
+        "type": "Metadata"
+      }
+    ],
+    [
+      "CloseResolution",
+      {
+        "nth": 1,
+        "isVLEncoded": false,
+        "isSerialized": true,
+        "isSigningField": true,
+        "type": "UInt8"
+      }
+    ],
+    [
+      "Method",
+      {
+        "nth": 2,
+        "isVLEncoded": false,
+        "isSerialized": true,
+        "isSigningField": true,
+        "type": "UInt8"
+      }
+    ],
+    [
+      "TransactionResult",
+      {
+        "nth": 3,
+        "isVLEncoded": false,
+        "isSerialized": true,
+        "isSigningField": true,
+        "type": "UInt8"
+      }
+    ],
+    [
+      "Scale",
+      {
+        "nth": 4,
+        "isVLEncoded": false,
+        "isSerialized": true,
+        "isSigningField": true,
+        "type": "UInt8"
+      }
+    ],
+    [
+      "AssetScale",
+      {
+        "nth": 5,
+        "isVLEncoded": false,
+        "isSerialized": true,
+        "isSigningField": true,
+        "type": "UInt8"
+      }
+    ],
+    [
+      "TickSize",
+      {
+        "nth": 16,
+        "isVLEncoded": false,
+        "isSerialized": true,
+        "isSigningField": true,
+        "type": "UInt8"
+      }
+    ],
+    [
+      "UNLModifyDisabling",
+      {
+        "nth": 17,
+        "isVLEncoded": false,
+        "isSerialized": true,
+        "isSigningField": true,
+        "type": "UInt8"
+      }
+    ],
+    [
+      "HookResult",
+      {
+        "nth": 18,
+        "isVLEncoded": false,
+        "isSerialized": true,
+        "isSigningField": true,
+        "type": "UInt8"
+      }
+    ],
+    [
+      "WasLockingChainSend",
+      {
+        "nth": 19,
+        "isVLEncoded": false,
+        "isSerialized": true,
+        "isSigningField": true,
+        "type": "UInt8"
+      }
+    ],
+    [
+      "LedgerEntryType",
+      {
+        "nth": 1,
+        "isVLEncoded": false,
+        "isSerialized": true,
+        "isSigningField": true,
+        "type": "UInt16"
+      }
+    ],
+    [
+      "TransactionType",
+      {
+        "nth": 2,
+        "isVLEncoded": false,
+        "isSerialized": true,
+        "isSigningField": true,
+        "type": "UInt16"
+      }
+    ],
+    [
+      "SignerWeight",
+      {
+        "nth": 3,
+        "isVLEncoded": false,
+        "isSerialized": true,
+        "isSigningField": true,
+        "type": "UInt16"
+      }
+    ],
+    [
+      "TransferFee",
+      {
+        "nth": 4,
+        "isVLEncoded": false,
+        "isSerialized": true,
+        "isSigningField": true,
+        "type": "UInt16"
+      }
+    ],
+    [
+      "TradingFee",
+      {
+        "nth": 5,
+        "isVLEncoded": false,
+        "isSerialized": true,
+        "isSigningField": true,
+        "type": "UInt16"
+      }
+    ],
+    [
+      "DiscountedFee",
+      {
+        "nth": 6,
+        "isVLEncoded": false,
+        "isSerialized": true,
+        "isSigningField": true,
+        "type": "UInt16"
+      }
+    ],
+    [
+      "Version",
+      {
+        "nth": 16,
+        "isVLEncoded": false,
+        "isSerialized": true,
+        "isSigningField": true,
+        "type": "UInt16"
+      }
+    ],
+    [
+      "HookStateChangeCount",
+      {
+        "nth": 17,
+        "isVLEncoded": false,
+        "isSerialized": true,
+        "isSigningField": true,
+        "type": "UInt16"
+      }
+    ],
+    [
+      "HookEmitCount",
+      {
+        "nth": 18,
+        "isVLEncoded": false,
+        "isSerialized": true,
+        "isSigningField": true,
+        "type": "UInt16"
+      }
+    ],
+    [
+      "HookExecutionIndex",
+      {
+        "nth": 19,
+        "isVLEncoded": false,
+        "isSerialized": true,
+        "isSigningField": true,
+        "type": "UInt16"
+      }
+    ],
+    [
+      "HookApiVersion",
+      {
+        "nth": 20,
+        "isVLEncoded": false,
+        "isSerialized": true,
+        "isSigningField": true,
+        "type": "UInt16"
+      }
+    ],
+    [
+      "LedgerFixType",
+      {
+        "nth": 21,
+        "isVLEncoded": false,
+        "isSerialized": true,
+        "isSigningField": true,
+        "type": "UInt16"
+      }
+    ],
+    [
+      "NetworkID",
+      {
+        "nth": 1,
+        "isVLEncoded": false,
+        "isSerialized": true,
+        "isSigningField": true,
+        "type": "UInt32"
+      }
+    ],
+    [
+      "Flags",
+      {
+        "nth": 2,
+        "isVLEncoded": false,
+        "isSerialized": true,
+        "isSigningField": true,
+        "type": "UInt32"
+      }
+    ],
+    [
+      "SourceTag",
+      {
+        "nth": 3,
+        "isVLEncoded": false,
+        "isSerialized": true,
+        "isSigningField": true,
+        "type": "UInt32"
+      }
+    ],
+    [
+      "Sequence",
+      {
+        "nth": 4,
+        "isVLEncoded": false,
+        "isSerialized": true,
+        "isSigningField": true,
+        "type": "UInt32"
+      }
+    ],
+    [
+      "PreviousTxnLgrSeq",
+      {
+        "nth": 5,
+        "isVLEncoded": false,
+        "isSerialized": true,
+        "isSigningField": true,
+        "type": "UInt32"
+      }
+    ],
+    [
+      "LedgerSequence",
+      {
+        "nth": 6,
+        "isVLEncoded": false,
+        "isSerialized": true,
+        "isSigningField": true,
+        "type": "UInt32"
+      }
+    ],
+    [
+      "CloseTime",
+      {
+        "nth": 7,
+        "isVLEncoded": false,
+        "isSerialized": true,
+        "isSigningField": true,
+        "type": "UInt32"
+      }
+    ],
+    [
+      "ParentCloseTime",
+      {
+        "nth": 8,
+        "isVLEncoded": false,
+        "isSerialized": true,
+        "isSigningField": true,
+        "type": "UInt32"
+      }
+    ],
+    [
+      "SigningTime",
+      {
+        "nth": 9,
+        "isVLEncoded": false,
+        "isSerialized": true,
+        "isSigningField": true,
+        "type": "UInt32"
+      }
+    ],
+    [
+      "Expiration",
+      {
+        "nth": 10,
+        "isVLEncoded": false,
+        "isSerialized": true,
+        "isSigningField": true,
+        "type": "UInt32"
+      }
+    ],
+    [
+      "TransferRate",
+      {
+        "nth": 11,
+        "isVLEncoded": false,
+        "isSerialized": true,
+        "isSigningField": true,
+        "type": "UInt32"
+      }
+    ],
+    [
+      "WalletSize",
+      {
+        "nth": 12,
+        "isVLEncoded": false,
+        "isSerialized": true,
+        "isSigningField": true,
+        "type": "UInt32"
+      }
+    ],
+    [
+      "OwnerCount",
+      {
+        "nth": 13,
+        "isVLEncoded": false,
+        "isSerialized": true,
+        "isSigningField": true,
+        "type": "UInt32"
+      }
+    ],
+    [
+      "DestinationTag",
+      {
+        "nth": 14,
+        "isVLEncoded": false,
+        "isSerialized": true,
+        "isSigningField": true,
+        "type": "UInt32"
+      }
+    ],
+    [
+      "LastUpdateTime",
+      {
+        "nth": 15,
+        "isVLEncoded": false,
+        "isSerialized": true,
+        "isSigningField": true,
+        "type": "UInt32"
+      }
+    ],
+    [
+      "HighQualityIn",
+      {
+        "nth": 16,
+        "isVLEncoded": false,
+        "isSerialized": true,
+        "isSigningField": true,
+        "type": "UInt32"
+      }
+    ],
+    [
+      "HighQualityOut",
+      {
+        "nth": 17,
+        "isVLEncoded": false,
+        "isSerialized": true,
+        "isSigningField": true,
+        "type": "UInt32"
+      }
+    ],
+    [
+      "LowQualityIn",
+      {
+        "nth": 18,
+        "isVLEncoded": false,
+        "isSerialized": true,
+        "isSigningField": true,
+        "type": "UInt32"
+      }
+    ],
+    [
+      "LowQualityOut",
+      {
+        "nth": 19,
+        "isVLEncoded": false,
+        "isSerialized": true,
+        "isSigningField": true,
+        "type": "UInt32"
+      }
+    ],
+    [
+      "QualityIn",
+      {
+        "nth": 20,
+        "isVLEncoded": false,
+        "isSerialized": true,
+        "isSigningField": true,
+        "type": "UInt32"
+      }
+    ],
+    [
+      "QualityOut",
+      {
+        "nth": 21,
+        "isVLEncoded": false,
+        "isSerialized": true,
+        "isSigningField": true,
+        "type": "UInt32"
+      }
+    ],
+    [
+      "StampEscrow",
+      {
+        "nth": 22,
+        "isVLEncoded": false,
+        "isSerialized": true,
+        "isSigningField": true,
+        "type": "UInt32"
+      }
+    ],
+    [
+      "BondAmount",
+      {
+        "nth": 23,
+        "isVLEncoded": false,
+        "isSerialized": true,
+        "isSigningField": true,
+        "type": "UInt32"
+      }
+    ],
+    [
+      "LoadFee",
+      {
+        "nth": 24,
+        "isVLEncoded": false,
+        "isSerialized": true,
+        "isSigningField": true,
+        "type": "UInt32"
+      }
+    ],
+    [
+      "OfferSequence",
+      {
+        "nth": 25,
+        "isVLEncoded": false,
+        "isSerialized": true,
+        "isSigningField": true,
+        "type": "UInt32"
+      }
+    ],
+    [
+      "FirstLedgerSequence",
+      {
+        "nth": 26,
+        "isVLEncoded": false,
+        "isSerialized": true,
+        "isSigningField": true,
+        "type": "UInt32"
+      }
+    ],
+    [
+      "LastLedgerSequence",
+      {
+        "nth": 27,
+        "isVLEncoded": false,
+        "isSerialized": true,
+        "isSigningField": true,
+        "type": "UInt32"
+      }
+    ],
+    [
+      "TransactionIndex",
+      {
+        "nth": 28,
+        "isVLEncoded": false,
+        "isSerialized": true,
+        "isSigningField": true,
+        "type": "UInt32"
+      }
+    ],
+    [
+      "OperationLimit",
+      {
+        "nth": 29,
+        "isVLEncoded": false,
+        "isSerialized": true,
+        "isSigningField": true,
+        "type": "UInt32"
+      }
+    ],
+    [
+      "ReferenceFeeUnits",
+      {
+        "nth": 30,
+        "isVLEncoded": false,
+        "isSerialized": true,
+        "isSigningField": true,
+        "type": "UInt32"
+      }
+    ],
+    [
+      "ReserveBase",
+      {
+        "nth": 31,
+        "isVLEncoded": false,
+        "isSerialized": true,
+        "isSigningField": true,
+        "type": "UInt32"
+      }
+    ],
+    [
+      "ReserveIncrement",
+      {
+        "nth": 32,
+        "isVLEncoded": false,
+        "isSerialized": true,
+        "isSigningField": true,
+        "type": "UInt32"
+      }
+    ],
+    [
+      "SetFlag",
+      {
+        "nth": 33,
+        "isVLEncoded": false,
+        "isSerialized": true,
+        "isSigningField": true,
+        "type": "UInt32"
+      }
+    ],
+    [
+      "ClearFlag",
+      {
+        "nth": 34,
+        "isVLEncoded": false,
+        "isSerialized": true,
+        "isSigningField": true,
+        "type": "UInt32"
+      }
+    ],
+    [
+      "SignerQuorum",
+      {
+        "nth": 35,
+        "isVLEncoded": false,
+        "isSerialized": true,
+        "isSigningField": true,
+        "type": "UInt32"
+      }
+    ],
+    [
+      "CancelAfter",
+      {
+        "nth": 36,
+        "isVLEncoded": false,
+        "isSerialized": true,
+        "isSigningField": true,
+        "type": "UInt32"
+      }
+    ],
+    [
+      "FinishAfter",
+      {
+        "nth": 37,
+        "isVLEncoded": false,
+        "isSerialized": true,
+        "isSigningField": true,
+        "type": "UInt32"
+      }
+    ],
+    [
+      "SignerListID",
+      {
+        "nth": 38,
+        "isVLEncoded": false,
+        "isSerialized": true,
+        "isSigningField": true,
+        "type": "UInt32"
+      }
+    ],
+    [
+      "SettleDelay",
+      {
+        "nth": 39,
+        "isVLEncoded": false,
+        "isSerialized": true,
+        "isSigningField": true,
+        "type": "UInt32"
+      }
+    ],
+    [
+      "TicketCount",
+      {
+        "nth": 40,
+        "isVLEncoded": false,
+        "isSerialized": true,
+        "isSigningField": true,
+        "type": "UInt32"
+      }
+    ],
+    [
+      "TicketSequence",
+      {
+        "nth": 41,
+        "isVLEncoded": false,
+        "isSerialized": true,
+        "isSigningField": true,
+        "type": "UInt32"
+      }
+    ],
+    [
+      "NFTokenTaxon",
+      {
+        "nth": 42,
+        "isVLEncoded": false,
+        "isSerialized": true,
+        "isSigningField": true,
+        "type": "UInt32"
+      }
+    ],
+    [
+      "MintedNFTokens",
+      {
+        "nth": 43,
+        "isVLEncoded": false,
+        "isSerialized": true,
+        "isSigningField": true,
+        "type": "UInt32"
+      }
+    ],
+    [
+      "BurnedNFTokens",
+      {
+        "nth": 44,
+        "isVLEncoded": false,
+        "isSerialized": true,
+        "isSigningField": true,
+        "type": "UInt32"
+      }
+    ],
+    [
+      "HookStateCount",
+      {
+        "nth": 45,
+        "isVLEncoded": false,
+        "isSerialized": true,
+        "isSigningField": true,
+        "type": "UInt32"
+      }
+    ],
+    [
+      "EmitGeneration",
+      {
+        "nth": 46,
+        "isVLEncoded": false,
+        "isSerialized": true,
+        "isSigningField": true,
+        "type": "UInt32"
+      }
+    ],
+    [
+      "VoteWeight",
+      {
+        "nth": 48,
+        "isVLEncoded": false,
+        "isSerialized": true,
+        "isSigningField": true,
+        "type": "UInt32"
+      }
+    ],
+    [
+      "FirstNFTokenSequence",
+      {
+        "nth": 50,
+        "isVLEncoded": false,
+        "isSerialized": true,
+        "isSigningField": true,
+        "type": "UInt32"
+      }
+    ],
+    [
+      "OracleDocumentID",
+      {
+        "nth": 51,
+        "isVLEncoded": false,
+        "isSerialized": true,
+        "isSigningField": true,
+        "type": "UInt32"
+      }
+    ],
+    [
+      "IndexNext",
+      {
+        "nth": 1,
+        "isVLEncoded": false,
+        "isSerialized": true,
+        "isSigningField": true,
+        "type": "UInt64"
+      }
+    ],
+    [
+      "IndexPrevious",
+      {
+        "nth": 2,
+        "isVLEncoded": false,
+        "isSerialized": true,
+        "isSigningField": true,
+        "type": "UInt64"
+      }
+    ],
+    [
+      "BookNode",
+      {
+        "nth": 3,
+        "isVLEncoded": false,
+        "isSerialized": true,
+        "isSigningField": true,
+        "type": "UInt64"
+      }
+    ],
+    [
+      "OwnerNode",
+      {
+        "nth": 4,
+        "isVLEncoded": false,
+        "isSerialized": true,
+        "isSigningField": true,
+        "type": "UInt64"
+      }
+    ],
+    [
+      "BaseFee",
+      {
+        "nth": 5,
+        "isVLEncoded": false,
+        "isSerialized": true,
+        "isSigningField": true,
+        "type": "UInt64"
+      }
+    ],
+    [
+      "ExchangeRate",
+      {
+        "nth": 6,
+        "isVLEncoded": false,
+        "isSerialized": true,
+        "isSigningField": true,
+        "type": "UInt64"
+      }
+    ],
+    [
+      "LowNode",
+      {
+        "nth": 7,
+        "isVLEncoded": false,
+        "isSerialized": true,
+        "isSigningField": true,
+        "type": "UInt64"
+      }
+    ],
+    [
+      "HighNode",
+      {
+        "nth": 8,
+        "isVLEncoded": false,
+        "isSerialized": true,
+        "isSigningField": true,
+        "type": "UInt64"
+      }
+    ],
+    [
+      "DestinationNode",
+      {
+        "nth": 9,
+        "isVLEncoded": false,
+        "isSerialized": true,
+        "isSigningField": true,
+        "type": "UInt64"
+      }
+    ],
+    [
+      "Cookie",
+      {
+        "nth": 10,
+        "isVLEncoded": false,
+        "isSerialized": true,
+        "isSigningField": true,
+        "type": "UInt64"
+      }
+    ],
+    [
+      "ServerVersion",
+      {
+        "nth": 11,
+        "isVLEncoded": false,
+        "isSerialized": true,
+        "isSigningField": true,
+        "type": "UInt64"
+      }
+    ],
+    [
+      "NFTokenOfferNode",
+      {
+        "nth": 12,
+        "isVLEncoded": false,
+        "isSerialized": true,
+        "isSigningField": true,
+        "type": "UInt64"
+      }
+    ],
+    [
+      "EmitBurden",
+      {
+        "nth": 13,
+        "isVLEncoded": false,
+        "isSerialized": true,
+        "isSigningField": true,
+        "type": "UInt64"
+      }
+    ],
+    [
+      "HookOn",
+      {
+        "nth": 16,
+        "isVLEncoded": false,
+        "isSerialized": true,
+        "isSigningField": true,
+        "type": "UInt64"
+      }
+    ],
+    [
+      "HookInstructionCount",
+      {
+        "nth": 17,
+        "isVLEncoded": false,
+        "isSerialized": true,
+        "isSigningField": true,
+        "type": "UInt64"
+      }
+    ],
+    [
+      "HookReturnCode",
+      {
+        "nth": 18,
+        "isVLEncoded": false,
+        "isSerialized": true,
+        "isSigningField": true,
+        "type": "UInt64"
+      }
+    ],
+    [
+      "ReferenceCount",
+      {
+        "nth": 19,
+        "isVLEncoded": false,
+        "isSerialized": true,
+        "isSigningField": true,
+        "type": "UInt64"
+      }
+    ],
+    [
+      "XChainClaimID",
+      {
+        "nth": 20,
+        "isVLEncoded": false,
+        "isSerialized": true,
+        "isSigningField": true,
+        "type": "UInt64"
+      }
+    ],
+    [
+      "XChainAccountCreateCount",
+      {
+        "nth": 21,
+        "isVLEncoded": false,
+        "isSerialized": true,
+        "isSigningField": true,
+        "type": "UInt64"
+      }
+    ],
+    [
+      "XChainAccountClaimCount",
+      {
+        "nth": 22,
+        "isVLEncoded": false,
+        "isSerialized": true,
+        "isSigningField": true,
+        "type": "UInt64"
+      }
+    ],
+    [
+      "AssetPrice",
+      {
+        "nth": 23,
+        "isVLEncoded": false,
+        "isSerialized": true,
+        "isSigningField": true,
+        "type": "UInt64"
+      }
+    ],
+    [
+      "MaximumAmount",
+      {
+        "nth": 24,
+        "isVLEncoded": false,
+        "isSerialized": true,
+        "isSigningField": true,
+        "type": "UInt64"
+      }
+    ],
+    [
+      "OutstandingAmount",
+      {
+        "nth": 25,
+        "isVLEncoded": false,
+        "isSerialized": true,
+        "isSigningField": true,
+        "type": "UInt64"
+      }
+    ],
+    [
+      "MPTAmount",
+      {
+        "nth": 26,
+        "isVLEncoded": false,
+        "isSerialized": true,
+        "isSigningField": true,
+        "type": "UInt64"
+      }
+    ],
+    [
+      "IssuerNode",
+      {
+        "nth": 27,
+        "isVLEncoded": false,
+        "isSerialized": true,
+        "isSigningField": true,
+        "type": "UInt64"
+      }
+    ],
+    [
+      "SubjectNode",
+      {
+        "nth": 28,
+        "isVLEncoded": false,
+        "isSerialized": true,
+        "isSigningField": true,
+        "type": "UInt64"
+      }
+    ],
+    [
+      "EmailHash",
+      {
+        "nth": 1,
+        "isVLEncoded": false,
+        "isSerialized": true,
+        "isSigningField": true,
+        "type": "Hash128"
+      }
+    ],
+    [
+      "TakerPaysCurrency",
+      {
+        "nth": 1,
+        "isVLEncoded": false,
+        "isSerialized": true,
+        "isSigningField": true,
+        "type": "Hash160"
+      }
+    ],
+    [
+      "TakerPaysIssuer",
+      {
+        "nth": 2,
+        "isVLEncoded": false,
+        "isSerialized": true,
+        "isSigningField": true,
+        "type": "Hash160"
+      }
+    ],
+    [
+      "TakerGetsCurrency",
+      {
+        "nth": 3,
+        "isVLEncoded": false,
+        "isSerialized": true,
+        "isSigningField": true,
+        "type": "Hash160"
+      }
+    ],
+    [
+      "TakerGetsIssuer",
+      {
+        "nth": 4,
+        "isVLEncoded": false,
+        "isSerialized": true,
+        "isSigningField": true,
+        "type": "Hash160"
+      }
+    ],
+    [
+      "MPTokenIssuanceID",
+      {
+        "nth": 1,
+        "isVLEncoded": false,
+        "isSerialized": true,
+        "isSigningField": true,
+        "type": "UInt192"
+      }
+    ],
+    [
+      "LedgerHash",
+      {
+        "nth": 1,
+        "isVLEncoded": false,
+        "isSerialized": true,
+        "isSigningField": true,
         "type": "Hash256"
       }
     ],
     [
+      "ParentHash",
+      {
+        "nth": 2,
+        "isVLEncoded": false,
+        "isSerialized": true,
+        "isSigningField": true,
+        "type": "Hash256"
+      }
+    ],
+    [
+      "TransactionHash",
+      {
+        "nth": 3,
+        "isVLEncoded": false,
+        "isSerialized": true,
+        "isSigningField": true,
+        "type": "Hash256"
+      }
+    ],
+    [
+      "AccountHash",
+      {
+        "nth": 4,
+        "isVLEncoded": false,
+        "isSerialized": true,
+        "isSigningField": true,
+        "type": "Hash256"
+      }
+    ],
+    [
+      "PreviousTxnID",
+      {
+        "nth": 5,
+        "isVLEncoded": false,
+        "isSerialized": true,
+        "isSigningField": true,
+        "type": "Hash256"
+      }
+    ],
+    [
+      "LedgerIndex",
+      {
+        "nth": 6,
+        "isVLEncoded": false,
+        "isSerialized": true,
+        "isSigningField": true,
+        "type": "Hash256"
+      }
+    ],
+    [
+      "WalletLocator",
+      {
+        "nth": 7,
+        "isVLEncoded": false,
+        "isSerialized": true,
+        "isSigningField": true,
+        "type": "Hash256"
+      }
+    ],
+    [
+      "RootIndex",
+      {
+        "nth": 8,
+        "isVLEncoded": false,
+        "isSerialized": true,
+        "isSigningField": true,
+        "type": "Hash256"
+      }
+    ],
+    [
+      "AccountTxnID",
+      {
+        "nth": 9,
+        "isVLEncoded": false,
+        "isSerialized": true,
+        "isSigningField": true,
+        "type": "Hash256"
+      }
+    ],
+    [
+      "NFTokenID",
+      {
+        "nth": 10,
+        "isVLEncoded": false,
+        "isSerialized": true,
+        "isSigningField": true,
+        "type": "Hash256"
+      }
+    ],
+    [
+      "EmitParentTxnID",
+      {
+        "nth": 11,
+        "isVLEncoded": false,
+        "isSerialized": true,
+        "isSigningField": true,
+        "type": "Hash256"
+      }
+    ],
+    [
+      "EmitNonce",
+      {
+        "nth": 12,
+        "isVLEncoded": false,
+        "isSerialized": true,
+        "isSigningField": true,
+        "type": "Hash256"
+      }
+    ],
+    [
+      "EmitHookHash",
+      {
+        "nth": 13,
+        "isVLEncoded": false,
+        "isSerialized": true,
+        "isSigningField": true,
+        "type": "Hash256"
+      }
+    ],
+    [
+      "AMMID",
+      {
+        "nth": 14,
+        "isVLEncoded": false,
+        "isSerialized": true,
+        "isSigningField": true,
+        "type": "Hash256"
+      }
+    ],
+    [
+      "BookDirectory",
+      {
+        "nth": 16,
+        "isVLEncoded": false,
+        "isSerialized": true,
+        "isSigningField": true,
+        "type": "Hash256"
+      }
+    ],
+    [
+      "InvoiceID",
+      {
+        "nth": 17,
+        "isVLEncoded": false,
+        "isSerialized": true,
+        "isSigningField": true,
+        "type": "Hash256"
+      }
+    ],
+    [
+      "Nickname",
+      {
+        "nth": 18,
+        "isVLEncoded": false,
+        "isSerialized": true,
+        "isSigningField": true,
+        "type": "Hash256"
+      }
+    ],
+    [
+      "Amendment",
+      {
+        "nth": 19,
+        "isVLEncoded": false,
+        "isSerialized": true,
+        "isSigningField": true,
+        "type": "Hash256"
+      }
+    ],
+    [
+      "Digest",
+      {
+        "nth": 21,
+        "isVLEncoded": false,
+        "isSerialized": true,
+        "isSigningField": true,
+        "type": "Hash256"
+      }
+    ],
+    [
+      "Channel",
+      {
+        "nth": 22,
+        "isVLEncoded": false,
+        "isSerialized": true,
+        "isSigningField": true,
+        "type": "Hash256"
+      }
+    ],
+    [
+      "ConsensusHash",
+      {
+        "nth": 23,
+        "isVLEncoded": false,
+        "isSerialized": true,
+        "isSigningField": true,
+        "type": "Hash256"
+      }
+    ],
+    [
+      "CheckID",
+      {
+        "nth": 24,
+        "isVLEncoded": false,
+        "isSerialized": true,
+        "isSigningField": true,
+        "type": "Hash256"
+      }
+    ],
+    [
+      "ValidatedHash",
+      {
+        "nth": 25,
+        "isVLEncoded": false,
+        "isSerialized": true,
+        "isSigningField": true,
+        "type": "Hash256"
+      }
+    ],
+    [
+      "PreviousPageMin",
+      {
+        "nth": 26,
+        "isVLEncoded": false,
+        "isSerialized": true,
+        "isSigningField": true,
+        "type": "Hash256"
+      }
+    ],
+    [
+      "NextPageMin",
+      {
+        "nth": 27,
+        "isVLEncoded": false,
+        "isSerialized": true,
+        "isSigningField": true,
+        "type": "Hash256"
+      }
+    ],
+    [
+      "NFTokenBuyOffer",
+      {
+        "nth": 28,
+        "isVLEncoded": false,
+        "isSerialized": true,
+        "isSigningField": true,
+        "type": "Hash256"
+      }
+    ],
+    [
+      "NFTokenSellOffer",
+      {
+        "nth": 29,
+        "isVLEncoded": false,
+        "isSerialized": true,
+        "isSigningField": true,
+        "type": "Hash256"
+      }
+    ],
+    [
+      "HookStateKey",
+      {
+        "nth": 30,
+        "isVLEncoded": false,
+        "isSerialized": true,
+        "isSigningField": true,
+        "type": "Hash256"
+      }
+    ],
+    [
+      "HookHash",
+      {
+        "nth": 31,
+        "isVLEncoded": false,
+        "isSerialized": true,
+        "isSigningField": true,
+        "type": "Hash256"
+      }
+    ],
+    [
+      "HookNamespace",
+      {
+        "nth": 32,
+        "isVLEncoded": false,
+        "isSerialized": true,
+        "isSigningField": true,
+        "type": "Hash256"
+      }
+    ],
+    [
+      "HookSetTxnID",
+      {
+        "nth": 33,
+        "isVLEncoded": false,
+        "isSerialized": true,
+        "isSigningField": true,
+        "type": "Hash256"
+      }
+    ],
+    [
       "Amount",
       {
-        "isSerialized": true,
-        "isSigningField": true,
-        "isVLEncoded": false,
         "nth": 1,
+        "isVLEncoded": false,
+        "isSerialized": true,
+        "isSigningField": true,
         "type": "Amount"
       }
     ],
     [
       "Balance",
       {
-        "isSerialized": true,
-        "isSigningField": true,
-        "isVLEncoded": false,
         "nth": 2,
+        "isVLEncoded": false,
+        "isSerialized": true,
+        "isSigningField": true,
         "type": "Amount"
       }
     ],
     [
       "LimitAmount",
       {
-        "isSerialized": true,
-        "isSigningField": true,
-        "isVLEncoded": false,
         "nth": 3,
+        "isVLEncoded": false,
+        "isSerialized": true,
+        "isSigningField": true,
         "type": "Amount"
       }
     ],
     [
       "TakerPays",
       {
-        "isSerialized": true,
-        "isSigningField": true,
-        "isVLEncoded": false,
         "nth": 4,
+        "isVLEncoded": false,
+        "isSerialized": true,
+        "isSigningField": true,
         "type": "Amount"
       }
     ],
     [
       "TakerGets",
       {
-        "isSerialized": true,
-        "isSigningField": true,
-        "isVLEncoded": false,
         "nth": 5,
+        "isVLEncoded": false,
+        "isSerialized": true,
+        "isSigningField": true,
         "type": "Amount"
       }
     ],
     [
       "LowLimit",
       {
-        "isSerialized": true,
-        "isSigningField": true,
-        "isVLEncoded": false,
         "nth": 6,
+        "isVLEncoded": false,
+        "isSerialized": true,
+        "isSigningField": true,
         "type": "Amount"
       }
     ],
     [
       "HighLimit",
       {
-        "isSerialized": true,
-        "isSigningField": true,
-        "isVLEncoded": false,
         "nth": 7,
+        "isVLEncoded": false,
+        "isSerialized": true,
+        "isSigningField": true,
         "type": "Amount"
       }
     ],
     [
       "Fee",
       {
-        "isSerialized": true,
-        "isSigningField": true,
-        "isVLEncoded": false,
         "nth": 8,
+        "isVLEncoded": false,
+        "isSerialized": true,
+        "isSigningField": true,
         "type": "Amount"
       }
     ],
     [
       "SendMax",
       {
-        "isSerialized": true,
-        "isSigningField": true,
-        "isVLEncoded": false,
         "nth": 9,
+        "isVLEncoded": false,
+        "isSerialized": true,
+        "isSigningField": true,
         "type": "Amount"
       }
     ],
     [
       "DeliverMin",
       {
-        "isSerialized": true,
-        "isSigningField": true,
-        "isVLEncoded": false,
         "nth": 10,
+        "isVLEncoded": false,
+        "isSerialized": true,
+        "isSigningField": true,
         "type": "Amount"
       }
     ],
     [
       "Amount2",
       {
-        "isSerialized": true,
-        "isSigningField": true,
-        "isVLEncoded": false,
         "nth": 11,
+        "isVLEncoded": false,
+        "isSerialized": true,
+        "isSigningField": true,
         "type": "Amount"
       }
     ],
     [
       "BidMin",
       {
-        "isSerialized": true,
-        "isSigningField": true,
-        "isVLEncoded": false,
         "nth": 12,
+        "isVLEncoded": false,
+        "isSerialized": true,
+        "isSigningField": true,
         "type": "Amount"
       }
     ],
     [
       "BidMax",
       {
-        "isSerialized": true,
-        "isSigningField": true,
-        "isVLEncoded": false,
         "nth": 13,
+        "isVLEncoded": false,
+        "isSerialized": true,
+        "isSigningField": true,
         "type": "Amount"
       }
     ],
     [
       "MinimumOffer",
       {
-        "isSerialized": true,
-        "isSigningField": true,
-        "isVLEncoded": false,
         "nth": 16,
+        "isVLEncoded": false,
+        "isSerialized": true,
+        "isSigningField": true,
         "type": "Amount"
       }
     ],
     [
       "RippleEscrow",
       {
-        "isSerialized": true,
-        "isSigningField": true,
-        "isVLEncoded": false,
         "nth": 17,
+        "isVLEncoded": false,
+        "isSerialized": true,
+        "isSigningField": true,
         "type": "Amount"
       }
     ],
     [
       "DeliveredAmount",
       {
-        "isSerialized": true,
-        "isSigningField": true,
-        "isVLEncoded": false,
         "nth": 18,
+        "isVLEncoded": false,
+        "isSerialized": true,
+        "isSigningField": true,
         "type": "Amount"
       }
     ],
     [
       "NFTokenBrokerFee",
       {
-        "isSerialized": true,
-        "isSigningField": true,
-        "isVLEncoded": false,
         "nth": 19,
+        "isVLEncoded": false,
+        "isSerialized": true,
+        "isSigningField": true,
         "type": "Amount"
       }
     ],
     [
       "BaseFeeDrops",
       {
-        "isSerialized": true,
-        "isSigningField": true,
-        "isVLEncoded": false,
         "nth": 22,
+        "isVLEncoded": false,
+        "isSerialized": true,
+        "isSigningField": true,
         "type": "Amount"
       }
     ],
     [
       "ReserveBaseDrops",
       {
-        "isSerialized": true,
-        "isSigningField": true,
-        "isVLEncoded": false,
         "nth": 23,
+        "isVLEncoded": false,
+        "isSerialized": true,
+        "isSigningField": true,
         "type": "Amount"
       }
     ],
     [
       "ReserveIncrementDrops",
       {
-        "isSerialized": true,
-        "isSigningField": true,
-        "isVLEncoded": false,
         "nth": 24,
+        "isVLEncoded": false,
+        "isSerialized": true,
+        "isSigningField": true,
         "type": "Amount"
       }
     ],
     [
       "LPTokenOut",
       {
-        "isSerialized": true,
-        "isSigningField": true,
-        "isVLEncoded": false,
         "nth": 25,
+        "isVLEncoded": false,
+        "isSerialized": true,
+        "isSigningField": true,
         "type": "Amount"
       }
     ],
     [
       "LPTokenIn",
       {
-        "isSerialized": true,
-        "isSigningField": true,
-        "isVLEncoded": false,
         "nth": 26,
+        "isVLEncoded": false,
+        "isSerialized": true,
+        "isSigningField": true,
         "type": "Amount"
       }
     ],
     [
       "EPrice",
       {
-        "isSerialized": true,
-        "isSigningField": true,
-        "isVLEncoded": false,
         "nth": 27,
+        "isVLEncoded": false,
+        "isSerialized": true,
+        "isSigningField": true,
         "type": "Amount"
       }
     ],
     [
       "Price",
       {
-        "isSerialized": true,
-        "isSigningField": true,
-        "isVLEncoded": false,
         "nth": 28,
+        "isVLEncoded": false,
+        "isSerialized": true,
+        "isSigningField": true,
         "type": "Amount"
       }
     ],
     [
       "SignatureReward",
       {
-        "isSerialized": true,
-        "isSigningField": true,
-        "isVLEncoded": false,
         "nth": 29,
+        "isVLEncoded": false,
+        "isSerialized": true,
+        "isSigningField": true,
         "type": "Amount"
       }
     ],
     [
       "MinAccountCreateAmount",
       {
-        "isSerialized": true,
-        "isSigningField": true,
-        "isVLEncoded": false,
         "nth": 30,
+        "isVLEncoded": false,
+        "isSerialized": true,
+        "isSigningField": true,
         "type": "Amount"
       }
     ],
     [
       "LPTokenBalance",
       {
-        "isSerialized": true,
-        "isSigningField": true,
-        "isVLEncoded": false,
         "nth": 31,
+        "isVLEncoded": false,
+        "isSerialized": true,
+        "isSigningField": true,
         "type": "Amount"
       }
     ],
     [
       "PublicKey",
       {
-        "isSerialized": true,
-        "isSigningField": true,
-        "isVLEncoded": true,
         "nth": 1,
+        "isVLEncoded": true,
+        "isSerialized": true,
+        "isSigningField": true,
         "type": "Blob"
       }
     ],
     [
       "MessageKey",
       {
-        "isSerialized": true,
-        "isSigningField": true,
-        "isVLEncoded": true,
         "nth": 2,
+        "isVLEncoded": true,
+        "isSerialized": true,
+        "isSigningField": true,
         "type": "Blob"
       }
     ],
     [
       "SigningPubKey",
       {
-        "isSerialized": true,
-        "isSigningField": true,
-        "isVLEncoded": true,
         "nth": 3,
+        "isVLEncoded": true,
+        "isSerialized": true,
+        "isSigningField": true,
         "type": "Blob"
       }
     ],
     [
       "TxnSignature",
       {
+        "nth": 4,
+        "isVLEncoded": true,
         "isSerialized": true,
         "isSigningField": false,
-        "isVLEncoded": true,
+        "type": "Blob"
+      }
+    ],
+    [
+      "URI",
+      {
+        "nth": 5,
+        "isVLEncoded": true,
+        "isSerialized": true,
+        "isSigningField": true,
+        "type": "Blob"
+      }
+    ],
+    [
+      "Signature",
+      {
+        "nth": 6,
+        "isVLEncoded": true,
+        "isSerialized": true,
+        "isSigningField": false,
+        "type": "Blob"
+      }
+    ],
+    [
+      "Domain",
+      {
+        "nth": 7,
+        "isVLEncoded": true,
+        "isSerialized": true,
+        "isSigningField": true,
+        "type": "Blob"
+      }
+    ],
+    [
+      "FundCode",
+      {
+        "nth": 8,
+        "isVLEncoded": true,
+        "isSerialized": true,
+        "isSigningField": true,
+        "type": "Blob"
+      }
+    ],
+    [
+      "RemoveCode",
+      {
+        "nth": 9,
+        "isVLEncoded": true,
+        "isSerialized": true,
+        "isSigningField": true,
+        "type": "Blob"
+      }
+    ],
+    [
+      "ExpireCode",
+      {
+        "nth": 10,
+        "isVLEncoded": true,
+        "isSerialized": true,
+        "isSigningField": true,
+        "type": "Blob"
+      }
+    ],
+    [
+      "CreateCode",
+      {
+        "nth": 11,
+        "isVLEncoded": true,
+        "isSerialized": true,
+        "isSigningField": true,
+        "type": "Blob"
+      }
+    ],
+    [
+      "MemoType",
+      {
+        "nth": 12,
+        "isVLEncoded": true,
+        "isSerialized": true,
+        "isSigningField": true,
+        "type": "Blob"
+      }
+    ],
+    [
+      "MemoData",
+      {
+        "nth": 13,
+        "isVLEncoded": true,
+        "isSerialized": true,
+        "isSigningField": true,
+        "type": "Blob"
+      }
+    ],
+    [
+      "MemoFormat",
+      {
+        "nth": 14,
+        "isVLEncoded": true,
+        "isSerialized": true,
+        "isSigningField": true,
+        "type": "Blob"
+      }
+    ],
+    [
+      "Fulfillment",
+      {
+        "nth": 16,
+        "isVLEncoded": true,
+        "isSerialized": true,
+        "isSigningField": true,
+        "type": "Blob"
+      }
+    ],
+    [
+      "Condition",
+      {
+        "nth": 17,
+        "isVLEncoded": true,
+        "isSerialized": true,
+        "isSigningField": true,
+        "type": "Blob"
+      }
+    ],
+    [
+      "MasterSignature",
+      {
+        "nth": 18,
+        "isVLEncoded": true,
+        "isSerialized": true,
+        "isSigningField": false,
+        "type": "Blob"
+      }
+    ],
+    [
+      "UNLModifyValidator",
+      {
+        "nth": 19,
+        "isVLEncoded": true,
+        "isSerialized": true,
+        "isSigningField": true,
+        "type": "Blob"
+      }
+    ],
+    [
+      "ValidatorToDisable",
+      {
+        "nth": 20,
+        "isVLEncoded": true,
+        "isSerialized": true,
+        "isSigningField": true,
+        "type": "Blob"
+      }
+    ],
+    [
+      "ValidatorToReEnable",
+      {
+        "nth": 21,
+        "isVLEncoded": true,
+        "isSerialized": true,
+        "isSigningField": true,
+        "type": "Blob"
+      }
+    ],
+    [
+      "HookStateData",
+      {
+        "nth": 22,
+        "isVLEncoded": true,
+        "isSerialized": true,
+        "isSigningField": true,
+        "type": "Blob"
+      }
+    ],
+    [
+      "HookReturnString",
+      {
+        "nth": 23,
+        "isVLEncoded": true,
+        "isSerialized": true,
+        "isSigningField": true,
+        "type": "Blob"
+      }
+    ],
+    [
+      "HookParameterName",
+      {
+        "nth": 24,
+        "isVLEncoded": true,
+        "isSerialized": true,
+        "isSigningField": true,
+        "type": "Blob"
+      }
+    ],
+    [
+      "HookParameterValue",
+      {
+        "nth": 25,
+        "isVLEncoded": true,
+        "isSerialized": true,
+        "isSigningField": true,
+        "type": "Blob"
+      }
+    ],
+    [
+      "DIDDocument",
+      {
+        "nth": 26,
+        "isVLEncoded": true,
+        "isSerialized": true,
+        "isSigningField": true,
+        "type": "Blob"
+      }
+    ],
+    [
+      "Data",
+      {
+        "nth": 27,
+        "isVLEncoded": true,
+        "isSerialized": true,
+        "isSigningField": true,
+        "type": "Blob"
+      }
+    ],
+    [
+      "AssetClass",
+      {
+        "nth": 28,
+        "isVLEncoded": true,
+        "isSerialized": true,
+        "isSigningField": true,
+        "type": "Blob"
+      }
+    ],
+    [
+      "Provider",
+      {
+        "nth": 29,
+        "isVLEncoded": true,
+        "isSerialized": true,
+        "isSigningField": true,
+        "type": "Blob"
+      }
+    ],
+    [
+      "MPTokenMetadata",
+      {
+        "nth": 30,
+        "isVLEncoded": true,
+        "isSerialized": true,
+        "isSigningField": true,
+        "type": "Blob"
+      }
+    ],
+    [
+      "CredentialType",
+      {
+        "nth": 31,
+        "isVLEncoded": true,
+        "isSerialized": true,
+        "isSigningField": true,
+        "type": "Blob"
+      }
+    ],
+    [
+      "InnerResult",
+      {
+        "nth": 32,
+        "isVLEncoded": true,
+        "isSerialized": true,
+        "isSigningField": true,
+        "type": "Blob"
+      }
+    ],
+    [
+      "Account",
+      {
+        "nth": 1,
+        "isVLEncoded": true,
+        "isSerialized": true,
+        "isSigningField": true,
+        "type": "AccountID"
+      }
+    ],
+    [
+      "Owner",
+      {
+        "nth": 2,
+        "isVLEncoded": true,
+        "isSerialized": true,
+        "isSigningField": true,
+        "type": "AccountID"
+      }
+    ],
+    [
+      "Destination",
+      {
+        "nth": 3,
+        "isVLEncoded": true,
+        "isSerialized": true,
+        "isSigningField": true,
+        "type": "AccountID"
+      }
+    ],
+    [
+      "Issuer",
+      {
         "nth": 4,
-        "type": "Blob"
-      }
-    ],
-    [
-      "URI",
-      {
-        "isSerialized": true,
-        "isSigningField": true,
-        "isVLEncoded": true,
+        "isVLEncoded": true,
+        "isSerialized": true,
+        "isSigningField": true,
+        "type": "AccountID"
+      }
+    ],
+    [
+      "Authorize",
+      {
         "nth": 5,
-        "type": "Blob"
-      }
-    ],
-    [
-      "Signature",
-      {
-        "isSerialized": true,
-        "isSigningField": false,
-        "isVLEncoded": true,
+        "isVLEncoded": true,
+        "isSerialized": true,
+        "isSigningField": true,
+        "type": "AccountID"
+      }
+    ],
+    [
+      "Unauthorize",
+      {
         "nth": 6,
-        "type": "Blob"
-      }
-    ],
-    [
-      "Domain",
-      {
-        "isSerialized": true,
-        "isSigningField": true,
-        "isVLEncoded": true,
+        "isVLEncoded": true,
+        "isSerialized": true,
+        "isSigningField": true,
+        "type": "AccountID"
+      }
+    ],
+    [
+      "RegularKey",
+      {
+        "nth": 8,
+        "isVLEncoded": true,
+        "isSerialized": true,
+        "isSigningField": true,
+        "type": "AccountID"
+      }
+    ],
+    [
+      "NFTokenMinter",
+      {
+        "nth": 9,
+        "isVLEncoded": true,
+        "isSerialized": true,
+        "isSigningField": true,
+        "type": "AccountID"
+      }
+    ],
+    [
+      "EmitCallback",
+      {
+        "nth": 10,
+        "isVLEncoded": true,
+        "isSerialized": true,
+        "isSigningField": true,
+        "type": "AccountID"
+      }
+    ],
+    [
+      "Holder",
+      {
+        "nth": 11,
+        "isVLEncoded": true,
+        "isSerialized": true,
+        "isSigningField": true,
+        "type": "AccountID"
+      }
+    ],
+    [
+      "HookAccount",
+      {
+        "nth": 16,
+        "isVLEncoded": true,
+        "isSerialized": true,
+        "isSigningField": true,
+        "type": "AccountID"
+      }
+    ],
+    [
+      "OtherChainSource",
+      {
+        "nth": 18,
+        "isVLEncoded": true,
+        "isSerialized": true,
+        "isSigningField": true,
+        "type": "AccountID"
+      }
+    ],
+    [
+      "OtherChainDestination",
+      {
+        "nth": 19,
+        "isVLEncoded": true,
+        "isSerialized": true,
+        "isSigningField": true,
+        "type": "AccountID"
+      }
+    ],
+    [
+      "AttestationSignerAccount",
+      {
+        "nth": 20,
+        "isVLEncoded": true,
+        "isSerialized": true,
+        "isSigningField": true,
+        "type": "AccountID"
+      }
+    ],
+    [
+      "AttestationRewardAccount",
+      {
+        "nth": 21,
+        "isVLEncoded": true,
+        "isSerialized": true,
+        "isSigningField": true,
+        "type": "AccountID"
+      }
+    ],
+    [
+      "LockingChainDoor",
+      {
+        "nth": 22,
+        "isVLEncoded": true,
+        "isSerialized": true,
+        "isSigningField": true,
+        "type": "AccountID"
+      }
+    ],
+    [
+      "IssuingChainDoor",
+      {
+        "nth": 23,
+        "isVLEncoded": true,
+        "isSerialized": true,
+        "isSigningField": true,
+        "type": "AccountID"
+      }
+    ],
+    [
+      "Subject",
+      {
+        "nth": 24,
+        "isVLEncoded": true,
+        "isSerialized": true,
+        "isSigningField": true,
+        "type": "AccountID"
+      }
+    ],
+    [
+      "Indexes",
+      {
+        "nth": 1,
+        "isVLEncoded": true,
+        "isSerialized": true,
+        "isSigningField": true,
+        "type": "Vector256"
+      }
+    ],
+    [
+      "Hashes",
+      {
+        "nth": 2,
+        "isVLEncoded": true,
+        "isSerialized": true,
+        "isSigningField": true,
+        "type": "Vector256"
+      }
+    ],
+    [
+      "Amendments",
+      {
+        "nth": 3,
+        "isVLEncoded": true,
+        "isSerialized": true,
+        "isSigningField": true,
+        "type": "Vector256"
+      }
+    ],
+    [
+      "NFTokenOffers",
+      {
+        "nth": 4,
+        "isVLEncoded": true,
+        "isSerialized": true,
+        "isSigningField": true,
+        "type": "Vector256"
+      }
+    ],
+    [
+      "CredentialIDs",
+      {
+        "nth": 5,
+        "isVLEncoded": true,
+        "isSerialized": true,
+        "isSigningField": true,
+        "type": "Vector256"
+      }
+    ],
+    [
+      "TxIDs",
+      {
+        "nth": 6,
+        "isVLEncoded": true,
+        "isSerialized": true,
+        "isSigningField": true,
+        "type": "Vector256"
+      }
+    ],
+    [
+      "Paths",
+      {
+        "nth": 1,
+        "isVLEncoded": false,
+        "isSerialized": true,
+        "isSigningField": true,
+        "type": "PathSet"
+      }
+    ],
+    [
+      "BaseAsset",
+      {
+        "nth": 1,
+        "isVLEncoded": false,
+        "isSerialized": true,
+        "isSigningField": true,
+        "type": "Currency"
+      }
+    ],
+    [
+      "QuoteAsset",
+      {
+        "nth": 2,
+        "isVLEncoded": false,
+        "isSerialized": true,
+        "isSigningField": true,
+        "type": "Currency"
+      }
+    ],
+    [
+      "LockingChainIssue",
+      {
+        "nth": 1,
+        "isVLEncoded": false,
+        "isSerialized": true,
+        "isSigningField": true,
+        "type": "Issue"
+      }
+    ],
+    [
+      "IssuingChainIssue",
+      {
+        "nth": 2,
+        "isVLEncoded": false,
+        "isSerialized": true,
+        "isSigningField": true,
+        "type": "Issue"
+      }
+    ],
+    [
+      "Asset",
+      {
+        "nth": 3,
+        "isVLEncoded": false,
+        "isSerialized": true,
+        "isSigningField": true,
+        "type": "Issue"
+      }
+    ],
+    [
+      "Asset2",
+      {
+        "nth": 4,
+        "isVLEncoded": false,
+        "isSerialized": true,
+        "isSigningField": true,
+        "type": "Issue"
+      }
+    ],
+    [
+      "XChainBridge",
+      {
+        "nth": 1,
+        "isVLEncoded": false,
+        "isSerialized": true,
+        "isSigningField": true,
+        "type": "XChainBridge"
+      }
+    ],
+    [
+      "TransactionMetaData",
+      {
+        "nth": 2,
+        "isVLEncoded": false,
+        "isSerialized": true,
+        "isSigningField": true,
+        "type": "STObject"
+      }
+    ],
+    [
+      "CreatedNode",
+      {
+        "nth": 3,
+        "isVLEncoded": false,
+        "isSerialized": true,
+        "isSigningField": true,
+        "type": "STObject"
+      }
+    ],
+    [
+      "DeletedNode",
+      {
+        "nth": 4,
+        "isVLEncoded": false,
+        "isSerialized": true,
+        "isSigningField": true,
+        "type": "STObject"
+      }
+    ],
+    [
+      "ModifiedNode",
+      {
+        "nth": 5,
+        "isVLEncoded": false,
+        "isSerialized": true,
+        "isSigningField": true,
+        "type": "STObject"
+      }
+    ],
+    [
+      "PreviousFields",
+      {
+        "nth": 6,
+        "isVLEncoded": false,
+        "isSerialized": true,
+        "isSigningField": true,
+        "type": "STObject"
+      }
+    ],
+    [
+      "FinalFields",
+      {
         "nth": 7,
-        "type": "Blob"
-      }
-    ],
-    [
-      "FundCode",
-      {
-        "isSerialized": true,
-        "isSigningField": true,
-        "isVLEncoded": true,
+        "isVLEncoded": false,
+        "isSerialized": true,
+        "isSigningField": true,
+        "type": "STObject"
+      }
+    ],
+    [
+      "NewFields",
+      {
         "nth": 8,
-        "type": "Blob"
-      }
-    ],
-    [
-      "RemoveCode",
-      {
-        "isSerialized": true,
-        "isSigningField": true,
-        "isVLEncoded": true,
+        "isVLEncoded": false,
+        "isSerialized": true,
+        "isSigningField": true,
+        "type": "STObject"
+      }
+    ],
+    [
+      "TemplateEntry",
+      {
         "nth": 9,
-        "type": "Blob"
-      }
-    ],
-    [
-      "ExpireCode",
-      {
-        "isSerialized": true,
-        "isSigningField": true,
-        "isVLEncoded": true,
+        "isVLEncoded": false,
+        "isSerialized": true,
+        "isSigningField": true,
+        "type": "STObject"
+      }
+    ],
+    [
+      "Memo",
+      {
         "nth": 10,
-        "type": "Blob"
-      }
-    ],
-    [
-      "CreateCode",
-      {
-        "isSerialized": true,
-        "isSigningField": true,
-        "isVLEncoded": true,
+        "isVLEncoded": false,
+        "isSerialized": true,
+        "isSigningField": true,
+        "type": "STObject"
+      }
+    ],
+    [
+      "SignerEntry",
+      {
         "nth": 11,
-        "type": "Blob"
-      }
-    ],
-    [
-      "MemoType",
-      {
-        "isSerialized": true,
-        "isSigningField": true,
-        "isVLEncoded": true,
+        "isVLEncoded": false,
+        "isSerialized": true,
+        "isSigningField": true,
+        "type": "STObject"
+      }
+    ],
+    [
+      "NFToken",
+      {
         "nth": 12,
-        "type": "Blob"
-      }
-    ],
-    [
-      "MemoData",
-      {
-        "isSerialized": true,
-        "isSigningField": true,
-        "isVLEncoded": true,
+        "isVLEncoded": false,
+        "isSerialized": true,
+        "isSigningField": true,
+        "type": "STObject"
+      }
+    ],
+    [
+      "EmitDetails",
+      {
         "nth": 13,
-        "type": "Blob"
-      }
-    ],
-    [
-      "MemoFormat",
-      {
-        "isSerialized": true,
-        "isSigningField": true,
-        "isVLEncoded": true,
+        "isVLEncoded": false,
+        "isSerialized": true,
+        "isSigningField": true,
+        "type": "STObject"
+      }
+    ],
+    [
+      "Hook",
+      {
         "nth": 14,
-        "type": "Blob"
-      }
-    ],
-    [
-      "Fulfillment",
-      {
-        "isSerialized": true,
-        "isSigningField": true,
-        "isVLEncoded": true,
+        "isVLEncoded": false,
+        "isSerialized": true,
+        "isSigningField": true,
+        "type": "STObject"
+      }
+    ],
+    [
+      "Signer",
+      {
         "nth": 16,
-        "type": "Blob"
-      }
-    ],
-    [
-      "Condition",
-      {
-        "isSerialized": true,
-        "isSigningField": true,
-        "isVLEncoded": true,
-        "nth": 17,
-        "type": "Blob"
-      }
-    ],
-    [
-      "MasterSignature",
-      {
-        "isSerialized": true,
-        "isSigningField": false,
-        "isVLEncoded": true,
+        "isVLEncoded": false,
+        "isSerialized": true,
+        "isSigningField": true,
+        "type": "STObject"
+      }
+    ],
+    [
+      "Majority",
+      {
         "nth": 18,
-        "type": "Blob"
-      }
-    ],
-    [
-      "UNLModifyValidator",
-      {
-        "isSerialized": true,
-        "isSigningField": true,
-        "isVLEncoded": true,
+        "isVLEncoded": false,
+        "isSerialized": true,
+        "isSigningField": true,
+        "type": "STObject"
+      }
+    ],
+    [
+      "DisabledValidator",
+      {
         "nth": 19,
-        "type": "Blob"
-      }
-    ],
-    [
-      "ValidatorToDisable",
-      {
-        "isSerialized": true,
-        "isSigningField": true,
-        "isVLEncoded": true,
+        "isVLEncoded": false,
+        "isSerialized": true,
+        "isSigningField": true,
+        "type": "STObject"
+      }
+    ],
+    [
+      "EmittedTxn",
+      {
         "nth": 20,
-        "type": "Blob"
-      }
-    ],
-    [
-      "ValidatorToReEnable",
-      {
-        "isSerialized": true,
-        "isSigningField": true,
-        "isVLEncoded": true,
+        "isVLEncoded": false,
+        "isSerialized": true,
+        "isSigningField": true,
+        "type": "STObject"
+      }
+    ],
+    [
+      "HookExecution",
+      {
         "nth": 21,
-        "type": "Blob"
-      }
-    ],
-    [
-      "HookStateData",
-      {
-        "isSerialized": true,
-        "isSigningField": true,
-        "isVLEncoded": true,
+        "isVLEncoded": false,
+        "isSerialized": true,
+        "isSigningField": true,
+        "type": "STObject"
+      }
+    ],
+    [
+      "HookDefinition",
+      {
         "nth": 22,
-        "type": "Blob"
-      }
-    ],
-    [
-      "HookReturnString",
-      {
-        "isSerialized": true,
-        "isSigningField": true,
-        "isVLEncoded": true,
+        "isVLEncoded": false,
+        "isSerialized": true,
+        "isSigningField": true,
+        "type": "STObject"
+      }
+    ],
+    [
+      "HookParameter",
+      {
         "nth": 23,
-        "type": "Blob"
-      }
-    ],
-    [
-      "HookParameterName",
-      {
-        "isSerialized": true,
-        "isSigningField": true,
-        "isVLEncoded": true,
+        "isVLEncoded": false,
+        "isSerialized": true,
+        "isSigningField": true,
+        "type": "STObject"
+      }
+    ],
+    [
+      "HookGrant",
+      {
         "nth": 24,
-        "type": "Blob"
-      }
-    ],
-    [
-      "HookParameterValue",
-      {
-        "isSerialized": true,
-        "isSigningField": true,
-        "isVLEncoded": true,
+        "isVLEncoded": false,
+        "isSerialized": true,
+        "isSigningField": true,
+        "type": "STObject"
+      }
+    ],
+    [
+      "VoteEntry",
+      {
         "nth": 25,
-        "type": "Blob"
-      }
-    ],
-    [
-      "DIDDocument",
-      {
-        "isSerialized": true,
-        "isSigningField": true,
-        "isVLEncoded": true,
+        "isVLEncoded": false,
+        "isSerialized": true,
+        "isSigningField": true,
+        "type": "STObject"
+      }
+    ],
+    [
+      "AuctionSlot",
+      {
         "nth": 26,
-        "type": "Blob"
-      }
-    ],
-    [
-      "Data",
-      {
-        "isSerialized": true,
-        "isSigningField": true,
-        "isVLEncoded": true,
+        "isVLEncoded": false,
+        "isSerialized": true,
+        "isSigningField": true,
+        "type": "STObject"
+      }
+    ],
+    [
+      "AuthAccount",
+      {
         "nth": 27,
-        "type": "Blob"
-      }
-    ],
-    [
-      "AssetClass",
-      {
-        "isSerialized": true,
-        "isSigningField": true,
-        "isVLEncoded": true,
+        "isVLEncoded": false,
+        "isSerialized": true,
+        "isSigningField": true,
+        "type": "STObject"
+      }
+    ],
+    [
+      "XChainClaimProofSig",
+      {
         "nth": 28,
-        "type": "Blob"
-      }
-    ],
-    [
-      "Provider",
-      {
-        "isSerialized": true,
-        "isSigningField": true,
-        "isVLEncoded": true,
+        "isVLEncoded": false,
+        "isSerialized": true,
+        "isSigningField": true,
+        "type": "STObject"
+      }
+    ],
+    [
+      "XChainCreateAccountProofSig",
+      {
         "nth": 29,
-        "type": "Blob"
-      }
-    ],
-    [
-<<<<<<< HEAD
-      "InnerResult",
+        "isVLEncoded": false,
+        "isSerialized": true,
+        "isSigningField": true,
+        "type": "STObject"
+      }
+    ],
+    [
+      "XChainClaimAttestationCollectionElement",
+      {
+        "nth": 30,
+        "isVLEncoded": false,
+        "isSerialized": true,
+        "isSigningField": true,
+        "type": "STObject"
+      }
+    ],
+    [
+      "XChainCreateAccountAttestationCollectionElement",
+      {
+        "nth": 31,
+        "isVLEncoded": false,
+        "isSerialized": true,
+        "isSigningField": true,
+        "type": "STObject"
+      }
+    ],
+    [
+      "PriceData",
       {
         "nth": 32,
-        "isVLEncoded": true,
-        "isSerialized": true,
-        "isSigningField": true,
-        "type": "Blob"
-      }
-    ],
-    [
-      "Account",
-=======
-      "MPTokenMetadata",
->>>>>>> 864f7b94
-      {
-        "isSerialized": true,
-        "isSigningField": true,
-        "isVLEncoded": true,
-        "nth": 30,
-        "type": "Blob"
-      }
-    ],
-    [
-      "Account",
-      {
-        "isSerialized": true,
-        "isSigningField": true,
-        "isVLEncoded": true,
-        "nth": 1,
-        "type": "AccountID"
-      }
-    ],
-    [
-      "Owner",
-      {
-        "isSerialized": true,
-        "isSigningField": true,
-        "isVLEncoded": true,
-        "nth": 2,
-        "type": "AccountID"
-      }
-    ],
-    [
-      "Destination",
-      {
-        "isSerialized": true,
-        "isSigningField": true,
-        "isVLEncoded": true,
+        "isVLEncoded": false,
+        "isSerialized": true,
+        "isSigningField": true,
+        "type": "STObject"
+      }
+    ],
+    [
+      "Credential",
+      {
+        "nth": 33,
+        "isVLEncoded": false,
+        "isSerialized": true,
+        "isSigningField": true,
+        "type": "STObject"
+      }
+    ],
+    [
+      "RawTransaction",
+      {
+        "nth": 34,
+        "isVLEncoded": false,
+        "isSerialized": true,
+        "isSigningField": true,
+        "type": "STObject"
+      }
+    ],
+    [
+      "BatchExecution",
+      {
+        "nth": 35,
+        "isVLEncoded": false,
+        "isSerialized": true,
+        "isSigningField": true,
+        "type": "STObject"
+      }
+    ],
+    [
+      "BatchSigner",
+      {
+        "nth": 36,
+        "isVLEncoded": false,
+        "isSerialized": true,
+        "isSigningField": true,
+        "type": "STObject"
+      }
+    ],
+    [
+      "Signers",
+      {
         "nth": 3,
-        "type": "AccountID"
-      }
-    ],
-    [
-      "Issuer",
-      {
-        "isSerialized": true,
-        "isSigningField": true,
-        "isVLEncoded": true,
-        "nth": 4,
-        "type": "AccountID"
-      }
-    ],
-    [
-      "Authorize",
-      {
-        "isSerialized": true,
-        "isSigningField": true,
-        "isVLEncoded": true,
-        "nth": 5,
-        "type": "AccountID"
-      }
-    ],
-    [
-      "Unauthorize",
-      {
-        "isSerialized": true,
-        "isSigningField": true,
-        "isVLEncoded": true,
-        "nth": 6,
-        "type": "AccountID"
-      }
-    ],
-    [
-      "RegularKey",
-      {
-        "isSerialized": true,
-        "isSigningField": true,
-        "isVLEncoded": true,
-        "nth": 8,
-        "type": "AccountID"
-      }
-    ],
-    [
-      "NFTokenMinter",
-      {
-        "isSerialized": true,
-        "isSigningField": true,
-        "isVLEncoded": true,
-        "nth": 9,
-        "type": "AccountID"
-      }
-    ],
-    [
-      "EmitCallback",
-      {
-        "isSerialized": true,
-        "isSigningField": true,
-        "isVLEncoded": true,
-        "nth": 10,
-        "type": "AccountID"
-      }
-    ],
-    [
-      "Holder",
-      {
-        "isSerialized": true,
-        "isSigningField": true,
-        "isVLEncoded": true,
-        "nth": 11,
-        "type": "AccountID"
-      }
-    ],
-    [
-      "HookAccount",
-      {
-        "isSerialized": true,
-        "isSigningField": true,
-        "isVLEncoded": true,
-        "nth": 16,
-        "type": "AccountID"
-      }
-    ],
-    [
-      "OtherChainSource",
-      {
-        "isSerialized": true,
-        "isSigningField": true,
-        "isVLEncoded": true,
-        "nth": 18,
-        "type": "AccountID"
-      }
-    ],
-    [
-      "OtherChainDestination",
-      {
-        "isSerialized": true,
-        "isSigningField": true,
-        "isVLEncoded": true,
-        "nth": 19,
-        "type": "AccountID"
-      }
-    ],
-    [
-      "AttestationSignerAccount",
-      {
-        "isSerialized": true,
-        "isSigningField": true,
-        "isVLEncoded": true,
-        "nth": 20,
-        "type": "AccountID"
-      }
-    ],
-    [
-      "AttestationRewardAccount",
-      {
-        "isSerialized": true,
-        "isSigningField": true,
-        "isVLEncoded": true,
-        "nth": 21,
-        "type": "AccountID"
-      }
-    ],
-    [
-      "LockingChainDoor",
-      {
-        "isSerialized": true,
-        "isSigningField": true,
-        "isVLEncoded": true,
-        "nth": 22,
-        "type": "AccountID"
-      }
-    ],
-    [
-      "IssuingChainDoor",
-      {
-        "isSerialized": true,
-        "isSigningField": true,
-        "isVLEncoded": true,
-        "nth": 23,
-        "type": "AccountID"
-      }
-    ],
-    [
-      "TransactionMetaData",
-      {
-        "isSerialized": true,
-        "isSigningField": true,
-        "isVLEncoded": false,
-        "nth": 2,
-        "type": "STObject"
-      }
-    ],
-    [
-      "CreatedNode",
-      {
-        "isSerialized": true,
-        "isSigningField": true,
-        "isVLEncoded": false,
-        "nth": 3,
-        "type": "STObject"
-      }
-    ],
-    [
-      "DeletedNode",
-      {
-        "isSerialized": true,
-        "isSigningField": true,
-        "isVLEncoded": false,
-        "nth": 4,
-        "type": "STObject"
-      }
-    ],
-    [
-      "ModifiedNode",
-      {
-        "isSerialized": true,
-        "isSigningField": true,
-        "isVLEncoded": false,
-        "nth": 5,
-        "type": "STObject"
-      }
-    ],
-    [
-<<<<<<< HEAD
-      "TxIDs",
-      {
-        "nth": 6,
-        "isVLEncoded": true,
-        "isSerialized": true,
-        "isSigningField": true,
-        "type": "Vector256"
-      }
-    ],
-    [
-      "Paths",
-=======
-      "PreviousFields",
->>>>>>> 864f7b94
-      {
-        "isSerialized": true,
-        "isSigningField": true,
-        "isVLEncoded": false,
-        "nth": 6,
-        "type": "STObject"
-      }
-    ],
-    [
-      "FinalFields",
-      {
-        "isSerialized": true,
-        "isSigningField": true,
-        "isVLEncoded": false,
-        "nth": 7,
-        "type": "STObject"
-      }
-    ],
-    [
-      "NewFields",
-      {
-        "isSerialized": true,
-        "isSigningField": true,
-        "isVLEncoded": false,
-        "nth": 8,
-        "type": "STObject"
-      }
-    ],
-    [
-      "TemplateEntry",
-      {
-        "isSerialized": true,
-        "isSigningField": true,
-        "isVLEncoded": false,
-        "nth": 9,
-        "type": "STObject"
-      }
-    ],
-    [
-      "Memo",
-      {
-        "isSerialized": true,
-        "isSigningField": true,
-        "isVLEncoded": false,
-        "nth": 10,
-        "type": "STObject"
-      }
-    ],
-    [
-      "SignerEntry",
-      {
-        "isSerialized": true,
-        "isSigningField": true,
-        "isVLEncoded": false,
-        "nth": 11,
-        "type": "STObject"
-      }
-    ],
-    [
-      "NFToken",
-      {
-        "isSerialized": true,
-        "isSigningField": true,
-        "isVLEncoded": false,
-        "nth": 12,
-        "type": "STObject"
-      }
-    ],
-    [
-      "EmitDetails",
-      {
-        "isSerialized": true,
-        "isSigningField": true,
-        "isVLEncoded": false,
-        "nth": 13,
-        "type": "STObject"
-      }
-    ],
-    [
-      "Hook",
-      {
-        "isSerialized": true,
-        "isSigningField": true,
-        "isVLEncoded": false,
-        "nth": 14,
-        "type": "STObject"
-      }
-    ],
-    [
-      "Signer",
-      {
-        "isSerialized": true,
-        "isSigningField": true,
-        "isVLEncoded": false,
-        "nth": 16,
-        "type": "STObject"
-      }
-    ],
-    [
-      "Majority",
-      {
-        "isSerialized": true,
-        "isSigningField": true,
-        "isVLEncoded": false,
-        "nth": 18,
-        "type": "STObject"
-      }
-    ],
-    [
-      "DisabledValidator",
-      {
-        "isSerialized": true,
-        "isSigningField": true,
-        "isVLEncoded": false,
-        "nth": 19,
-        "type": "STObject"
-      }
-    ],
-    [
-      "EmittedTxn",
-      {
-        "isSerialized": true,
-        "isSigningField": true,
-        "isVLEncoded": false,
-        "nth": 20,
-        "type": "STObject"
-      }
-    ],
-    [
-      "HookExecution",
-      {
-        "isSerialized": true,
-        "isSigningField": true,
-        "isVLEncoded": false,
-        "nth": 21,
-        "type": "STObject"
-      }
-    ],
-    [
-      "HookDefinition",
-      {
-        "isSerialized": true,
-        "isSigningField": true,
-        "isVLEncoded": false,
-        "nth": 22,
-        "type": "STObject"
-      }
-    ],
-    [
-      "HookParameter",
-      {
-        "isSerialized": true,
-        "isSigningField": true,
-        "isVLEncoded": false,
-        "nth": 23,
-        "type": "STObject"
-      }
-    ],
-    [
-      "HookGrant",
-      {
-        "isSerialized": true,
-        "isSigningField": true,
-        "isVLEncoded": false,
-        "nth": 24,
-        "type": "STObject"
-      }
-    ],
-    [
-      "VoteEntry",
-      {
-        "isSerialized": true,
-        "isSigningField": true,
-        "isVLEncoded": false,
-        "nth": 25,
-        "type": "STObject"
-      }
-    ],
-    [
-      "AuctionSlot",
-      {
-        "isSerialized": true,
-        "isSigningField": true,
-        "isVLEncoded": false,
-        "nth": 26,
-        "type": "STObject"
-      }
-    ],
-    [
-      "AuthAccount",
-      {
-        "isSerialized": true,
-        "isSigningField": true,
-        "isVLEncoded": false,
-        "nth": 27,
-        "type": "STObject"
-      }
-    ],
-    [
-      "XChainClaimProofSig",
-      {
-        "isSerialized": true,
-        "isSigningField": true,
-        "isVLEncoded": false,
-        "nth": 28,
-        "type": "STObject"
-      }
-    ],
-    [
-      "XChainCreateAccountProofSig",
-      {
-        "isSerialized": true,
-        "isSigningField": true,
-        "isVLEncoded": false,
-        "nth": 29,
-        "type": "STObject"
-      }
-    ],
-    [
-      "XChainClaimAttestationCollectionElement",
-      {
-        "isSerialized": true,
-        "isSigningField": true,
-        "isVLEncoded": false,
-        "nth": 30,
-        "type": "STObject"
-      }
-    ],
-    [
-      "XChainCreateAccountAttestationCollectionElement",
-      {
-        "isSerialized": true,
-        "isSigningField": true,
-        "isVLEncoded": false,
-        "nth": 31,
-        "type": "STObject"
-      }
-    ],
-    [
-      "PriceData",
-      {
-        "isSerialized": true,
-        "isSigningField": true,
-        "isVLEncoded": false,
-        "nth": 32,
-        "type": "STObject"
-      }
-    ],
-    [
-      "Signers",
-      {
-        "isSerialized": true,
-        "isSigningField": false,
-        "isVLEncoded": false,
-        "nth": 3,
-        "type": "STArray"
-      }
-    ],
-    [
-      "SignerEntries",
-      {
-        "isSerialized": true,
-        "isSigningField": true,
-        "isVLEncoded": false,
-        "nth": 4,
-        "type": "STArray"
-      }
-    ],
-    [
-      "Template",
-      {
-        "isSerialized": true,
-        "isSigningField": true,
-        "isVLEncoded": false,
-        "nth": 5,
-        "type": "STArray"
-      }
-    ],
-    [
-      "Necessary",
-      {
-        "isSerialized": true,
-        "isSigningField": true,
-        "isVLEncoded": false,
-        "nth": 6,
-        "type": "STArray"
-      }
-    ],
-    [
-      "Sufficient",
-      {
-        "isSerialized": true,
-        "isSigningField": true,
-        "isVLEncoded": false,
-        "nth": 7,
-        "type": "STArray"
-      }
-    ],
-    [
-      "AffectedNodes",
-      {
-        "isSerialized": true,
-        "isSigningField": true,
-        "isVLEncoded": false,
-        "nth": 8,
-        "type": "STArray"
-      }
-    ],
-    [
-      "Memos",
-      {
-        "isSerialized": true,
-        "isSigningField": true,
-        "isVLEncoded": false,
-        "nth": 9,
-        "type": "STArray"
-      }
-    ],
-    [
-      "NFTokens",
-      {
-        "isSerialized": true,
-        "isSigningField": true,
-        "isVLEncoded": false,
-        "nth": 10,
-        "type": "STArray"
-      }
-    ],
-    [
-      "Hooks",
-      {
-        "isSerialized": true,
-        "isSigningField": true,
-        "isVLEncoded": false,
-        "nth": 11,
-        "type": "STArray"
-      }
-    ],
-    [
-      "VoteSlots",
-      {
-        "isSerialized": true,
-        "isSigningField": true,
-        "isVLEncoded": false,
-        "nth": 12,
-        "type": "STArray"
-      }
-    ],
-    [
-      "Majorities",
-      {
-        "isSerialized": true,
-        "isSigningField": true,
-        "isVLEncoded": false,
-        "nth": 16,
-        "type": "STArray"
-      }
-    ],
-    [
-      "DisabledValidators",
-      {
-        "isSerialized": true,
-        "isSigningField": true,
-        "isVLEncoded": false,
-        "nth": 17,
-        "type": "STArray"
-      }
-    ],
-    [
-<<<<<<< HEAD
-      "RawTransaction",
-      {
-        "nth": 34,
-        "isVLEncoded": false,
-        "isSerialized": true,
-        "isSigningField": true,
-        "type": "STObject"
-      }
-    ],
-    [
-      "BatchExecution",
-      {
-        "nth": 35,
-        "isVLEncoded": false,
-        "isSerialized": true,
-        "isSigningField": true,
-        "type": "STObject"
-      }
-    ],
-    [
-      "BatchTxn",
-      {
-        "nth": 36,
-        "isVLEncoded": false,
-        "isSerialized": true,
-        "isSigningField": true,
-        "type": "STObject"
-      }
-    ],
-    [
-      "BatchSigner",
-      {
-        "nth": 37,
-        "isVLEncoded": false,
-        "isSerialized": true,
-        "isSigningField": true,
-        "type": "STObject"
-      }
-    ],
-    [
-      "Signers",
-=======
-      "HookExecutions",
->>>>>>> 864f7b94
-      {
-        "isSerialized": true,
-        "isSigningField": true,
-        "isVLEncoded": false,
-        "nth": 18,
-        "type": "STArray"
-      }
-    ],
-    [
-      "HookParameters",
-      {
-        "isSerialized": true,
-        "isSigningField": true,
-        "isVLEncoded": false,
-        "nth": 19,
-        "type": "STArray"
-      }
-    ],
-    [
-      "HookGrants",
-      {
-        "isSerialized": true,
-        "isSigningField": true,
-        "isVLEncoded": false,
-        "nth": 20,
-        "type": "STArray"
-      }
-    ],
-    [
-      "XChainClaimAttestations",
-      {
-        "isSerialized": true,
-        "isSigningField": true,
-        "isVLEncoded": false,
-        "nth": 21,
-        "type": "STArray"
-      }
-    ],
-    [
-      "XChainCreateAccountAttestations",
-      {
-        "isSerialized": true,
-        "isSigningField": true,
-        "isVLEncoded": false,
-        "nth": 22,
-        "type": "STArray"
-      }
-    ],
-    [
-      "PriceDataSeries",
-      {
-        "isSerialized": true,
-        "isSigningField": true,
-        "isVLEncoded": false,
-        "nth": 24,
-        "type": "STArray"
-      }
-    ],
-    [
-      "AuthAccounts",
-      {
-        "isSerialized": true,
-        "isSigningField": true,
-        "isVLEncoded": false,
-        "nth": 25,
-        "type": "STArray"
-      }
-    ],
-    [
-      "CloseResolution",
-      {
-        "isSerialized": true,
-        "isSigningField": true,
-        "isVLEncoded": false,
-        "nth": 1,
-        "type": "UInt8"
-      }
-    ],
-    [
-      "Method",
-      {
-        "isSerialized": true,
-        "isSigningField": true,
-        "isVLEncoded": false,
-        "nth": 2,
-        "type": "UInt8"
-      }
-    ],
-    [
-      "TransactionResult",
-      {
-        "isSerialized": true,
-        "isSigningField": true,
-        "isVLEncoded": false,
-        "nth": 3,
-        "type": "UInt8"
-      }
-    ],
-    [
-      "Scale",
-      {
-        "isSerialized": true,
-        "isSigningField": true,
-        "isVLEncoded": false,
-        "nth": 4,
-        "type": "UInt8"
-      }
-    ],
-    [
-      "AssetScale",
-      {
-        "isSerialized": true,
-        "isSigningField": true,
-        "isVLEncoded": false,
-        "nth": 5,
-        "type": "UInt8"
-      }
-    ],
-    [
-      "TickSize",
-      {
-        "isSerialized": true,
-        "isSigningField": true,
-        "isVLEncoded": false,
-        "nth": 16,
-        "type": "UInt8"
-      }
-    ],
-    [
-      "UNLModifyDisabling",
-      {
-        "isSerialized": true,
-        "isSigningField": true,
-        "isVLEncoded": false,
-        "nth": 17,
-        "type": "UInt8"
-      }
-    ],
-    [
-      "HookResult",
-      {
-        "isSerialized": true,
-        "isSigningField": true,
-        "isVLEncoded": false,
-        "nth": 18,
-        "type": "UInt8"
-      }
-    ],
-    [
-      "WasLockingChainSend",
-      {
-        "isSerialized": true,
-        "isSigningField": true,
-        "isVLEncoded": false,
-        "nth": 19,
-        "type": "UInt8"
-      }
-    ],
-    [
-      "TakerPaysCurrency",
-      {
-        "isSerialized": true,
-        "isSigningField": true,
-        "isVLEncoded": false,
-        "nth": 1,
-        "type": "Hash160"
-      }
-    ],
-    [
-      "TakerPaysIssuer",
-      {
-        "isSerialized": true,
-        "isSigningField": true,
-        "isVLEncoded": false,
-        "nth": 2,
-        "type": "Hash160"
-      }
-    ],
-    [
-      "TakerGetsCurrency",
-      {
-        "isSerialized": true,
-        "isSigningField": true,
-        "isVLEncoded": false,
-        "nth": 3,
-        "type": "Hash160"
-      }
-    ],
-    [
-<<<<<<< HEAD
-      "BatchExecutions",
-      {
-        "nth": 28,
-        "isVLEncoded": false,
-        "isSerialized": true,
-        "isSigningField": true,
-        "type": "STArray"
-      }
-    ],
-    [
-      "RawTransactions",
-      {
-        "nth": 29,
-        "isVLEncoded": false,
-        "isSerialized": true,
-        "isSigningField": true,
-        "type": "STArray"
-      }
-    ],
-    [
-      "BatchSigners",
-      {
-        "nth": 30,
         "isVLEncoded": false,
         "isSerialized": true,
         "isSigningField": false,
         "type": "STArray"
       }
+    ],
+    [
+      "SignerEntries",
+      {
+        "nth": 4,
+        "isVLEncoded": false,
+        "isSerialized": true,
+        "isSigningField": true,
+        "type": "STArray"
+      }
+    ],
+    [
+      "Template",
+      {
+        "nth": 5,
+        "isVLEncoded": false,
+        "isSerialized": true,
+        "isSigningField": true,
+        "type": "STArray"
+      }
+    ],
+    [
+      "Necessary",
+      {
+        "nth": 6,
+        "isVLEncoded": false,
+        "isSerialized": true,
+        "isSigningField": true,
+        "type": "STArray"
+      }
+    ],
+    [
+      "Sufficient",
+      {
+        "nth": 7,
+        "isVLEncoded": false,
+        "isSerialized": true,
+        "isSigningField": true,
+        "type": "STArray"
+      }
+    ],
+    [
+      "AffectedNodes",
+      {
+        "nth": 8,
+        "isVLEncoded": false,
+        "isSerialized": true,
+        "isSigningField": true,
+        "type": "STArray"
+      }
+    ],
+    [
+      "Memos",
+      {
+        "nth": 9,
+        "isVLEncoded": false,
+        "isSerialized": true,
+        "isSigningField": true,
+        "type": "STArray"
+      }
+    ],
+    [
+      "NFTokens",
+      {
+        "nth": 10,
+        "isVLEncoded": false,
+        "isSerialized": true,
+        "isSigningField": true,
+        "type": "STArray"
+      }
+    ],
+    [
+      "Hooks",
+      {
+        "nth": 11,
+        "isVLEncoded": false,
+        "isSerialized": true,
+        "isSigningField": true,
+        "type": "STArray"
+      }
+    ],
+    [
+      "VoteSlots",
+      {
+        "nth": 12,
+        "isVLEncoded": false,
+        "isSerialized": true,
+        "isSigningField": true,
+        "type": "STArray"
+      }
+    ],
+    [
+      "Majorities",
+      {
+        "nth": 16,
+        "isVLEncoded": false,
+        "isSerialized": true,
+        "isSigningField": true,
+        "type": "STArray"
+      }
+    ],
+    [
+      "DisabledValidators",
+      {
+        "nth": 17,
+        "isVLEncoded": false,
+        "isSerialized": true,
+        "isSigningField": true,
+        "type": "STArray"
+      }
+    ],
+    [
+      "HookExecutions",
+      {
+        "nth": 18,
+        "isVLEncoded": false,
+        "isSerialized": true,
+        "isSigningField": true,
+        "type": "STArray"
+      }
+    ],
+    [
+      "HookParameters",
+      {
+        "nth": 19,
+        "isVLEncoded": false,
+        "isSerialized": true,
+        "isSigningField": true,
+        "type": "STArray"
+      }
+    ],
+    [
+      "HookGrants",
+      {
+        "nth": 20,
+        "isVLEncoded": false,
+        "isSerialized": true,
+        "isSigningField": true,
+        "type": "STArray"
+      }
+    ],
+    [
+      "XChainClaimAttestations",
+      {
+        "nth": 21,
+        "isVLEncoded": false,
+        "isSerialized": true,
+        "isSigningField": true,
+        "type": "STArray"
+      }
+    ],
+    [
+      "XChainCreateAccountAttestations",
+      {
+        "nth": 22,
+        "isVLEncoded": false,
+        "isSerialized": true,
+        "isSigningField": true,
+        "type": "STArray"
+      }
+    ],
+    [
+      "PriceDataSeries",
+      {
+        "nth": 24,
+        "isVLEncoded": false,
+        "isSerialized": true,
+        "isSigningField": true,
+        "type": "STArray"
+      }
+    ],
+    [
+      "AuthAccounts",
+      {
+        "nth": 25,
+        "isVLEncoded": false,
+        "isSerialized": true,
+        "isSigningField": true,
+        "type": "STArray"
+      }
+    ],
+    [
+      "AuthorizeCredentials",
+      {
+        "nth": 26,
+        "isVLEncoded": false,
+        "isSerialized": true,
+        "isSigningField": true,
+        "type": "STArray"
+      }
+    ],
+    [
+      "UnauthorizeCredentials",
+      {
+        "nth": 27,
+        "isVLEncoded": false,
+        "isSerialized": true,
+        "isSigningField": true,
+        "type": "STArray"
+      }
+    ],
+    [
+      "BatchExecutions",
+      {
+        "nth": 28,
+        "isVLEncoded": false,
+        "isSerialized": true,
+        "isSigningField": true,
+        "type": "STArray"
+      }
+    ],
+    [
+      "RawTransactions",
+      {
+        "nth": 29,
+        "isVLEncoded": false,
+        "isSerialized": true,
+        "isSigningField": true,
+        "type": "STArray"
+      }
+    ],
+    [
+      "BatchSigners",
+      {
+        "nth": 30,
+        "isVLEncoded": false,
+        "isSerialized": true,
+        "isSigningField": true,
+        "type": "STArray"
+      }
     ]
   ],
-=======
-      "TakerGetsIssuer",
-      {
-        "isSerialized": true,
-        "isSigningField": true,
-        "isVLEncoded": false,
-        "nth": 4,
-        "type": "Hash160"
-      }
-    ],
-    [
-      "Paths",
-      {
-        "isSerialized": true,
-        "isSigningField": true,
-        "isVLEncoded": false,
-        "nth": 1,
-        "type": "PathSet"
-      }
-    ],
-    [
-      "Indexes",
-      {
-        "isSerialized": true,
-        "isSigningField": true,
-        "isVLEncoded": true,
-        "nth": 1,
-        "type": "Vector256"
-      }
-    ],
-    [
-      "Hashes",
-      {
-        "isSerialized": true,
-        "isSigningField": true,
-        "isVLEncoded": true,
-        "nth": 2,
-        "type": "Vector256"
-      }
-    ],
-    [
-      "Amendments",
-      {
-        "isSerialized": true,
-        "isSigningField": true,
-        "isVLEncoded": true,
-        "nth": 3,
-        "type": "Vector256"
-      }
-    ],
-    [
-      "NFTokenOffers",
-      {
-        "isSerialized": true,
-        "isSigningField": true,
-        "isVLEncoded": true,
-        "nth": 4,
-        "type": "Vector256"
-      }
-    ],
-    [
-      "MPTokenIssuanceID",
-      {
-        "isSerialized": true,
-        "isSigningField": true,
-        "isVLEncoded": false,
-        "nth": 1,
-        "type": "Hash192"
-      }
-    ],
-    [
-      "LockingChainIssue",
-      {
-        "isSerialized": true,
-        "isSigningField": true,
-        "isVLEncoded": false,
-        "nth": 1,
-        "type": "Issue"
-      }
-    ],
-    [
-      "IssuingChainIssue",
-      {
-        "isSerialized": true,
-        "isSigningField": true,
-        "isVLEncoded": false,
-        "nth": 2,
-        "type": "Issue"
-      }
-    ],
-    [
-      "Asset",
-      {
-        "isSerialized": true,
-        "isSigningField": true,
-        "isVLEncoded": false,
-        "nth": 3,
-        "type": "Issue"
-      }
-    ],
-    [
-      "Asset2",
-      {
-        "isSerialized": true,
-        "isSigningField": true,
-        "isVLEncoded": false,
-        "nth": 4,
-        "type": "Issue"
-      }
-    ],
-    [
-      "XChainBridge",
-      {
-        "isSerialized": true,
-        "isSigningField": true,
-        "isVLEncoded": false,
-        "nth": 1,
-        "type": "XChainBridge"
-      }
-    ],
-    [
-      "BaseAsset",
-      {
-        "isSerialized": true,
-        "isSigningField": true,
-        "isVLEncoded": false,
-        "nth": 1,
-        "type": "Currency"
-      }
-    ],
-    [
-      "QuoteAsset",
-      {
-        "isSerialized": true,
-        "isSigningField": true,
-        "isVLEncoded": false,
-        "nth": 2,
-        "type": "Currency"
-      }
-    ],
-    [
-      "Transaction",
-      {
-        "isSerialized": false,
-        "isSigningField": false,
-        "isVLEncoded": false,
-        "nth": 257,
-        "type": "Transaction"
-      }
-    ],
-    [
-      "LedgerEntry",
-      {
-        "isSerialized": false,
-        "isSigningField": false,
-        "isVLEncoded": false,
-        "nth": 257,
-        "type": "LedgerEntry"
-      }
-    ],
-    [
-      "Validation",
-      {
-        "isSerialized": false,
-        "isSigningField": false,
-        "isVLEncoded": false,
-        "nth": 257,
-        "type": "Validation"
-      }
-    ],
-    [
-      "Metadata",
-      {
-        "isSerialized": false,
-        "isSigningField": false,
-        "isVLEncoded": false,
-        "nth": 257,
-        "type": "Metadata"
-      }
-    ]
-  ],
-  "LEDGER_ENTRY_TYPES": {
-    "AMM": 121,
-    "AccountRoot": 97,
-    "Amendments": 102,
-    "Bridge": 105,
-    "Check": 67,
-    "DID": 73,
-    "DepositPreauth": 112,
-    "DirectoryNode": 100,
-    "Escrow": 117,
-    "FeeSettings": 115,
-    "Invalid": -1,
-    "LedgerHashes": 104,
-    "MPToken": 127,
-    "MPTokenIssuance": 126,
-    "NFTokenOffer": 55,
-    "NFTokenPage": 80,
-    "NegativeUNL": 78,
-    "Offer": 111,
-    "Oracle": 128,
-    "PayChannel": 120,
-    "RippleState": 114,
-    "SignerList": 83,
-    "Ticket": 84,
-    "XChainOwnedClaimID": 113,
-    "XChainOwnedCreateAccountClaimID": 116
-  },
->>>>>>> 864f7b94
   "TRANSACTION_RESULTS": {
-    "tecAMM_ACCOUNT": 168,
-    "tecAMM_BALANCE": 163,
-    "tecAMM_EMPTY": 166,
-    "tecAMM_FAILED": 164,
-    "tecAMM_INVALID_TOKENS": 165,
-    "tecAMM_NOT_EMPTY": 167,
-    "tecARRAY_EMPTY": 190,
-    "tecARRAY_TOO_LARGE": 191,
-    "tecCANT_ACCEPT_OWN_NFTOKEN_OFFER": 158,
-    "tecCLAIM": 100,
-    "tecCRYPTOCONDITION_ERROR": 146,
-    "tecDIR_FULL": 121,
-    "tecDST_TAG_NEEDED": 143,
-    "tecDUPLICATE": 149,
-    "tecEMPTY_DID": 187,
-    "tecEXPIRED": 148,
-    "tecFAILED_PROCESSING": 105,
-    "tecFROZEN": 137,
-    "tecHAS_OBLIGATIONS": 151,
-    "tecINCOMPLETE": 169,
-    "tecINSUFFICIENT_FUNDS": 159,
-    "tecINSUFFICIENT_PAYMENT": 161,
-    "tecINSUFFICIENT_RESERVE": 141,
-    "tecINSUFF_FEE": 136,
-    "tecINSUF_RESERVE_LINE": 122,
-    "tecINSUF_RESERVE_OFFER": 123,
-    "tecINTERNAL": 144,
-    "tecINVALID_UPDATE_TIME": 188,
-    "tecINVARIANT_FAILED": 147,
-    "tecKILLED": 150,
-    "tecLOCKED": 192,
-    "tecMAX_SEQUENCE_REACHED": 154,
-    "tecNEED_MASTER_KEY": 142,
-    "tecNFTOKEN_BUY_SELL_MISMATCH": 156,
-    "tecNFTOKEN_OFFER_TYPE_MISMATCH": 157,
-    "tecNO_ALTERNATIVE_KEY": 130,
-    "tecNO_AUTH": 134,
-    "tecNO_DST": 124,
-    "tecNO_DST_INSUF_XRP": 125,
-    "tecNO_ENTRY": 140,
-    "tecNO_ISSUER": 133,
-    "tecNO_LINE": 135,
-    "tecNO_LINE_INSUF_RESERVE": 126,
-    "tecNO_LINE_REDUNDANT": 127,
-    "tecNO_PERMISSION": 139,
-    "tecNO_REGULAR_KEY": 131,
-    "tecNO_SUITABLE_NFTOKEN_PAGE": 155,
-    "tecNO_TARGET": 138,
-    "tecOBJECT_NOT_FOUND": 160,
-    "tecOVERSIZE": 145,
-    "tecOWNERS": 132,
-    "tecPATH_DRY": 128,
-    "tecPATH_PARTIAL": 101,
-    "tecTOKEN_PAIR_NOT_FOUND": 189,
-    "tecTOO_SOON": 152,
-    "tecUNFUNDED": 129,
-    "tecUNFUNDED_ADD": 102,
-    "tecUNFUNDED_AMM": 162,
-    "tecUNFUNDED_OFFER": 103,
-    "tecUNFUNDED_PAYMENT": 104,
-    "tecXCHAIN_ACCOUNT_CREATE_PAST": 181,
-    "tecXCHAIN_ACCOUNT_CREATE_TOO_MANY": 182,
-    "tecXCHAIN_BAD_CLAIM_ID": 172,
-    "tecXCHAIN_BAD_PUBLIC_KEY_ACCOUNT_PAIR": 185,
-    "tecXCHAIN_BAD_TRANSFER_ISSUE": 170,
-    "tecXCHAIN_CLAIM_NO_QUORUM": 173,
-    "tecXCHAIN_CREATE_ACCOUNT_DISABLED": 186,
-    "tecXCHAIN_CREATE_ACCOUNT_NONXRP_ISSUE": 175,
-    "tecXCHAIN_INSUFF_CREATE_AMOUNT": 180,
-    "tecXCHAIN_NO_CLAIM_ID": 171,
-    "tecXCHAIN_NO_SIGNERS_LIST": 178,
-    "tecXCHAIN_PAYMENT_FAILED": 183,
-    "tecXCHAIN_PROOF_UNKNOWN_KEY": 174,
-    "tecXCHAIN_REWARD_MISMATCH": 177,
-    "tecXCHAIN_SELF_COMMIT": 184,
-    "tecXCHAIN_SENDING_ACCOUNT_MISMATCH": 179,
-    "tecXCHAIN_WRONG_CHAIN": 176,
-    "tefALREADY": -198,
-    "tefBAD_ADD_AUTH": -197,
-    "tefBAD_AUTH": -196,
-    "tefBAD_AUTH_MASTER": -183,
-    "tefBAD_LEDGER": -195,
-    "tefBAD_QUORUM": -185,
-    "tefBAD_SIGNATURE": -186,
-    "tefCREATED": -194,
-    "tefEXCEPTION": -193,
-    "tefFAILURE": -199,
-    "tefINTERNAL": -192,
-    "tefINVALID_LEDGER_FIX_TYPE": -178,
-    "tefINVARIANT_FAILED": -182,
-    "tefMASTER_DISABLED": -188,
-    "tefMAX_LEDGER": -187,
-    "tefNFTOKEN_IS_NOT_TRANSFERABLE": -179,
-    "tefNOT_MULTI_SIGNING": -184,
-    "tefNO_AUTH_REQUIRED": -191,
-    "tefNO_TICKET": -180,
-    "tefPAST_SEQ": -190,
-    "tefTOO_BIG": -181,
-    "tefWRONG_PRIOR": -189,
+    "telLOCAL_ERROR": -399,
     "telBAD_DOMAIN": -398,
     "telBAD_PATH_COUNT": -397,
     "telBAD_PUBLIC_KEY": -396,
+    "telFAILED_PROCESSING": -395,
+    "telINSUF_FEE_P": -394,
+    "telNO_DST_PARTIAL": -393,
     "telCAN_NOT_QUEUE": -392,
     "telCAN_NOT_QUEUE_BALANCE": -391,
+    "telCAN_NOT_QUEUE_BLOCKS": -390,
     "telCAN_NOT_QUEUE_BLOCKED": -389,
-    "telCAN_NOT_QUEUE_BLOCKS": -390,
     "telCAN_NOT_QUEUE_FEE": -388,
     "telCAN_NOT_QUEUE_FULL": -387,
+    "telWRONG_NETWORK": -386,
+    "telREQUIRES_NETWORK_ID": -385,
+    "telNETWORK_ID_MAKES_TX_NON_CANONICAL": -384,
     "telENV_RPC_FAILED": -383,
-<<<<<<< HEAD
+
     "temMALFORMED": -299,
-=======
-    "telFAILED_PROCESSING": -395,
-    "telINSUF_FEE_P": -394,
-    "telLOCAL_ERROR": -399,
-    "telNETWORK_ID_MAKES_TX_NON_CANONICAL": -384,
-    "telNO_DST_PARTIAL": -393,
-    "telREQUIRES_NETWORK_ID": -385,
-    "telWRONG_NETWORK": -386,
-    "temARRAY_EMPTY": -253,
-    "temARRAY_TOO_LARGE": -252,
-    "temBAD_AMM_TOKENS": -261,
->>>>>>> 864f7b94
     "temBAD_AMOUNT": -298,
     "temBAD_CURRENCY": -297,
     "temBAD_EXPIRATION": -296,
     "temBAD_FEE": -295,
     "temBAD_ISSUER": -294,
     "temBAD_LIMIT": -293,
-    "temBAD_NFTOKEN_TRANSFER_FEE": -262,
     "temBAD_OFFER": -292,
     "temBAD_PATH": -291,
     "temBAD_PATH_LOOP": -290,
-    "temBAD_QUORUM": -271,
     "temBAD_REGKEY": -289,
     "temBAD_SEND_XRP_LIMIT": -288,
     "temBAD_SEND_XRP_MAX": -287,
@@ -3146,36 +3018,39 @@
     "temBAD_SEND_XRP_PATHS": -284,
     "temBAD_SEQUENCE": -283,
     "temBAD_SIGNATURE": -282,
-    "temBAD_SIGNER": -272,
     "temBAD_SRC_ACCOUNT": -281,
-    "temBAD_TICK_SIZE": -269,
-    "temBAD_TRANSFER_FEE": -251,
     "temBAD_TRANSFER_RATE": -280,
-    "temBAD_WEIGHT": -270,
-    "temCANNOT_PREAUTH_SELF": -267,
-    "temDISABLED": -273,
     "temDST_IS_SRC": -279,
     "temDST_NEEDED": -278,
-    "temEMPTY_DID": -254,
     "temINVALID": -277,
-    "temINVALID_ACCOUNT_ID": -268,
-    "temINVALID_COUNT": -266,
     "temINVALID_FLAG": -276,
-    "temMALFORMED": -299,
     "temREDUNDANT": -275,
     "temRIPPLE_EMPTY": -274,
-    "temSEQ_AND_TICKET": -263,
+    "temDISABLED": -273,
+    "temBAD_SIGNER": -272,
+    "temBAD_QUORUM": -271,
+    "temBAD_WEIGHT": -270,
+    "temBAD_TICK_SIZE": -269,
+    "temINVALID_ACCOUNT_ID": -268,
+    "temCANNOT_PREAUTH_SELF": -267,
+    "temINVALID_COUNT": -266,
     "temUNCERTAIN": -265,
     "temUNKNOWN": -264,
+    "temSEQ_AND_TICKET": -263,
+    "temBAD_NFTOKEN_TRANSFER_FEE": -262,
+    "temBAD_AMM_TOKENS": -261,
+    "temXCHAIN_EQUAL_DOOR_ACCOUNTS": -260,
     "temXCHAIN_BAD_PROOF": -259,
     "temXCHAIN_BRIDGE_BAD_ISSUES": -258,
+    "temXCHAIN_BRIDGE_NONDOOR_OWNER": -257,
     "temXCHAIN_BRIDGE_BAD_MIN_ACCOUNT_CREATE_AMOUNT": -256,
     "temXCHAIN_BRIDGE_BAD_REWARD_AMOUNT": -255,
-<<<<<<< HEAD
     "temEMPTY_DID": -254,
     "temARRAY_EMPTY": -253,
     "temARRAY_TOO_LARGE": -252,
-    "temINVALID_BATCH": -251,
+    "temBAD_TRANSFER_FEE": -251,
+    "temINVALID_BATCH": -250,
+
     "tefFAILURE": -199,
     "tefALREADY": -198,
     "tefBAD_ADD_AUTH": -197,
@@ -3198,25 +3073,23 @@
     "tefNO_TICKET": -180,
     "tefNFTOKEN_IS_NOT_TRANSFERABLE": -179,
     "tefINVALID_LEDGER_FIX_TYPE": -178,
+
     "terRETRY": -99,
-=======
-    "temXCHAIN_BRIDGE_NONDOOR_OWNER": -257,
-    "temXCHAIN_EQUAL_DOOR_ACCOUNTS": -260,
->>>>>>> 864f7b94
     "terFUNDS_SPENT": -98,
     "terINSUF_FEE_B": -97,
-    "terLAST": -91,
     "terNO_ACCOUNT": -96,
-    "terNO_AMM": -87,
     "terNO_AUTH": -95,
     "terNO_LINE": -94,
-    "terNO_RIPPLE": -90,
     "terOWNERS": -93,
     "terPRE_SEQ": -92,
+    "terLAST": -91,
+    "terNO_RIPPLE": -90,
+    "terQUEUED": -89,
     "terPRE_TICKET": -88,
-<<<<<<< HEAD
     "terNO_AMM": -87,
+
     "tesSUCCESS": 0,
+
     "tecCLAIM": 100,
     "tecPATH_PARTIAL": 101,
     "tecUNFUNDED_ADD": 102,
@@ -3294,107 +3167,67 @@
     "tecTOKEN_PAIR_NOT_FOUND": 189,
     "tecARRAY_EMPTY": 190,
     "tecARRAY_TOO_LARGE": 191,
-    "tecBATCH_FAILURE": 192
-=======
-    "terQUEUED": -89,
-    "terRETRY": -99,
-    "tesSUCCESS": 0
->>>>>>> 864f7b94
+    "tecLOCKED": 192,
+    "tecBAD_CREDENTIALS": 193,
+    "tecBATCH_FAILURE": 194
   },
   "TRANSACTION_TYPES": {
-    "AMMBid": 39,
-    "AMMCreate": 35,
-    "AMMDelete": 40,
-    "AMMDeposit": 36,
-    "AMMVote": 38,
-    "AMMWithdraw": 37,
-    "AccountDelete": 21,
-    "AccountSet": 3,
-    "CheckCancel": 18,
-    "CheckCash": 17,
-    "CheckCreate": 16,
-    "Clawback": 30,
-    "DIDDelete": 50,
-    "DIDSet": 49,
-    "DepositPreauth": 19,
-    "EnableAmendment": 100,
-    "EscrowCancel": 4,
+    "Invalid": -1,
+    "Payment": 0,
     "EscrowCreate": 1,
     "EscrowFinish": 2,
-    "Invalid": -1,
-    "LedgerStateFix": 53,
-    "MPTokenAuthorize": 57,
-    "MPTokenIssuanceCreate": 54,
-    "MPTokenIssuanceDestroy": 55,
-    "MPTokenIssuanceSet": 56,
-    "NFTokenAcceptOffer": 29,
-    "NFTokenBurn": 26,
-    "NFTokenCancelOffer": 28,
-    "NFTokenCreateOffer": 27,
-    "NFTokenMint": 25,
+    "AccountSet": 3,
+    "EscrowCancel": 4,
+    "SetRegularKey": 5,
+    "OfferCreate": 7,
     "OfferCancel": 8,
-    "OfferCreate": 7,
-    "OracleDelete": 52,
-    "OracleSet": 51,
-    "Payment": 0,
-    "PaymentChannelClaim": 15,
+    "TicketCreate": 10,
+    "SignerListSet": 12,
     "PaymentChannelCreate": 13,
     "PaymentChannelFund": 14,
-    "SetFee": 101,
-    "SetRegularKey": 5,
-    "SignerListSet": 12,
-    "TicketCreate": 10,
+    "PaymentChannelClaim": 15,
+    "CheckCreate": 16,
+    "CheckCash": 17,
+    "CheckCancel": 18,
+    "DepositPreauth": 19,
     "TrustSet": 20,
-    "UNLModify": 102,
+    "AccountDelete": 21,
+    "NFTokenMint": 25,
+    "NFTokenBurn": 26,
+    "NFTokenCreateOffer": 27,
+    "NFTokenCancelOffer": 28,
+    "NFTokenAcceptOffer": 29,
+    "Clawback": 30,
+    "AMMClawback": 31,
+    "AMMCreate": 35,
+    "AMMDeposit": 36,
+    "AMMWithdraw": 37,
+    "AMMVote": 38,
+    "AMMBid": 39,
+    "AMMDelete": 40,
+    "XChainCreateClaimID": 41,
+    "XChainCommit": 42,
+    "XChainClaim": 43,
     "XChainAccountCreateCommit": 44,
+    "XChainAddClaimAttestation": 45,
     "XChainAddAccountCreateAttestation": 46,
-    "XChainAddClaimAttestation": 45,
-    "XChainClaim": 43,
-    "XChainCommit": 42,
+    "XChainModifyBridge": 47,
     "XChainCreateBridge": 48,
-<<<<<<< HEAD
     "DIDSet": 49,
     "DIDDelete": 50,
     "OracleSet": 51,
     "OracleDelete": 52,
     "LedgerStateFix": 53,
+    "MPTokenIssuanceCreate": 54,
+    "MPTokenIssuanceDestroy": 55,
+    "MPTokenIssuanceSet": 56,
+    "MPTokenAuthorize": 57,
+    "CredentialCreate": 58,
+    "CredentialAccept": 59,
+    "CredentialDelete": 60,
     "Batch": 61,
     "EnableAmendment": 100,
     "SetFee": 101,
     "UNLModify": 102
-=======
-    "XChainCreateClaimID": 41,
-    "XChainModifyBridge": 47
-  },
-  "TYPES": {
-    "AccountID": 8,
-    "Amount": 6,
-    "Blob": 7,
-    "Currency": 26,
-    "Done": -1,
-    "Hash128": 4,
-    "Hash160": 17,
-    "Hash192": 21,
-    "Hash256": 5,
-    "Issue": 24,
-    "LedgerEntry": 10002,
-    "Metadata": 10004,
-    "NotPresent": 0,
-    "PathSet": 18,
-    "STArray": 15,
-    "STObject": 14,
-    "Transaction": 10001,
-    "UInt16": 1,
-    "UInt32": 2,
-    "UInt384": 22,
-    "UInt512": 23,
-    "UInt64": 3,
-    "UInt8": 16,
-    "UInt96": 20,
-    "Unknown": -2,
-    "Validation": 10003,
-    "Vector256": 19,
-    "XChainBridge": 25
->>>>>>> 864f7b94
   }
 }