--- conflicted
+++ resolved
@@ -1,8 +1,4 @@
-<<<<<<< HEAD
-"""Useful async methods for working with transactions on the XRP Ledger."""
-=======
 """Async methods for working with transactions on the XRP Ledger."""
->>>>>>> bf360990
 from xrpl.asyncio.transaction.ledger import get_transaction_from_hash
 from xrpl.asyncio.transaction.main import (
     safe_sign_and_autofill_transaction,
