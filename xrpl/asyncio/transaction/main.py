--- conflicted
+++ resolved
@@ -14,8 +14,11 @@
 from xrpl.core.binarycodec import encode, encode_for_multisigning, encode_for_signing
 from xrpl.core.keypairs.main import sign as keypairs_sign
 from xrpl.models import (
+    AccountInfo,
     Batch,
+    EscrowCreate,
     EscrowFinish,
+    LedgerEntry,
     LoanSet,
     Response,
     ServerState,
@@ -24,12 +27,6 @@
     Transaction,
     TransactionFlag,
 )
-<<<<<<< HEAD
-from xrpl.models.transactions.escrow_create import EscrowCreate
-=======
-from xrpl.models.requests.account_info import AccountInfo
-from xrpl.models.requests.ledger_entry import LedgerEntry
->>>>>>> 1464e9e8
 from xrpl.models.transactions.transaction import (
     transaction_json_to_binary_codec_form as model_transaction_to_binary_codec,
 )
