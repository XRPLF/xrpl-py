--- conflicted
+++ resolved
@@ -542,12 +542,6 @@
     return int(fee)
 
 
-<<<<<<< HEAD
-async def _fetch_gas_price(client: Client) -> int:
-    server_state = await client._request_impl(ServerState())
-    fee = server_state.result["state"]["validated_ledger"]["gas_price"]
-    return int(fee)
-=======
 async def _autofill_batch(
     client: Client, transaction_dict: Dict[str, Any]
 ) -> List[Dict[str, Any]]:
@@ -609,4 +603,9 @@
         inner_txs.append(raw_txn_dict)
 
     return inner_txs
->>>>>>> cd6b7a26
+
+
+async def _fetch_gas_price(client: Client) -> int:
+    server_state = await client._request_impl(ServerState())
+    fee = server_state.result["state"]["validated_ledger"]["gas_price"]
+    return int(fee)