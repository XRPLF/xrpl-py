"""High-level transaction methods with XRPL transactions."""
import math
from typing import Any, Dict, Optional, cast

from typing_extensions import Final

from xrpl.asyncio.account import get_next_valid_seq_number
from xrpl.asyncio.clients import Client, XRPLRequestFailureException
from xrpl.asyncio.ledger import get_fee, get_latest_validated_ledger_sequence
from xrpl.constants import XRPLException
from xrpl.core.addresscodec import is_valid_xaddress, xaddress_to_classic_address
from xrpl.core.binarycodec import encode, encode_for_multisigning, encode_for_signing
from xrpl.core.keypairs.main import sign as keypairs_sign
from xrpl.models.requests import ServerInfo, ServerState, SubmitOnly
from xrpl.models.response import Response
from xrpl.models.transactions import EscrowFinish
from xrpl.models.transactions.transaction import Signer, Transaction
from xrpl.models.transactions.transaction import (
    transaction_json_to_binary_codec_form as model_transaction_to_binary_codec,
)
from xrpl.models.transactions.types.transaction_type import TransactionType
from xrpl.utils import drops_to_xrp, xrp_to_drops
from xrpl.wallet.main import Wallet

_LEDGER_OFFSET: Final[int] = 20
# Sidechains are expected to have network IDs above this.
# Networks with ID above this restricted number are expected to specify an
# accurate NetworkID field in every transaction to that chain to prevent replay attacks.
# Mainnet and testnet are exceptions.
# More context: https://github.com/XRPLF/rippled/pull/4370
_RESTRICTED_NETWORKS = 1024
_REQUIRED_NETWORKID_VERSION = "1.11.0"
# TODO: make this dynamic based on the current ledger fee
_OWNER_RESERVE_FEE: Final[int] = int(xrp_to_drops(2))


async def sign_and_submit(
    transaction: Transaction,
    client: Client,
    wallet: Wallet,
    autofill: bool = True,
    check_fee: bool = True,
) -> Response:
    """
    Signs a transaction (locally, without trusting external rippled nodes) and submits
    it to the XRPL.

    Args:
        transaction: the transaction to be signed and submitted.
        client: the network client with which to submit the transaction.
        wallet: the wallet with which to sign the transaction.
        autofill: whether to autofill the relevant fields. Defaults to True.
        check_fee: whether to check if the fee is higher than the expected transaction
            type fee. Defaults to True.

    Returns:
        The response from the ledger.
    """
    if autofill:
        transaction = await autofill_and_sign(transaction, client, wallet, check_fee)
    else:
        if check_fee:
            await _check_fee(transaction, client)
        transaction = sign(transaction, wallet)
    return await submit(transaction, client)


# Even though this is synchronous - this is here because it used to be async in
# xrpl-py 1.0, and we decided it wasn't worth breaking people's imports to move
# It to a central location as part of the xrpl-py 2.0 changes. It is aliased in
# The synchronous half of the library as well.
def sign(
    transaction: Transaction,
    wallet: Wallet,
    multisign: bool = False,
) -> Transaction:
    """
    Signs a transaction locally, without trusting external rippled nodes.

    Args:
        transaction: the transaction to be signed.
        wallet: the wallet with which to sign the transaction.
        multisign: whether to sign the transaction for a multisignature transaction.

    Returns:
        The signed transaction blob.
    """
    if multisign:
        signature = keypairs_sign(
            bytes.fromhex(
                encode_for_multisigning(
                    transaction.to_xrpl(),
                    wallet.address,
                )
            ),
            wallet.private_key,
        )
        tx_dict = transaction.to_dict()
        tx_dict["signers"] = [
            Signer(
                account=wallet.address,
                txn_signature=signature,
                signing_pub_key=wallet.public_key,
            )
        ]
        return Transaction.from_dict(tx_dict)

    transaction_json = _prepare_transaction(transaction, wallet)
    serialized_for_signing = encode_for_signing(transaction_json)
    serialized_bytes = bytes.fromhex(serialized_for_signing)
    signature = keypairs_sign(serialized_bytes, wallet.private_key)
    transaction_json["TxnSignature"] = signature
    return Transaction.from_xrpl(transaction_json)


async def autofill_and_sign(
    transaction: Transaction,
    client: Client,
    wallet: Wallet,
    check_fee: bool = True,
) -> Transaction:
    """
    Autofills relevant fields. Then, signs a transaction locally, without trusting
    external rippled nodes.

    Args:
        transaction: the transaction to be signed.
        wallet: the wallet with which to sign the transaction.
        client: a network client.
        check_fee: whether to check if the fee is higher than the expected transaction
            type fee. Defaults to True.

    Returns:
        The signed transaction.
    """
    # We do the transaction fee check here as we have the Client available.
    # The fee check will be done if transaction.fee exists. Otherwise the fee
    # will be auto-filled in autofill()
    if check_fee:
        await _check_fee(transaction, client)

    return sign(await autofill(transaction, client), wallet, multisign=False)


async def submit(
    transaction: Transaction,
    client: Client,
    *,
    fail_hard: bool = False,
) -> Response:
    """
    Submits a transaction to the ledger.

    Args:
        transaction: the Transaction to be submitted.
        client: the network client with which to submit the transaction.
        fail_hard: an optional boolean. If True, and the transaction fails for
            the initial server, do not retry or relay the transaction to other
            servers. Defaults to False.

    Returns:
        The response from the ledger.

    Raises:
        XRPLRequestFailureException: if the rippled API call fails.
    """
    transaction_blob = encode(transaction.to_xrpl())
    response = await client._request_impl(
        SubmitOnly(tx_blob=transaction_blob, fail_hard=fail_hard)
    )
    if response.is_successful():
        return response

    raise XRPLRequestFailureException(response.result)


def _prepare_transaction(
    transaction: Transaction,
    wallet: Wallet,
) -> Dict[str, Any]:
    """
    Prepares a Transaction by converting it to a JSON-like dictionary, converting the
    field names to CamelCase. If a Client is provided, then it also autofills any
    relevant fields.

    Args:
        transaction: the Transaction to be prepared.
        wallet: the wallet that will be used for signing.

    Returns:
        A JSON-like dictionary that is ready to be signed.

    Raises:
        XRPLException: if both LastLedgerSequence and `ledger_offset` are provided, or
            if an address tag is provided that does not match the X-Address tag.
    """
    transaction_json = transaction.to_xrpl()
    transaction_json["SigningPubKey"] = wallet.public_key

    _validate_account_xaddress(transaction_json, "Account", "SourceTag")
    if "Destination" in transaction_json:
        _validate_account_xaddress(transaction_json, "Destination", "DestinationTag")

    # DepositPreauth
    _convert_to_classic_address(transaction_json, "Authorize")
    _convert_to_classic_address(transaction_json, "Unauthorize")
    # EscrowCancel, EscrowFinish
    _convert_to_classic_address(transaction_json, "Owner")
    # SetRegularKey
    _convert_to_classic_address(transaction_json, "RegularKey")

    return transaction_json


async def autofill(
    transaction: Transaction, client: Client, signers_count: Optional[int] = None
) -> Transaction:
    """
    Autofills fields in a transaction. This will set `sequence`, `fee`, and
    `last_ledger_sequence` according to the current state of the server this Client is
    connected to. It also converts all X-Addresses to classic addresses.

    Args:
        transaction: the transaction to be signed.
        client: a network client.
        signers_count: the expected number of signers for this transaction.
            Only used for multisigned transactions.

    Returns:
        The autofilled transaction.
    """
    transaction_json = transaction.to_dict()
    if not client.network_id:
        await _get_network_id_and_build_version(client)
    if "network_id" not in transaction_json and _tx_needs_networkID(client):
        transaction_json["network_id"] = client.network_id
    if "sequence" not in transaction_json:
        sequence = await get_next_valid_seq_number(transaction_json["account"], client)
        transaction_json["sequence"] = sequence
    if "fee" not in transaction_json:
        transaction_json["fee"] = await _calculate_fee_per_transaction_type(
            transaction, client, signers_count
        )
    if "last_ledger_sequence" not in transaction_json:
        ledger_sequence = await get_latest_validated_ledger_sequence(client)
        transaction_json["last_ledger_sequence"] = ledger_sequence + _LEDGER_OFFSET
    return Transaction.from_dict(transaction_json)


async def _get_network_id_and_build_version(client: Client) -> None:
    """
    Get the network id and build version of the connected server.

    Args:
        client: The network client to use to send the request.

    Raises:
        XRPLRequestFailureException: if the rippled API call fails.
    """
    response = await client._request_impl(ServerInfo())
    if response.is_successful():
        if "network_id" in response.result["info"]:
            client.network_id = response.result["info"]["network_id"]
        if not client.build_version and "build_version" in response.result["info"]:
            client.build_version = response.result["info"]["build_version"]
        return

    raise XRPLRequestFailureException(response.result)


def _tx_needs_networkID(client: Client) -> bool:
    """
    Determines whether the transactions required network ID to be valid.
    Transaction needs networkID if later than restricted ID and either
        the network is hooks testnet or build version is >= 1.11.0.
    More context: https://github.com/XRPLF/rippled/pull/4370

    Args:
        client (Client): The network client to use to send the request.

    Returns:
        bool: whether the transactions required network ID to be valid
    """
    if client.network_id and client.network_id > _RESTRICTED_NETWORKS:
<<<<<<< HEAD
        # TODO: remove the buildVersion logic when 1.11.0 is out and widely used.
        # Issue: https://github.com/XRPLF/xrpl-py/issues/595
        if client.build_version and _is_not_later_rippled_version(
            _REQUIRED_NETWORKID_VERSION, client.build_version
        ):
=======
        if (
            client.build_version
            and _is_not_later_rippled_version(
                _REQUIRED_NETWORKID_VERSION, client.build_version
            )
        ) or client.network_id == _HOOKS_TESTNET_ID:
>>>>>>> 73622f87
            return True
    return False


def _is_not_later_rippled_version(source: str, target: str) -> bool:
    """
    Determines whether the source version is not a later release than the
        target version.

    Args:
        source: the source rippled version.
        target: the target rippled version.

    Returns:
        bool: true if source is earlier, false otherwise.
    """
    if source == target:
        return True
    source_decomp = source.split(".")
    target_decomp = target.split(".")
    source_major, source_minor = int(source_decomp[0]), int(source_decomp[1])
    target_major, target_minor = int(target_decomp[0]), int(target_decomp[1])

    # Compare major version
    if source_major != target_major:
        return source_major < target_major

    # Compare minor version
    if source_minor != target_minor:
        return source_minor < target_minor

    source_patch = source_decomp[2].split("-")
    target_patch = target_decomp[2].split("-")
    source_patch_version = int(source_patch[0])
    target_patch_version = int(target_patch[0])

    # Compare patch version
    if source_patch_version != target_patch_version:
        return source_patch_version < target_patch_version

    # Compare release version
    if len(source_patch) != len(target_patch):
        return len(source_patch) > len(target_patch)

    if len(source_patch) == 2:
        # Compare release types
        if not source_patch[1][0].startswith(target_patch[1][0]):
            return source_patch[1] < target_patch[1]
        # Compare beta versions
        if source_patch[1].startswith("b"):
            return int(source_patch[1][1:]) < int(target_patch[1][1:])
        # Compare rc versions
        return int(source_patch[1][2:]) < int(target_patch[1][2:])
    return False


def _validate_account_xaddress(
    json: Dict[str, Any], account_field: str, tag_field: str
) -> None:
    """
    Mutates JSON-like dictionary so the X-Address in the account field is the classic
    address, and the tag is in the tag field.

    Args:
        json: JSON-like dictionary with transaction data or similar
        account_field: the field of `json` that may contain an X-Address
        tag_field: the field of `json` that may contain a source or destination tag

    Raises:
        XRPLException: if both an X-Address containing a tag and a tag field are
            provided and they do not match.
    """
    if is_valid_xaddress(json[account_field]):
        account, tag, _ = xaddress_to_classic_address(json[account_field])
        json[account_field] = account
        if tag_field in json and json[tag_field] != tag:
            raise XRPLException(f"{tag_field} value does not match X-Address tag")
        json[tag_field] = tag


def _convert_to_classic_address(json: Dict[str, Any], field: str) -> None:
    """
    Mutates JSON-like dictionary to convert the given field from an X-Address (if
    applicable) to a classic address.

    Args:
        json: JSON-like dictionary with transaction data or similar
        field: the field in `json` that may contain an X-Address
    """
    if field in json and is_valid_xaddress(json[field]):
        json[field] = xaddress_to_classic_address(json[field])


def transaction_json_to_binary_codec_form(dictionary: Dict[str, Any]) -> Dict[str, Any]:
    """
    Returns a new dictionary in which the keys have been formatted as CamelCase and
    standardized to be serialized by the binary codec.

    Args:
        dictionary: The dictionary to be reformatted.

    Returns:
        A new dictionary object that has been reformatted.
    """
    return model_transaction_to_binary_codec(dictionary)


async def _check_fee(
    transaction: Transaction,
    client: Optional[Client] = None,
    signers_count: Optional[int] = None,
) -> None:
    """
    Checks if the Transaction fee is lower than the expected Transaction type fee.

    Args:
        transaction: The transaction to check.
        client: Client instance to use to look up network load
        signers_count: the expected number of signers for this transaction.
            Only used for multisigned transactions.

    Raises:
        XRPLException: if the transaction fee is higher than the expected fee.
    """
    expected_fee = max(
        xrp_to_drops(0.1),  # a fee that is obviously too high
        await _calculate_fee_per_transaction_type(transaction, client, signers_count),
    )

    if transaction.fee and int(transaction.fee) > int(expected_fee):
        raise XRPLException(
            f"Fee value: {str(drops_to_xrp(transaction.fee))} XRP is likely entered "
            "incorrectly, since it is much larger than the typical XRP transaction "
            "cost. If this is intentional, use `check_fee=False`."
        )


async def _calculate_fee_per_transaction_type(
    transaction: Transaction,
    client: Optional[Client] = None,
    signers_count: Optional[int] = None,
) -> str:
    """
    Calculate the total fee in drops for a transaction based on:
    - the network fee
    - the transaction condition

    https://xrpl.org/transaction-cost.html#special-transaction-costs

    Args:
        transaction: the Transaction to be submitted.
        client: the network client with which to submit the transaction.
        signers_count: the expected number of signers for this transaction.
            Only used for multisigned transactions.

    Returns:
        The expected Transaction fee in drops
    """
    # Reference Transaction (Most transactions)
    if client is None:
        net_fee = 10  # 10 drops
    else:
        net_fee = int(await get_fee(client))  # Usually 0.00001 XRP (10 drops)

    base_fee = net_fee

    # EscrowFinish Transaction with Fulfillment
    # https://xrpl.org/escrowfinish.html#escrowfinish-fields
    if transaction.transaction_type == TransactionType.ESCROW_FINISH:
        escrow_finish = cast(EscrowFinish, transaction)
        if escrow_finish.fulfillment is not None:
            fulfillment_bytes = escrow_finish.fulfillment.encode("ascii")
            # 10 drops × (33 + (Fulfillment size in bytes / 16))
            base_fee = math.ceil(net_fee * (33 + (len(fulfillment_bytes) / 16)))

    # AccountDelete Transaction
    if transaction.transaction_type in (
        TransactionType.ACCOUNT_DELETE,
        TransactionType.AMM_CREATE,
    ):
        if client is None:
            base_fee = _OWNER_RESERVE_FEE
        else:
            base_fee = await _fetch_owner_reserve_fee(client)

    # Multi-signed Transaction
    # 10 drops × (1 + Number of Signatures Provided)
    if signers_count is not None and signers_count > 0:
        base_fee += net_fee * (1 + signers_count)
    # Round Up base_fee and return it as a String
    return str(math.ceil(base_fee))


async def _fetch_owner_reserve_fee(client: Client) -> int:
    server_state = await client._request_impl(ServerState())
    fee = server_state.result["state"]["validated_ledger"]["reserve_inc"]
    return int(fee)<|MERGE_RESOLUTION|>--- conflicted
+++ resolved
@@ -282,20 +282,9 @@
         bool: whether the transactions required network ID to be valid
     """
     if client.network_id and client.network_id > _RESTRICTED_NETWORKS:
-<<<<<<< HEAD
-        # TODO: remove the buildVersion logic when 1.11.0 is out and widely used.
-        # Issue: https://github.com/XRPLF/xrpl-py/issues/595
         if client.build_version and _is_not_later_rippled_version(
             _REQUIRED_NETWORKID_VERSION, client.build_version
         ):
-=======
-        if (
-            client.build_version
-            and _is_not_later_rippled_version(
-                _REQUIRED_NETWORKID_VERSION, client.build_version
-            )
-        ) or client.network_id == _HOOKS_TESTNET_ID:
->>>>>>> 73622f87
             return True
     return False
 
