"""High-level transaction methods with XRPL transactions."""
import math
from typing import Any, Dict, Optional, cast

from typing_extensions import Final

from xrpl.asyncio.account import get_next_valid_seq_number
from xrpl.asyncio.clients import Client, XRPLRequestFailureException
from xrpl.asyncio.ledger import get_fee, get_latest_validated_ledger_sequence
from xrpl.constants import XRPLException
from xrpl.core.addresscodec import is_valid_xaddress, xaddress_to_classic_address
from xrpl.core.binarycodec import encode, encode_for_multisigning, encode_for_signing
from xrpl.core.keypairs.main import sign as keypairs_sign
from xrpl.models.requests import ServerState, SubmitOnly
from xrpl.models.response import Response
from xrpl.models.transactions import EscrowFinish
from xrpl.models.transactions.transaction import Signer, Transaction
from xrpl.models.transactions.transaction import (
    transaction_json_to_binary_codec_form as model_transaction_to_binary_codec,
)
from xrpl.models.transactions.types.transaction_type import TransactionType
from xrpl.utils import drops_to_xrp, xrp_to_drops
from xrpl.wallet.main import Wallet

_LEDGER_OFFSET: Final[int] = 20

# TODO: make this dynamic based on the current ledger fee
_ACCOUNT_DELETE_FEE: Final[int] = int(xrp_to_drops(2))


async def sign_and_submit(
    transaction: Transaction,
    wallet: Wallet,
    client: Client,
    autofill: bool = True,
    check_fee: bool = True,
) -> Response:
    """
    Signs a transaction (locally, without trusting external rippled nodes) and submits
    it to the XRPL.

    Args:
        transaction: the transaction to be signed and submitted.
        wallet: the wallet with which to sign the transaction.
        client: the network client with which to submit the transaction.
        autofill: whether to autofill the relevant fields. Defaults to True.
        check_fee: whether to check if the fee is higher than the expected transaction
            type fee. Defaults to True.

    Returns:
        The response from the ledger.
    """
    if autofill:
        transaction = await autofill_and_sign(transaction, wallet, client, check_fee)
    else:
        if check_fee:
            await _check_fee(transaction, client)
        transaction = sign(transaction, wallet)
    return await submit(transaction, client)


<<<<<<< HEAD
safe_sign_and_submit_transaction = sign_and_submit


# Even though this is synchronous - this is here because it used to be async in
# xrpl-py 1.0, and we decided it wasn't worth breaking people's imports to move
# It to a central location as part of the xrpl-py 2.0 changes. It is aliased in
# The synchronous half of the library as well.
def sign(
=======
async def sign(
>>>>>>> 03b8ef1d
    transaction: Transaction,
    wallet: Wallet,
    multisign: bool = False,
) -> Transaction:
    """
    Signs a transaction locally, without trusting external rippled nodes.

    Args:
        transaction: the transaction to be signed.
        wallet: the wallet with which to sign the transaction.
        multisign: whether to sign the transaction for a multisignature transaction.

    Returns:
        The signed transaction blob.
    """
    if multisign:
        signature = keypairs_sign(
            bytes.fromhex(
                encode_for_multisigning(
                    transaction.to_xrpl(),
                    wallet.classic_address,
                )
            ),
            wallet.private_key,
        )
        tx_dict = transaction.to_dict()
        tx_dict["signers"] = [
            Signer(
                account=wallet.classic_address,
                txn_signature=signature,
                signing_pub_key=wallet.public_key,
            )
        ]
        return Transaction.from_dict(tx_dict)

    transaction_json = _prepare_transaction(transaction, wallet)
    serialized_for_signing = encode_for_signing(transaction_json)
    serialized_bytes = bytes.fromhex(serialized_for_signing)
    signature = keypairs_sign(serialized_bytes, wallet.private_key)
    transaction_json["TxnSignature"] = signature
    return Transaction.from_xrpl(transaction_json)


async def autofill_and_sign(
    transaction: Transaction,
    wallet: Wallet,
    client: Client,
    check_fee: bool = True,
) -> Transaction:
    """
    Autofills relevant fields. Then, signs a transaction locally, without trusting
    external rippled nodes.

    Args:
        transaction: the transaction to be signed.
        wallet: the wallet with which to sign the transaction.
        client: a network client.
        check_fee: whether to check if the fee is higher than the expected transaction
            type fee. Defaults to True.

    Returns:
        The signed transaction.
    """
    # We do the transaction fee check here as we have the Client available.
    # The fee check will be done if transaction.fee exists. Otherwise the fee
    # will be auto-filled in autofill()
    if check_fee:
        await _check_fee(transaction, client)

    return sign(await autofill(transaction, client), wallet, multisign=False)


async def submit(
    transaction: Transaction,
    client: Client,
    *,
    fail_hard: bool = False,
) -> Response:
    """
    Submits a transaction to the ledger.

    Args:
        transaction: the Transaction to be submitted.
        client: the network client with which to submit the transaction.
        fail_hard: an optional boolean. If True, and the transaction fails for
            the initial server, do not retry or relay the transaction to other
            servers. Defaults to False.

    Returns:
        The response from the ledger.

    Raises:
        XRPLRequestFailureException: if the rippled API call fails.
    """
    transaction_blob = encode(transaction.to_xrpl())
    response = await client._request_impl(
        SubmitOnly(tx_blob=transaction_blob, fail_hard=fail_hard)
    )
    if response.is_successful():
        return response

    raise XRPLRequestFailureException(response.result)


def _prepare_transaction(
    transaction: Transaction,
    wallet: Wallet,
) -> Dict[str, Any]:
    """
    Prepares a Transaction by converting it to a JSON-like dictionary, converting the
    field names to CamelCase. If a Client is provided, then it also autofills any
    relevant fields.

    Args:
        transaction: the Transaction to be prepared.
        wallet: the wallet that will be used for signing.

    Returns:
        A JSON-like dictionary that is ready to be signed.

    Raises:
        XRPLException: if both LastLedgerSequence and `ledger_offset` are provided, or
            if an address tag is provided that does not match the X-Address tag.
    """
    transaction_json = transaction.to_xrpl()
    transaction_json["SigningPubKey"] = wallet.public_key

    _validate_account_xaddress(transaction_json, "Account", "SourceTag")
    if "Destination" in transaction_json:
        _validate_account_xaddress(transaction_json, "Destination", "DestinationTag")

    # DepositPreauth
    _convert_to_classic_address(transaction_json, "Authorize")
    _convert_to_classic_address(transaction_json, "Unauthorize")
    # EscrowCancel, EscrowFinish
    _convert_to_classic_address(transaction_json, "Owner")
    # SetRegularKey
    _convert_to_classic_address(transaction_json, "RegularKey")

    return transaction_json


async def autofill(
    transaction: Transaction, client: Client, signers_count: Optional[int] = None
) -> Transaction:
    """
    Autofills fields in a transaction. This will set `sequence`, `fee`, and
    `last_ledger_sequence` according to the current state of the server this Client is
    connected to. It also converts all X-Addresses to classic addresses.

    Args:
        transaction: the transaction to be signed.
        client: a network client.
        signers_count: the expected number of signers for this transaction.
            Only used for multisigned transactions.

    Returns:
        The autofilled transaction.
    """
    transaction_json = transaction.to_dict()
    if "sequence" not in transaction_json:
        sequence = await get_next_valid_seq_number(transaction_json["account"], client)
        transaction_json["sequence"] = sequence
    if "fee" not in transaction_json:
        transaction_json["fee"] = await _calculate_fee_per_transaction_type(
            transaction, client, signers_count
        )
    if "last_ledger_sequence" not in transaction_json:
        ledger_sequence = await get_latest_validated_ledger_sequence(client)
        transaction_json["last_ledger_sequence"] = ledger_sequence + _LEDGER_OFFSET
    return Transaction.from_dict(transaction_json)


def _validate_account_xaddress(
    json: Dict[str, Any], account_field: str, tag_field: str
) -> None:
    """
    Mutates JSON-like dictionary so the X-Address in the account field is the classic
    address, and the tag is in the tag field.

    Args:
        json: JSON-like dictionary with transaction data or similar
        account_field: the field of `json` that may contain an X-Address
        tag_field: the field of `json` that may contain a source or destination tag

    Raises:
        XRPLException: if both an X-Address containing a tag and a tag field are
            provided and they do not match.
    """
    if is_valid_xaddress(json[account_field]):
        account, tag, _ = xaddress_to_classic_address(json[account_field])
        json[account_field] = account
        if tag_field in json and json[tag_field] != tag:
            raise XRPLException(f"{tag_field} value does not match X-Address tag")
        json[tag_field] = tag


def _convert_to_classic_address(json: Dict[str, Any], field: str) -> None:
    """
    Mutates JSON-like dictionary to convert the given field from an X-Address (if
    applicable) to a classic address.

    Args:
        json: JSON-like dictionary with transaction data or similar
        field: the field in `json` that may contain an X-Address
    """
    if field in json and is_valid_xaddress(json[field]):
        json[field] = xaddress_to_classic_address(json[field])


def transaction_json_to_binary_codec_form(dictionary: Dict[str, Any]) -> Dict[str, Any]:
    """
    Returns a new dictionary in which the keys have been formatted as CamelCase and
    standardized to be serialized by the binary codec.

    Args:
        dictionary: The dictionary to be reformatted.

    Returns:
        A new dictionary object that has been reformatted.
    """
    return model_transaction_to_binary_codec(dictionary)


async def _check_fee(
    transaction: Transaction,
    client: Optional[Client] = None,
    signers_count: Optional[int] = None,
) -> None:
    """
    Checks if the Transaction fee is lower than the expected Transaction type fee.

    Args:
        transaction: The transaction to check.
        client: Client instance to use to look up network load
        signers_count: the expected number of signers for this transaction.
            Only used for multisigned transactions.

    Raises:
        XRPLException: if the transaction fee is higher than the expected fee.
    """
    expected_fee = max(
        xrp_to_drops(0.1),  # a fee that is obviously too high
        await _calculate_fee_per_transaction_type(transaction, client, signers_count),
    )

    if transaction.fee and int(transaction.fee) > int(expected_fee):
        raise XRPLException(
            f"Fee value: {str(drops_to_xrp(transaction.fee))} XRP is likely entered "
            "incorrectly, since it is much larger than the typical XRP transaction "
            "cost. If this is intentional, use `check_fee=False`."
        )


async def _calculate_fee_per_transaction_type(
    transaction: Transaction,
    client: Optional[Client] = None,
    signers_count: Optional[int] = None,
) -> str:
    """
    Calculate the total fee in drops for a transaction based on:
    - the network fee
    - the transaction condition

    https://xrpl.org/transaction-cost.html#special-transaction-costs

    Args:
        transaction: the Transaction to be submitted.
        client: the network client with which to submit the transaction.
        signers_count: the expected number of signers for this transaction.
            Only used for multisigned transactions.

    Returns:
        The expected Transaction fee in drops
    """
    # Reference Transaction (Most transactions)
    if client is None:
        net_fee = 10  # 10 drops
    else:
        net_fee = int(await get_fee(client))  # Usually 0.00001 XRP (10 drops)

    base_fee = net_fee

    # EscrowFinish Transaction with Fulfillment
    # https://xrpl.org/escrowfinish.html#escrowfinish-fields
    if transaction.transaction_type == TransactionType.ESCROW_FINISH:
        escrow_finish = cast(EscrowFinish, transaction)
        if escrow_finish.fulfillment is not None:
            fulfillment_bytes = escrow_finish.fulfillment.encode("ascii")
            # 10 drops × (33 + (Fulfillment size in bytes / 16))
            base_fee = math.ceil(net_fee * (33 + (len(fulfillment_bytes) / 16)))

    # AccountDelete Transaction
    if transaction.transaction_type == TransactionType.ACCOUNT_DELETE:
        if client is None:
            base_fee = _ACCOUNT_DELETE_FEE
        else:
            base_fee = await _fetch_account_delete_fee(client)

    # Multi-signed Transaction
    # 10 drops × (1 + Number of Signatures Provided)
    if signers_count is not None and signers_count > 0:
        base_fee += net_fee * (1 + signers_count)
    # Round Up base_fee and return it as a String
    return str(math.ceil(base_fee))


async def _fetch_account_delete_fee(client: Client) -> int:
    server_state = await client._request_impl(ServerState())
    fee = server_state.result["state"]["validated_ledger"]["reserve_inc"]
    return int(fee)<|MERGE_RESOLUTION|>--- conflicted
+++ resolved
@@ -59,18 +59,11 @@
     return await submit(transaction, client)
 
 
-<<<<<<< HEAD
-safe_sign_and_submit_transaction = sign_and_submit
-
-
 # Even though this is synchronous - this is here because it used to be async in
 # xrpl-py 1.0, and we decided it wasn't worth breaking people's imports to move
 # It to a central location as part of the xrpl-py 2.0 changes. It is aliased in
 # The synchronous half of the library as well.
 def sign(
-=======
-async def sign(
->>>>>>> 03b8ef1d
     transaction: Transaction,
     wallet: Wallet,
     multisign: bool = False,
