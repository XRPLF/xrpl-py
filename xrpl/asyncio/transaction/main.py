--- conflicted
+++ resolved
@@ -86,14 +86,10 @@
     return Transaction.from_xrpl(transaction_json)
 
 
-<<<<<<< HEAD
+safe_sign_transaction = sign
+
+
 async def sign_and_autofill(
-=======
-safe_sign_transaction = sign
-
-
-async def safe_sign_and_autofill_transaction(
->>>>>>> 1e8e6fda
     transaction: Transaction,
     wallet: Wallet,
     client: Client,
