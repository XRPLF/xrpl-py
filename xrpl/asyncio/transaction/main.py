--- conflicted
+++ resolved
@@ -121,14 +121,10 @@
     return await sign(await autofill(transaction, client), wallet, False)
 
 
-<<<<<<< HEAD
 safe_sign_and_autofill_transaction = autofill_and_sign
 
 
-async def submit_transaction(
-=======
 async def submit(
->>>>>>> 1ac5e97f
     transaction: Transaction,
     client: Client,
 ) -> Response:
