"""High-level transaction methods with XRPL transactions."""
import math
from typing import Any, Dict, Optional, cast

from typing_extensions import Final

from xrpl.asyncio.account import get_next_valid_seq_number
from xrpl.asyncio.clients import Client, XRPLRequestFailureException
from xrpl.asyncio.ledger import get_fee, get_latest_validated_ledger_sequence
from xrpl.constants import XRPLException
from xrpl.core.addresscodec import is_valid_xaddress, xaddress_to_classic_address
from xrpl.core.binarycodec import encode, encode_for_signing
from xrpl.core.keypairs.main import sign as keypairs_sign
from xrpl.models.requests import ServerState, SubmitOnly
from xrpl.models.response import Response
from xrpl.models.transactions import EscrowFinish
from xrpl.models.transactions.transaction import Transaction
from xrpl.models.transactions.transaction import (
    transaction_json_to_binary_codec_form as model_transaction_to_binary_codec,
)
from xrpl.models.transactions.types.transaction_type import TransactionType
from xrpl.utils import drops_to_xrp, xrp_to_drops
from xrpl.wallet.main import Wallet

_LEDGER_OFFSET: Final[int] = 20

# TODO: make this dynamic based on the current ledger fee
_ACCOUNT_DELETE_FEE: Final[int] = int(xrp_to_drops(2))


async def sign_and_submit(
    transaction: Transaction,
    wallet: Wallet,
    client: Client,
    autofill: bool = True,
    check_fee: bool = True,
) -> Response:
    """
    Signs a transaction (locally, without trusting external rippled nodes) and submits
    it to the XRPL.

    Args:
        transaction: the transaction to be signed and submitted.
        wallet: the wallet with which to sign the transaction.
        client: the network client with which to submit the transaction.
        autofill: whether to autofill the relevant fields. Defaults to True.
        check_fee: whether to check if the fee is higher than the expected transaction
            type fee. Defaults to True.

    Returns:
        The response from the ledger.
    """
    if autofill:
        transaction = await safe_sign_and_autofill_transaction(
            transaction, wallet, client, check_fee
        )
    else:
        transaction = await sign(transaction, wallet, check_fee)
    return await submit_transaction(transaction, client)


<<<<<<< HEAD
safe_sign_and_submit_transaction = sign_and_submit


async def safe_sign_transaction(
=======
async def sign(
>>>>>>> 1e8e6fda
    transaction: Transaction,
    wallet: Wallet,
    check_fee: bool = True,
) -> Transaction:
    """
    Signs a transaction locally, without trusting external rippled nodes.

    Args:
        transaction: the transaction to be signed.
        wallet: the wallet with which to sign the transaction.
        check_fee: whether to check if the fee is higher than the expected transaction
            type fee. Defaults to True.

    Returns:
        The signed transaction blob.
    """
    if check_fee:
        await _check_fee(transaction)
    transaction_json = _prepare_transaction(transaction, wallet)
    serialized_for_signing = encode_for_signing(transaction_json)
    serialized_bytes = bytes.fromhex(serialized_for_signing)
    signature = keypairs_sign(serialized_bytes, wallet.private_key)
    transaction_json["TxnSignature"] = signature
    return Transaction.from_xrpl(transaction_json)


safe_sign_transaction = sign


async def safe_sign_and_autofill_transaction(
    transaction: Transaction,
    wallet: Wallet,
    client: Client,
    check_fee: bool = True,
) -> Transaction:
    """
    Signs a transaction locally, without trusting external rippled nodes. Autofills
    relevant fields.

    Args:
        transaction: the transaction to be signed.
        wallet: the wallet with which to sign the transaction.
        client: a network client.
        check_fee: whether to check if the fee is higher than the expected transaction
            type fee. Defaults to True.

    Returns:
        The signed transaction.
    """
    # We do the transaction fee check here as we have the Client available.
    # The fee check will be done if transaction.fee exists. Otherwise the fee
    # will be auto-filled in autofill()
    if check_fee:
        await _check_fee(transaction, client)

    return await sign(await autofill(transaction, client), wallet, False)


async def submit_transaction(
    transaction: Transaction,
    client: Client,
) -> Response:
    """
    Submits a transaction to the ledger.

    Args:
        transaction: the Transaction to be submitted.
        client: the network client with which to submit the transaction.

    Returns:
        The response from the ledger.

    Raises:
        XRPLRequestFailureException: if the rippled API call fails.
    """
    transaction_blob = encode(transaction.to_xrpl())
    response = await client._request_impl(SubmitOnly(tx_blob=transaction_blob))
    if response.is_successful():
        return response

    raise XRPLRequestFailureException(response.result)


def _prepare_transaction(
    transaction: Transaction,
    wallet: Wallet,
) -> Dict[str, Any]:
    """
    Prepares a Transaction by converting it to a JSON-like dictionary, converting the
    field names to CamelCase. If a Client is provided, then it also autofills any
    relevant fields.

    Args:
        transaction: the Transaction to be prepared.
        wallet: the wallet that will be used for signing.

    Returns:
        A JSON-like dictionary that is ready to be signed.

    Raises:
        XRPLException: if both LastLedgerSequence and `ledger_offset` are provided, or
            if an address tag is provided that does not match the X-Address tag.
    """
    transaction_json = transaction.to_xrpl()
    transaction_json["SigningPubKey"] = wallet.public_key

    _validate_account_xaddress(transaction_json, "Account", "SourceTag")
    if "Destination" in transaction_json:
        _validate_account_xaddress(transaction_json, "Destination", "DestinationTag")

    # DepositPreauth
    _convert_to_classic_address(transaction_json, "Authorize")
    _convert_to_classic_address(transaction_json, "Unauthorize")
    # EscrowCancel, EscrowFinish
    _convert_to_classic_address(transaction_json, "Owner")
    # SetRegularKey
    _convert_to_classic_address(transaction_json, "RegularKey")

    return transaction_json


async def autofill(transaction: Transaction, client: Client) -> Transaction:
    """
    Autofills fields in a transaction. This will set `sequence`, `fee`, and
    `last_ledger_sequence` according to the current state of the server this Client is
    connected to. It also converts all X-Addresses to classic addresses.

    Args:
        transaction: the transaction to be signed.
        client: a network client.

    Returns:
        The autofilled transaction.
    """
    transaction_json = transaction.to_dict()
    if "sequence" not in transaction_json:
        sequence = await get_next_valid_seq_number(transaction_json["account"], client)
        transaction_json["sequence"] = sequence
    if "fee" not in transaction_json:
        transaction_json["fee"] = await _calculate_fee_per_transaction_type(
            transaction, client
        )
    if "last_ledger_sequence" not in transaction_json:
        ledger_sequence = await get_latest_validated_ledger_sequence(client)
        transaction_json["last_ledger_sequence"] = ledger_sequence + _LEDGER_OFFSET
    return Transaction.from_dict(transaction_json)


def _validate_account_xaddress(
    json: Dict[str, Any], account_field: str, tag_field: str
) -> None:
    """
    Mutates JSON-like dictionary so the X-Address in the account field is the classic
    address, and the tag is in the tag field.

    Args:
        json: JSON-like dictionary with transaction data or similar
        account_field: the field of `json` that may contain an X-Address
        tag_field: the field of `json` that may contain a source or destination tag

    Raises:
        XRPLException: if both an X-Address containing a tag and a tag field are
            provided and they do not match.
    """
    if is_valid_xaddress(json[account_field]):
        account, tag, _ = xaddress_to_classic_address(json[account_field])
        json[account_field] = account
        if tag_field in json and json[tag_field] != tag:
            raise XRPLException(f"{tag_field} value does not match X-Address tag")
        json[tag_field] = tag


def _convert_to_classic_address(json: Dict[str, Any], field: str) -> None:
    """
    Mutates JSON-like dictionary to convert the given field from an X-Address (if
    applicable) to a classic address.

    Args:
        json: JSON-like dictionary with transaction data or similar
        field: the field in `json` that may contain an X-Address
    """
    if field in json and is_valid_xaddress(json[field]):
        json[field] = xaddress_to_classic_address(json[field])


def transaction_json_to_binary_codec_form(dictionary: Dict[str, Any]) -> Dict[str, Any]:
    """
    Returns a new dictionary in which the keys have been formatted as CamelCase and
    standardized to be serialized by the binary codec.

    Args:
        dictionary: The dictionary to be reformatted.

    Returns:
        A new dictionary object that has been reformatted.
    """
    return model_transaction_to_binary_codec(dictionary)


async def _check_fee(transaction: Transaction, client: Optional[Client] = None) -> None:
    """
    Checks if the Transaction fee is lower than the expected Transaction type fee.

    Args:
        transaction: The transaction to check.
        client: Client instance to use to look up network load

    Raises:
        XRPLException: if the transaction fee is higher than the expected fee.
    """
    expected_fee = max(
        xrp_to_drops(0.1),  # a fee that is obviously too high
        await _calculate_fee_per_transaction_type(transaction, client),
    )

    if transaction.fee and int(transaction.fee) > int(expected_fee):
        raise XRPLException(
            f"Fee value: {str(drops_to_xrp(transaction.fee))} XRP is likely entered "
            "incorrectly, since it is much larger than the typical XRP transaction "
            "cost. If this is intentional, use `check_fee=False`."
        )


async def _calculate_fee_per_transaction_type(
    transaction: Transaction, client: Optional[Client] = None
) -> str:
    """
    Calculate the total fee in drops for a transaction based on:
    - the network fee
    - the transaction condition

    https://xrpl.org/transaction-cost.html#special-transaction-costs

    Args:
        transaction: the Transaction to be submitted.
        client: the network client with which to submit the transaction.

    Returns:
        The expected Transaction fee in drops
    """
    # Reference Transaction (Most transactions)
    if client is None:
        net_fee = 10  # 10 drops
    else:
        net_fee = int(await get_fee(client))  # Usually 0.00001 XRP (10 drops)

    base_fee = net_fee

    # EscrowFinish Transaction with Fulfillment
    # https://xrpl.org/escrowfinish.html#escrowfinish-fields
    if transaction.transaction_type == TransactionType.ESCROW_FINISH:
        escrow_finish = cast(EscrowFinish, transaction)
        if escrow_finish.fulfillment is not None:
            fulfillment_bytes = escrow_finish.fulfillment.encode("ascii")
            # 10 drops × (33 + (Fulfillment size in bytes / 16))
            base_fee = math.ceil(net_fee * (33 + (len(fulfillment_bytes) / 16)))

    # AccountDelete Transaction
    if transaction.transaction_type == TransactionType.ACCOUNT_DELETE:
        if client is None:
            base_fee = _ACCOUNT_DELETE_FEE
        else:
            base_fee = await _fetch_account_delete_fee(client)

    # Multi-signed Transaction
    # 10 drops × (1 + Number of Signatures Provided)
    if transaction.signers and len(transaction.signers) > 0:
        base_fee = net_fee * (1 + len(transaction.signers)) + base_fee

    # Round Up base_fee and return it as a String
    return str(math.ceil(base_fee))


async def _fetch_account_delete_fee(client: Client) -> int:
    server_state = await client._request_impl(ServerState())
    fee = server_state.result["state"]["validated_ledger"]["reserve_inc"]
    return int(fee)<|MERGE_RESOLUTION|>--- conflicted
+++ resolved
@@ -59,14 +59,10 @@
     return await submit_transaction(transaction, client)
 
 
-<<<<<<< HEAD
 safe_sign_and_submit_transaction = sign_and_submit
 
 
-async def safe_sign_transaction(
-=======
 async def sign(
->>>>>>> 1e8e6fda
     transaction: Transaction,
     wallet: Wallet,
     check_fee: bool = True,
