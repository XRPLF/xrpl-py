--- conflicted
+++ resolved
@@ -13,23 +13,15 @@
 from xrpl.core.addresscodec import is_valid_xaddress, xaddress_to_classic_address
 from xrpl.core.binarycodec import encode, encode_for_multisigning, encode_for_signing
 from xrpl.core.keypairs.main import sign as keypairs_sign
-<<<<<<< HEAD
 from xrpl.models import (
     Batch,
     EscrowFinish,
     Response,
-    ServerInfo,
     ServerState,
     SubmitOnly,
     Transaction,
     TransactionFlag,
 )
-=======
-from xrpl.models.requests import ServerState, SubmitOnly
-from xrpl.models.response import Response
-from xrpl.models.transactions import EscrowFinish
-from xrpl.models.transactions.transaction import Signer, Transaction
->>>>>>> 8c6b4895
 from xrpl.models.transactions.transaction import (
     transaction_json_to_binary_codec_form as model_transaction_to_binary_codec,
 )
