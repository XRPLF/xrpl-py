<<<<<<< HEAD
"""Useful async methods for working with XRPL wallets."""
=======
"""Async methods for working with XRPL wallets."""
>>>>>>> bf360990
from xrpl.asyncio.wallet.wallet_generation import (
    XRPLFaucetException,
    generate_faucet_wallet,
)

__all__ = ["XRPLFaucetException", "generate_faucet_wallet"]<|MERGE_RESOLUTION|>--- conflicted
+++ resolved
@@ -1,8 +1,4 @@
-<<<<<<< HEAD
-"""Useful async methods for working with XRPL wallets."""
-=======
 """Async methods for working with XRPL wallets."""
->>>>>>> bf360990
 from xrpl.asyncio.wallet.wallet_generation import (
     XRPLFaucetException,
     generate_faucet_wallet,
