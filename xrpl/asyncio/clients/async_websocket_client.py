--- conflicted
+++ resolved
@@ -192,14 +192,9 @@
                 ))
 
                 # sleep infinitely until the connection closes on us
-<<<<<<< HEAD
-                while True:
-                    await asyncio.sleep(0)
-=======
                 while client.is_open():
                     await asyncio.sleep(0)
                 listener.cancel()
->>>>>>> 5091865c
 
 
         async def main():
