"""The information needed to control an XRPL account."""

from __future__ import annotations

from typing import List, Optional, Type

from xrpl.constants import CryptoAlgorithm, XRPLException
from xrpl.core.addresscodec import classic_address_to_xaddress, ensure_classic_address
from xrpl.core.keypairs import derive_classic_address, derive_keypair, generate_seed


class Wallet:
    """
    The cryptographic keys needed to control an XRP Ledger account. See
    `Cryptographic Keys <https://xrpl.org/cryptographic-keys.html>`_ for
    details.
    """

    @property
    def address(self: Wallet) -> str:
        """
        The XRPL address that publicly identifies this wallet,
        as a base58 string. This is the same value as the `classic_address`.
        """  # noqa: DAR201
        return self._address

    classic_address = address
    """
    `classic_address` is the same as `address`. It is called `classic_address` to
    differentiate it from the x-address standard, which encodes the network,
    destination tag, and XRPL address into a single value. It's also a base58 string.
    """

    def __init__(
        self: Wallet,
        public_key: str,
        private_key: str,
        *,
        master_address: Optional[str] = None,
        seed: Optional[str] = None,
<<<<<<< HEAD
=======
        algorithm: Optional[CryptoAlgorithm] = None,
>>>>>>> 87bfc431
    ) -> None:
        """
        Generate a new Wallet.

        Args:
            public_key: The public key for the account.
            private_key: The private key used for signing transactions for the account.
            master_address: Include if a Wallet uses a Regular Key Pair. This sets the
                address that this wallet corresponds to. The default is `None`.
            seed: The seed used to derive the account keys. The default is `None`.
<<<<<<< HEAD
        """
=======
            algorithm: The algorithm used to encode the keys. Inferred from the seed if
                not included
        """
        self.seed = seed
        """
        The core value that is used to derive all other information about
        this wallet. MUST be kept secret!
        """

        if algorithm is None:
            if seed is not None and seed.startswith("sEd"):
                wallet_algorithm = CryptoAlgorithm.ED25519
            else:
                wallet_algorithm = CryptoAlgorithm.SECP256K1
        else:
            wallet_algorithm = algorithm

        self.algorithm = wallet_algorithm
        """
        The algorithm that is used to convert the seed into its public/private keypair.
        """

>>>>>>> 87bfc431
        self.public_key = public_key
        """
        The public key that is used to identify this wallet's signatures, as
        a hexadecimal string.
        """

        self.private_key = private_key
        """
        The private key that is used to create signatures, as a hexadecimal
        string. MUST be kept secret!
        """

        self._address = (
            ensure_classic_address(master_address)
            if master_address is not None
            else derive_classic_address(self.public_key)
        )
        """Internal variable for classic_address. Use classic_address instead."""
<<<<<<< HEAD

        self.seed = seed
        """
        The core value that is used to derive all other information about
        this wallet. MUST be kept secret!
        """
=======
>>>>>>> 87bfc431

    @classmethod
    def create(
        cls: Type[Wallet], algorithm: CryptoAlgorithm = CryptoAlgorithm.ED25519
    ) -> Wallet:
        """
        Generates a new seed and Wallet.

        Args:
            algorithm: The key-generation algorithm to use when generating the seed.
                The default is `ED25519`.

        Returns:
            The wallet that is generated from the given seed.
        """
        seed = generate_seed(algorithm=algorithm)
        return Wallet.from_seed(seed, algorithm=algorithm)

    @classmethod
    def from_seed(
        cls: Type[Wallet],
        seed: str,
        *,
        master_address: Optional[str] = None,
        algorithm: CryptoAlgorithm = CryptoAlgorithm.ED25519,
    ) -> Wallet:
        """
        Generates a new Wallet from seed (secret).

        Args:
            seed: The seed (secret) used to derive the account keys.
            master_address: Include if a Wallet uses a Regular Key Pair. This sets the
                address that this wallet corresponds to. The default is `None`.
            algorithm: The key-generation algorithm to use when generating the seed.
                The default is `ED25519`.

        Returns:
            The wallet that is generated from the given secret.
        """
        public_key, private_key = derive_keypair(seed, algorithm=algorithm)
<<<<<<< HEAD
        return cls(public_key, private_key, master_address=master_address, seed=seed)
=======
        return cls(
            public_key,
            private_key,
            master_address=master_address,
            seed=seed,
            algorithm=algorithm,
        )
>>>>>>> 87bfc431

    from_secret = from_seed

    @classmethod
    def from_entropy(
        cls: Type[Wallet],
        entropy: str,
        *,
        master_address: Optional[str] = None,
        algorithm: CryptoAlgorithm = CryptoAlgorithm.ED25519,
    ) -> Wallet:
        """
        Generates a new Wallet from entropy (hexadecimal string of random numbers).

        Args:
            entropy: A hexadecimal string of random numbers to generate a seed used
                to derive a wallet.
            master_address: Include if a Wallet uses a Regular Key Pair. This sets the
                address that this wallet corresponds to. The default is `None`.
            algorithm: The key-generation algorithm to use when generating the seed.
                The default is `ED25519`.

        Returns:
            The wallet that is generated from the given entropy.

        Raises:
            XRPLException: If passed in entropy is not a bytestring.
        """
        if entropy is not None and len(entropy) != 32:
            raise XRPLException(
                "Entropy must be a 16-byte hexadecimal string of random numbers."
            )

        seed = generate_seed(entropy, algorithm)
        return Wallet.from_seed(
            seed, master_address=master_address, algorithm=algorithm
        )

    @classmethod
    def from_secret_numbers(
        self: Type[Wallet],
        secret_numbers: List[str] | str,
        *,
        master_address: Optional[str] = None,
        algorithm: CryptoAlgorithm = CryptoAlgorithm.SECP256K1,
    ) -> Wallet:
        """
        Generates a new Wallet from secret numbers.

        Args:
            secret_numbers: A string (whitespace delimited) or string array consisting
                of 8 times 6 numbers used to derive a wallet.
            master_address: Include if a Wallet uses a Regular Key Pair. It must be
                the master address of the account. The default is `None`.
            algorithm: The digital signature algorithm to generate an address for.
                The default is `SECP256K1
                <https://xrpl.org/cryptographic-keys.html#secp256k1-key-derivation>`_
                (XUMM standard as of December 2022).

        Returns:
            The wallet that is generated from the given secret numbers.

        Raises:
            XRPLException: If the number of secret numbers is not 8. If the length of
                any secret number is not 6. If the checksum of any secret number is
                invalid.
        """
        # Logic adapted from xrpl-secret-numbers secretToEntropy function
        # https://github.com/WietseWind/xrpl-secret-numbers/blob/master/src/utils/index.ts

        parsed_secret_numbers = (
            secret_numbers.split()
            if isinstance(secret_numbers, str)
            else secret_numbers
        )

        if len(parsed_secret_numbers) != 8:
            raise XRPLException("There must be 8 secret numbers.")

        entropy = ""
        for i, secret_number in enumerate(parsed_secret_numbers):
            no = int(secret_number[:5])
            checksum = int(secret_number[5:])

            if len(secret_number) != 6:
                raise XRPLException("Each secret number must be 6 digits long.")
            if no * (i * 2 + 1) % 9 != checksum:
                raise XRPLException(f"Checksum of secret number {i} is invalid.")

            hexed = hex(no)[2:].zfill(4)
            entropy += hexed

        return Wallet.from_entropy(
            entropy, master_address=master_address, algorithm=algorithm
        )

    def get_xaddress(
        self: Wallet, *, tag: Optional[int] = None, is_test: bool = False
    ) -> str:
        """
        Returns the X-Address of the Wallet's account.

        Args:
            tag: The destination tag of the address. Defaults to `None`.
            is_test: Whether the address corresponds to an address on the test network.
                Defaults to `False`.

        Returns:
            The X-Address of the Wallet's account.
        """
        return classic_address_to_xaddress(self.address, tag, is_test)

    def __str__(self: Wallet) -> str:
        """
        Returns a string representation of a Wallet.

        Returns:
            A string representation of a Wallet.
        """
        return "\n".join(
            [
                f"public_key: {self.public_key}",
                "private_key: -HIDDEN-",
                f"classic_address: {self.address}",
            ]
        )<|MERGE_RESOLUTION|>--- conflicted
+++ resolved
@@ -38,10 +38,7 @@
         *,
         master_address: Optional[str] = None,
         seed: Optional[str] = None,
-<<<<<<< HEAD
-=======
         algorithm: Optional[CryptoAlgorithm] = None,
->>>>>>> 87bfc431
     ) -> None:
         """
         Generate a new Wallet.
@@ -52,12 +49,28 @@
             master_address: Include if a Wallet uses a Regular Key Pair. This sets the
                 address that this wallet corresponds to. The default is `None`.
             seed: The seed used to derive the account keys. The default is `None`.
-<<<<<<< HEAD
-        """
-=======
             algorithm: The algorithm used to encode the keys. Inferred from the seed if
                 not included
         """
+        self.public_key = public_key
+        """
+        The public key that is used to identify this wallet's signatures, as
+        a hexadecimal string.
+        """
+
+        self.private_key = private_key
+        """
+        The private key that is used to create signatures, as a hexadecimal
+        string. MUST be kept secret!
+        """
+
+        self._address = (
+            ensure_classic_address(master_address)
+            if master_address is not None
+            else derive_classic_address(self.public_key)
+        )
+        """Internal variable for classic_address. Use classic_address instead."""
+
         self.seed = seed
         """
         The core value that is used to derive all other information about
@@ -77,7 +90,6 @@
         The algorithm that is used to convert the seed into its public/private keypair.
         """
 
->>>>>>> 87bfc431
         self.public_key = public_key
         """
         The public key that is used to identify this wallet's signatures, as
@@ -96,15 +108,6 @@
             else derive_classic_address(self.public_key)
         )
         """Internal variable for classic_address. Use classic_address instead."""
-<<<<<<< HEAD
-
-        self.seed = seed
-        """
-        The core value that is used to derive all other information about
-        this wallet. MUST be kept secret!
-        """
-=======
->>>>>>> 87bfc431
 
     @classmethod
     def create(
@@ -145,9 +148,6 @@
             The wallet that is generated from the given secret.
         """
         public_key, private_key = derive_keypair(seed, algorithm=algorithm)
-<<<<<<< HEAD
-        return cls(public_key, private_key, master_address=master_address, seed=seed)
-=======
         return cls(
             public_key,
             private_key,
@@ -155,7 +155,6 @@
             seed=seed,
             algorithm=algorithm,
         )
->>>>>>> 87bfc431
 
     from_secret = from_seed
 
