"""The information needed to control an XRPL account."""

from __future__ import annotations

from typing import List, Optional, Type

from xrpl.constants import CryptoAlgorithm, XRPLException
from xrpl.core.addresscodec import classic_address_to_xaddress
from xrpl.core.keypairs import derive_classic_address, derive_keypair, generate_seed
from xrpl.utils.ensure_classic_address import ensure_classic_address


class Wallet:
    """
    The cryptographic keys needed to control an XRP Ledger account. See
    `Cryptographic Keys <https://xrpl.org/cryptographic-keys.html>`_ for
    details.
    """

    @property
    def classic_address(self: Wallet) -> str:
        """
        The address that publicly identifies this wallet,
        as a base58 string.
        """  # noqa: DAR201
        return self._classic_address

    address = classic_address
    """
    The address that publicly identifies this wallet, as a base58 string.
    """

    def __init__(
        self: Wallet,
        public_key: str,
        private_key: str,
        *,
        master_address: Optional[str] = None,
        seed: Optional[str] = None,
    ) -> None:
        """
        Generate a new Wallet.

        Args:
            public_key: The public key for the account.
            private_key: The private key used for signing transactions for the account.
            master_address: Include if a Wallet uses a Regular Key Pair. This sets the
                address that this wallet corresponds to. The default is `None`.
            seed: The seed used to derive the account keys. The default is `None`.
        """
        self.public_key = public_key
        """
        The public key that is used to identify this wallet's signatures, as
        a hexadecimal string.
        """

        self.private_key = private_key
        """
        The private key that is used to create signatures, as a hexadecimal
        string. MUST be kept secret!
        """

        self._classic_address = (
            ensure_classic_address(master_address)
            if master_address is not None
            else derive_classic_address(self.public_key)
        )
        """Internal variable for classic_address. Use classic_address instead."""

        self.seed = seed
        """
        The core value that is used to derive all other information about
        this wallet. MUST be kept secret!
        """

    @classmethod
    def create(
        cls: Type[Wallet], algorithm: CryptoAlgorithm = CryptoAlgorithm.ED25519
    ) -> Wallet:
        """
        Generates a new seed and Wallet.

        Args:
            algorithm: The key-generation algorithm to use when generating the seed.
                The default is `ED25519`.

        Returns:
            The wallet that is generated from the given seed.
        """
        seed = generate_seed(algorithm=algorithm)
        return Wallet.from_seed(seed, algorithm=algorithm)

    @classmethod
    def from_seed(
        cls: Type[Wallet],
        seed: str,
        *,
        master_address: Optional[str] = None,
        algorithm: CryptoAlgorithm = CryptoAlgorithm.ED25519,
    ) -> Wallet:
        """
        Generates a new Wallet from seed (secret).

        Args:
            seed: The seed (secret) used to derive the account keys.
            master_address: Include if a Wallet uses a Regular Key Pair. This sets the
                address that this wallet corresponds to. The default is `None`.
            algorithm: The key-generation algorithm to use when generating the seed.
                The default is `ED25519`.

        Returns:
            The wallet that is generated from the given secret.
        """
        public_key, private_key = derive_keypair(seed, algorithm=algorithm)
        return cls(public_key, private_key, master_address=master_address, seed=seed)

    from_secret = from_seed

    @classmethod
    def from_entropy(
        cls: Type[Wallet],
        entropy: str,
        *,
        master_address: Optional[str] = None,
        algorithm: CryptoAlgorithm = CryptoAlgorithm.ED25519,
    ) -> Wallet:
        """
<<<<<<< HEAD
        Generates a new Wallet from entropy (string of random numbers).
=======
        Generates a new Wallet from entropy (hexadecimal string of random numbers).
>>>>>>> cdc5eba0

        Args:
            entropy: A hexadecimal string of random numbers to generate a seed used
                to derive a wallet.
            master_address: Include if a Wallet uses a Regular Key Pair. This sets the
                address that this wallet corresponds to. The default is `None`.
            algorithm: The key-generation algorithm to use when generating the seed.
                The default is `ED25519`.

        Returns:
            The wallet that is generated from the given entropy.

        Raises:
            XRPLException: If passed in entropy is not a bytestring.
        """
        parsed_entropy = entropy

        if entropy is not None and len(entropy) != 32:
            raise XRPLException(
                "Entropy must be a 16-byte hexadecimal string of random numbers."
            )

        seed = generate_seed(parsed_entropy, algorithm)
        return Wallet.from_seed(
            seed, master_address=master_address, algorithm=algorithm
        )

    @classmethod
    def from_secret_numbers(
        self: Type[Wallet],
        secret_numbers: List[str] | str,
        *,
        master_address: Optional[str] = None,
        algorithm: CryptoAlgorithm = CryptoAlgorithm.ED25519,
    ) -> Wallet:
        """
        Generates a new Wallet from secret numbers.

        Args:
            secret_numbers: A string (whitespace delimited) or string array consisting
                of 8 times 6 numbers used to derive a wallet.
            master_address: Include if a Wallet uses a Regular Key Pair. It must be
                the master address of the account. The default is `None`.
            algorithm: The digital signature algorithm to generate an address for.
                The default is ED25519.

        Returns:
            The wallet that is generated from the given secret numbers.
        """
        numbersArray = (
            secret_numbers.split()
            if isinstance(secret_numbers, str)
            else secret_numbers
        )

        entropy = ""
        for r in numbersArray:
            no = int(r[:5])
            hexed = hex(no)[2:].zfill(4)
            entropy += hexed

        return Wallet.from_entropy(
            entropy, master_address=master_address, algorithm=algorithm
        )

    def get_xaddress(
        self: Wallet, *, tag: Optional[int] = None, is_test: bool = False
    ) -> str:
        """
        Returns the X-Address of the Wallet's account.

        Args:
            tag: The destination tag of the address. Defaults to `None`.
            is_test: Whether the address corresponds to an address on the test network.
                Defaults to `False`.

        Returns:
            The X-Address of the Wallet's account.
        """
        return classic_address_to_xaddress(self.classic_address, tag, is_test)

    def __str__(self: Wallet) -> str:
        """
        Returns a string representation of a Wallet.

        Returns:
            A string representation of a Wallet.
        """
        return "\n".join(
            [
                f"public_key: {self.public_key}",
                "private_key: -HIDDEN-",
                f"classic_address: {self.classic_address}",
            ]
        )<|MERGE_RESOLUTION|>--- conflicted
+++ resolved
@@ -125,11 +125,7 @@
         algorithm: CryptoAlgorithm = CryptoAlgorithm.ED25519,
     ) -> Wallet:
         """
-<<<<<<< HEAD
-        Generates a new Wallet from entropy (string of random numbers).
-=======
         Generates a new Wallet from entropy (hexadecimal string of random numbers).
->>>>>>> cdc5eba0
 
         Args:
             entropy: A hexadecimal string of random numbers to generate a seed used
