--- conflicted
+++ resolved
@@ -140,14 +140,9 @@
         Raises:
             XRPLException: If passed in entropy is not a bytestring.
         """
-<<<<<<< HEAD
         # Logic copied from xrpl-secret-numbers secretToEntropy function
         # https://github.com/WietseWind/xrpl-secret-numbers/blob/master/src/utils/index.ts
-
-        parsed_entropy = entropy
-
-=======
->>>>>>> 32efcacf
+        
         if entropy is not None and len(entropy) != 32:
             raise XRPLException(
                 "Entropy must be a 16-byte hexadecimal string of random numbers."
