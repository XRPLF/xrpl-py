--- conflicted
+++ resolved
@@ -140,12 +140,9 @@
         Raises:
             XRPLException: If passed in entropy is not a bytestring.
         """
-<<<<<<< HEAD
         # Logic copied from xrpl-secret-numbers secretToEntropy function
         # https://github.com/WietseWind/xrpl-secret-numbers/blob/master/src/utils/index.ts
-        
-=======
->>>>>>> 2be6a3e8
+
         if entropy is not None and len(entropy) != 32:
             raise XRPLException(
                 "Entropy must be a 16-byte hexadecimal string of random numbers."
@@ -155,7 +152,6 @@
         return Wallet.from_seed(
             seed, master_address=master_address, algorithm=algorithm
         )
-<<<<<<< HEAD
 
     @classmethod
     def from_secret_numbers(
@@ -211,8 +207,6 @@
         return Wallet.from_entropy(
             entropy, master_address=master_address, algorithm=algorithm
         )
-=======
->>>>>>> 2be6a3e8
 
     def get_xaddress(
         self: Wallet, *, tag: Optional[int] = None, is_test: bool = False
