--- conflicted
+++ resolved
@@ -36,6 +36,7 @@
         *,
         master_address: Optional[str] = None,
         seed: Optional[str] = None,
+        algorithm: Optional[CryptoAlgorithm] = None,
     ) -> None:
         """
         Generate a new Wallet.
@@ -46,16 +47,17 @@
             master_address: Include if a Wallet uses a Regular Key Pair. This sets the
                 address that this wallet corresponds to. The default is `None`.
             seed: The seed used to derive the account keys. The default is `None`.
-        """
-<<<<<<< HEAD
-        self.public_key = public_key
-=======
+            algorithm: The algorithm used to encode the keys. Inferred from the seed if
+                not included
+        """
+        self.seed = seed
+        """
         The core value that is used to derive all other information about
         this wallet. MUST be kept secret!
         """
 
         if algorithm is None:
-            if self.seed.startswith("sEd"):
+            if seed is not None and seed.startswith("sEd"):
                 wallet_algorithm = CryptoAlgorithm.ED25519
             else:
                 wallet_algorithm = CryptoAlgorithm.SECP256K1
@@ -67,9 +69,7 @@
         The algorithm that is used to convert the seed into its public/private keypair.
         """
 
-        pk, sk = derive_keypair(self.seed, algorithm=algorithm)
-        self.public_key = pk
->>>>>>> f769bcf3
+        self.public_key = public_key
         """
         The public key that is used to identify this wallet's signatures, as
         a hexadecimal string.
@@ -87,12 +87,6 @@
             else derive_classic_address(self.public_key)
         )
         """Internal variable for classic_address. Use classic_address instead."""
-
-        self.seed = seed
-        """
-        The core value that is used to derive all other information about
-        this wallet. MUST be kept secret!
-        """
 
     @classmethod
     def create(
@@ -133,7 +127,7 @@
             The wallet that is generated from the given secret.
         """
         public_key, private_key = derive_keypair(seed, algorithm=algorithm)
-        return cls(public_key, private_key, master_address=master_address, seed=seed)
+        return cls(public_key, private_key, master_address=master_address, seed=seed, algorithm=algorithm)
 
     from_secret = from_seed
 
