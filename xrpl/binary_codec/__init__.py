<<<<<<< HEAD
from .definitions import *
from .field_id_codec import *
from .binary_wrappers import *
from .types import *
=======
from xrpl.binary_codec.definitions import *  # noqa
from xrpl.binary_codec.field_id_codec import encode, decode  # noqa
from xrpl.binary_codec.binary_wrappers import BinarySerializer  # noqa
from xrpl.binary_codec.exceptions import XRPLBinaryCodecException  # noqa
>>>>>>> 1d005ea3
<|MERGE_RESOLUTION|>--- conflicted
+++ resolved
@@ -1,11 +1,4 @@
-<<<<<<< HEAD
-from .definitions import *
-from .field_id_codec import *
-from .binary_wrappers import *
-from .types import *
-=======
 from xrpl.binary_codec.definitions import *  # noqa
 from xrpl.binary_codec.field_id_codec import encode, decode  # noqa
 from xrpl.binary_codec.binary_wrappers import BinarySerializer  # noqa
-from xrpl.binary_codec.exceptions import XRPLBinaryCodecException  # noqa
->>>>>>> 1d005ea3
+from xrpl.binary_codec.exceptions import XRPLBinaryCodecException  # noqa