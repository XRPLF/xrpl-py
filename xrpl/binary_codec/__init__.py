<<<<<<< HEAD
from .definitions import *
from .field_id_codec import *
=======
import xrpl.binary_codec.definitions
from .exceptions import *
>>>>>>> 9dc2d9c9
<|MERGE_RESOLUTION|>--- conflicted
+++ resolved
@@ -1,7 +1,2 @@
-<<<<<<< HEAD
-from .definitions import *
-from .field_id_codec import *
-=======
 import xrpl.binary_codec.definitions
-from .exceptions import *
->>>>>>> 9dc2d9c9
+from .exceptions import *