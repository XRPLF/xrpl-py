--- conflicted
+++ resolved
@@ -1,11 +1,7 @@
 """Context manager and helpers for the deserialization of bytes into JSON."""
-<<<<<<< HEAD
-from typing import Tuple, Type
-=======
 from __future__ import annotations  # Requires Python 3.7+
 
-from typing import Optional, Tuple
->>>>>>> cdcff0c2
+from typing import Optional, Tuple, Type
 
 from xrpl.binary_codec.definitions import definitions
 from xrpl.binary_codec.definitions.field_header import FieldHeader
@@ -222,7 +218,6 @@
         """
         return field_type.from_parser(self)
 
-<<<<<<< HEAD
     def type_for_field(self, field: FieldInstance) -> Type[SerializedType]:
         """
         Get the type associated with a given field
@@ -231,9 +226,6 @@
         """
         return SerializedType.get_type_by_name(field.type)
 
-    def read_field_value(self, field: FieldInstance) -> SerializedType:
-        """Read value of the type specified by field from the BinaryParser."""
-=======
     def read_field_value(self: BinaryParser, field: FieldInstance) -> SerializedType:
         """
         Read value of the type specified by field from the BinaryParser.
@@ -247,7 +239,6 @@
         Raises:
             XRPLBinaryCodecException: If a parser cannot be constructed from field.
         """
->>>>>>> cdcff0c2
         field_type = self.type_for_field(field)
         # TODO: error handling for unsupported type?
         if field.is_variable_length_encoded:
