--- conflicted
+++ resolved
@@ -27,15 +27,9 @@
     from xrpl.binary_codec.types.hash256 import Hash256
     from xrpl.binary_codec.types.path_set import PathSet
     from xrpl.binary_codec.types.serialized_transaction import SerializedTransaction
-<<<<<<< HEAD
-
-    # from xrpl.binary_codec.types.serialized_transaction_list import
-    # SerializedTransactionList
-=======
     from xrpl.binary_codec.types.serialized_transaction_list import (
         SerializedTransactionList,
     )
->>>>>>> 74aa2c2b
     from xrpl.binary_codec.types.uint8 import UInt8
     from xrpl.binary_codec.types.uint16 import UInt16
     from xrpl.binary_codec.types.uint32 import UInt32
@@ -51,11 +45,7 @@
         "Hash160": Hash160,
         "Hash256": Hash256,
         "PathSet": PathSet,
-<<<<<<< HEAD
-        # "STArray": STArray, # TODO: uncomment when implemented
-=======
         "SerializedTransactionList": SerializedTransactionList,
->>>>>>> 74aa2c2b
         "SerializedTransaction": SerializedTransaction,
         "UInt8": UInt8,
         "UInt16": UInt16,
