--- conflicted
+++ resolved
@@ -1,7 +1,3 @@
-<<<<<<< HEAD
 from .definitions import *
 from .field_header import *
 from .field_info import *
-=======
-from .definition_service import *  # noqa: F401 F403
->>>>>>> fa519f3c
