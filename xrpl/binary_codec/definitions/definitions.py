--- conflicted
+++ resolved
@@ -3,13 +3,10 @@
 
 import json
 import os
-<<<<<<< HEAD
+from typing import Dict, Tuple
 
 from xrpl.binary_codec.exceptions import XRPLBinaryCodecException
 
-=======
-from typing import Tuple, Dict
->>>>>>> b6df0bd1
 from .field_header import FieldHeader
 from .field_info import FieldInfo
 
