"""Codec for serializing and deserializing AccountID fields."""
from __future__ import annotations  # Requires Python 3.7+

import re

from xrpl.addresscodec import decode_classic_address, encode_classic_address
from xrpl.binary_codec.types.hash160 import Hash160

_HEX_REGEX = re.compile("^[A-F0-9]{40}$")


class AccountID(Hash160):
    """Codec for serializing and deserializing AccountID fields."""

<<<<<<< HEAD
    LENGTH = 20  # bytes

    def __init__(self, buffer: bytes = None) -> None:
=======
    def __init__(self: Hash160, buffer: bytes = None) -> None:
>>>>>>> 377dd426
        """
        Construct an AccountID from given bytes.
        If buffer is not provided, default to 20 zero bytes.
        """
        if buffer is not None:
            super().__init__(buffer)
        else:
            super().__init__(bytes(self.LENGTH))

    @classmethod
    def from_value(cls: Hash160, value: str) -> AccountID:
        """
        Construct an AccountID from a hex string or a base58 r-Address.

        Args:
            value: The string to construct an AccountID from.

        Returns:
            The AccountID constructed from value.
        """
        if value == "":
            return cls()

        # hex-encoded case
        if _HEX_REGEX.fullmatch(value):
            return cls(bytes.fromhex(value))
        # base58 case
        return cls(decode_classic_address(value))

    def to_json(self: Hash160) -> str:
        """
        Return the value of this AccountID encoded as a base58 string.

        Returns:
            The JSON representation of the AccountID.
        """
        return encode_classic_address(self.buffer)<|MERGE_RESOLUTION|>--- conflicted
+++ resolved
@@ -12,13 +12,9 @@
 class AccountID(Hash160):
     """Codec for serializing and deserializing AccountID fields."""
 
-<<<<<<< HEAD
     LENGTH = 20  # bytes
 
-    def __init__(self, buffer: bytes = None) -> None:
-=======
-    def __init__(self: Hash160, buffer: bytes = None) -> None:
->>>>>>> 377dd426
+    def __init__(self: AccountID, buffer: bytes = None) -> None:
         """
         Construct an AccountID from given bytes.
         If buffer is not provided, default to 20 zero bytes.
@@ -29,7 +25,7 @@
             super().__init__(bytes(self.LENGTH))
 
     @classmethod
-    def from_value(cls: Hash160, value: str) -> AccountID:
+    def from_value(cls: AccountID, value: str) -> AccountID:
         """
         Construct an AccountID from a hex string or a base58 r-Address.
 
@@ -48,7 +44,7 @@
         # base58 case
         return cls(decode_classic_address(value))
 
-    def to_json(self: Hash160) -> str:
+    def to_json(self: AccountID) -> str:
         """
         Return the value of this AccountID encoded as a base58 string.
 
