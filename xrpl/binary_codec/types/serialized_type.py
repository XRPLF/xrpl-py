--- conflicted
+++ resolved
@@ -3,8 +3,6 @@
 
 from abc import ABC, abstractmethod
 from typing import Any, Optional, Union
-
-from xrpl.binary_codec.binary_wrappers import BinaryParser
 
 
 class SerializedType(ABC):
@@ -16,16 +14,11 @@
 
     @abstractmethod
     def from_parser(
-<<<<<<< HEAD
-        self, parser: BinaryParser, length_hint: Optional[int] = None
-    ) -> Any:
-=======
         self,
         parser: Any,
         length_hint: Optional[int] = None
         # TODO: resolve Any (can't be `BinaryParser` because of circular imports)
     ) -> SerializedType:
->>>>>>> 977dd754
         """Construct a new SerializedType from a BinaryParser."""
         raise NotImplementedError("SerializedType.from_parser not implemented.")
 
