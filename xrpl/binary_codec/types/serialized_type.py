--- conflicted
+++ resolved
@@ -12,57 +12,6 @@
         """Construct a new SerializedType."""
         self.buffer = buffer
 
-<<<<<<< HEAD
-    @classmethod
-    def get_type_by_name(cls: SerializedType, name: str) -> Type[SerializedType]:
-        """
-        Convert the string name of a class to the class object itself.
-
-        Args:
-            name: the name of the class.
-
-        Returns:
-            The corresponding class object.
-        """
-        # TODO: figure out if there's a better way to do this
-        from xrpl.binary_codec.types.account_id import AccountID
-        from xrpl.binary_codec.types.amount import Amount
-        from xrpl.binary_codec.types.blob import Blob
-        from xrpl.binary_codec.types.currency import Currency
-        from xrpl.binary_codec.types.hash128 import Hash128
-        from xrpl.binary_codec.types.hash160 import Hash160
-        from xrpl.binary_codec.types.hash256 import Hash256
-        from xrpl.binary_codec.types.serialized_transaction import SerializedTransaction
-        from xrpl.binary_codec.types.serialized_transaction_list import (
-            SerializedTransactionList,
-        )
-        from xrpl.binary_codec.types.uint8 import UInt8
-        from xrpl.binary_codec.types.uint16 import UInt16
-        from xrpl.binary_codec.types.uint32 import UInt32
-        from xrpl.binary_codec.types.uint64 import UInt64
-
-        type_map = {
-            "AccountID": AccountID,
-            "Amount": Amount,
-            "Blob": Blob,
-            "Currency": Currency,
-            "Hash128": Hash128,
-            "Hash160": Hash160,
-            "Hash256": Hash256,
-            # "PathSet": PathSet, # TODO: uncomment when implemented
-            "SerializedTransactionList": SerializedTransactionList,
-            "SerializedTransaction": SerializedTransaction,
-            "UInt8": UInt8,
-            "UInt16": UInt16,
-            "UInt32": UInt32,
-            "UInt64": UInt64,
-            # "Vector256": Vector256, # TODO: uncomment when implemented
-        }
-
-        return type_map[name]
-
-=======
->>>>>>> 4fd288b1
     @abstractmethod
     def from_parser(
         self: SerializedType,
