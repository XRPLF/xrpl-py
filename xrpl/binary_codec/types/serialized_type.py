--- conflicted
+++ resolved
@@ -6,11 +6,7 @@
 class SerializedType(ABC):
     """The base class for all binary codec types."""
 
-<<<<<<< HEAD
-    def __init__(self) -> None:
-=======
-    def __init__(self, buffer):
->>>>>>> ffe73bac
+    def __init__(self, buffer: bytes) -> None:
         """Construct a new SerializedType."""
         self.buffer = buffer
 
@@ -29,11 +25,7 @@
         Write the bytes representation of a SerializedType to a bytearray.
         :param bytesink: The bytearray to write self.bytes to.
         """
-<<<<<<< HEAD
         bytesink.extend(self.bytes)
-=======
-        bytesink.append(self.buffer)
->>>>>>> ffe73bac
 
     def to_bytes(self) -> bytes:
         """Get the bytes representation of a SerializedType."""
