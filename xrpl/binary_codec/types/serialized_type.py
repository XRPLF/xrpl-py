--- conflicted
+++ resolved
@@ -123,15 +123,6 @@
         """
         return self.to_hex()
 
-<<<<<<< HEAD
-    def to_hex(self) -> str:
-        """Get the hex representation of a SerializedType's bytes."""
-        return self.buffer.hex()
-
-    def __len__(self) -> int:
-        """Get the length of a SerializedType's bytes."""
-        return len(self.buffer)
-=======
     def to_hex(self: SerializedType) -> str:
         """
         Get the hex representation of a SerializedType's bytes.
@@ -140,4 +131,7 @@
             The hex string representation of the SerializedType's bytes.
         """
         return self.buffer.hex()
->>>>>>> cdcff0c2
+
+    def __len__(self) -> int:
+        """Get the length of a SerializedType's bytes."""
+        return len(self.buffer)