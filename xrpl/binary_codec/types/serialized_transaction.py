"""Class for serializing/deserializing transactions."""

from __future__ import annotations

from typing import Any, Dict, List

from typing_extensions import Final

from xrpl.addresscodec import is_valid_xaddress, xaddress_to_classic_address
from xrpl.binary_codec.binary_wrappers.binary_parser import BinaryParser
from xrpl.binary_codec.definitions.definitions import (
    get_field_instance,
    get_ledger_entry_type_code,
    get_ledger_entry_type_name,
    get_transaction_result_code,
    get_transaction_result_name,
    get_transaction_type_code,
    get_transaction_type_name,
)
from xrpl.binary_codec.definitions.field_instance import FieldInstance
from xrpl.binary_codec.exceptions import XRPLBinaryCodecException
from xrpl.binary_codec.types.serialized_type import SerializedType

_OBJECT_END_MARKER_BYTE: Final = bytes([0xE1])
_OBJECT_END_MARKER: Final = "ObjectEndMarker"
_SERIALIZED_TRANSACTION: Final = "SerializedTransaction"
_DESTINATION: Final = "Destination"
_ACCOUNT: Final = "Account"
_SOURCE_TAG: Final = "SourceTag"
_DEST_TAG: Final = "DestinationTag"


def _handle_xaddress(field: str, xaddress: str) -> Dict[str, str]:
    """Break down an X-Address into a classic address and a tag.

    Args:
        field: Name of field
        xaddress: X-Address corresponding to the field

    Returns:
        A dictionary representing the classic address and tag.

    Raises:
        XRPLBinaryCodecException: field-tag combo is invalid.
    """
    (classic_address, tag, is_test_network) = xaddress_to_classic_address(xaddress)
    if field == _DESTINATION:
        tag_name = _DEST_TAG
    elif field == _ACCOUNT:
        tag_name = _SOURCE_TAG
    elif tag is not None:
        raise XRPLBinaryCodecException("{} cannot have an associated tag".format(field))

    if tag is not None:
        return {field: classic_address, tag_name: tag}
    return {field: classic_address}


def _str_to_enum(field: str, value: Any) -> Any:
    # all of these fields have enum values that are used for serialization
    # converts the string name to the corresponding enum code
    if field == "TransactionType":
        return get_transaction_type_code(value)
    if field == "TransactionResult":
        return get_transaction_result_code(value)
    if field == "LedgerEntryType":
        return get_ledger_entry_type_code(value)
    return value


def _enum_to_str(field: str, value: Any) -> Any:
    # reverse of the above function
    if field == "TransactionType":
        return get_transaction_type_name(value)
    if field == "TransactionResult":
        return get_transaction_result_name(value)
    if field == "LedgerEntryType":
        return get_ledger_entry_type_name(value)
    return value


class SerializedTransaction(SerializedType):
    """Class for serializing/deserializing transactions."""

    @classmethod
    def from_parser(
        cls: SerializedTransaction, parser: BinaryParser
    ) -> SerializedTransaction:
        """
        Construct a SerializedTransaction from a BinaryParser.

        Args:
            parser: The parser to construct a SerializedTransaction from.

        Returns:
            The SerializedTransaction constructed from parser.
        """
        from xrpl.binary_codec.binary_wrappers.binary_serializer import BinarySerializer

        serializer = BinarySerializer()

        while not parser.is_end():
            field = parser.read_field()
            if field.name == _OBJECT_END_MARKER:
                break

            associated_value = parser.read_field_value(field)
            serializer.write_field_and_value(field, associated_value)
            if field.type == _SERIALIZED_TRANSACTION:
                serializer.put(_OBJECT_END_MARKER_BYTE)

        return SerializedTransaction(serializer.to_bytes())

    @classmethod
    def from_value(
<<<<<<< HEAD
        cls: SerializedTransaction, value: Dict[str, Any], only_signing: bool = False
=======
        cls: SerializedTransaction, value: Dict[str, Any], signing_only: bool = False
>>>>>>> d4100ebe
    ) -> SerializedTransaction:
        """
        Create a SerializedTransaction object from a dictionary.

        Args:
            value: The dictionary to construct a SerializedTransaction from.
<<<<<<< HEAD
            only_signing: whether only the signing fields should be included.
=======
            signing_only: whether only the signing fields should be included.
>>>>>>> d4100ebe

        Returns:
            The SerializedTransaction object constructed from value.

        Raises:
            XRPLBinaryCodecException: If the SerializedTransaction can't be constructed
                from value.
        """
        from xrpl.binary_codec.binary_wrappers.binary_serializer import BinarySerializer

        serializer = BinarySerializer()

        xaddress_decoded = {}
        for (k, v) in value.items():
            if isinstance(v, str) and is_valid_xaddress(v):
                handled = _handle_xaddress(k, v)
                if (
                    _SOURCE_TAG in handled
                    and handled[_SOURCE_TAG] is not None
                    and _SOURCE_TAG in value
                    and value[_SOURCE_TAG] is not None
                ):
                    raise XRPLBinaryCodecException(
                        "Cannot have Account X-Address and SourceTag"
                    )
                if (
                    _DEST_TAG in handled
                    and handled[_DEST_TAG] is not None
                    and _DEST_TAG in value
                    and value[_DEST_TAG] is not None
                ):
                    raise XRPLBinaryCodecException(
                        "Cannot have Destination X-Address and DestinationTag"
                    )
                xaddress_decoded.update(handled)
            else:
                xaddress_decoded[k] = _str_to_enum(k, v)

        sorted_keys: List[FieldInstance] = []
        for field_name in xaddress_decoded:
            field_instance = get_field_instance(field_name)
            if (
                field_instance is not None
                and xaddress_decoded[field_instance.name] is not None
                and field_instance.is_serialized
            ):
                sorted_keys.append(field_instance)
        sorted_keys.sort(key=lambda x: x.ordinal)

<<<<<<< HEAD
        if only_signing:
=======
        if signing_only:
>>>>>>> d4100ebe
            sorted_keys = list(filter(lambda x: x.is_signing, sorted_keys))

        for field in sorted_keys:
            associated_value = field.associated_type.from_value(
                xaddress_decoded[field.name]
            )
            serializer.write_field_and_value(field, associated_value)
            if field.type == _SERIALIZED_TRANSACTION:
                serializer.put(_OBJECT_END_MARKER_BYTE)

        return SerializedTransaction(serializer.to_bytes())

    def to_json(self: SerializedTransaction) -> Dict[str, Any]:
        """
        Returns the JSON representation of a SerializedTransaction.

        Returns:
            The JSON representation of a SerializedTransaction.
        """
        parser = BinaryParser(self.to_string())
        accumulator = {}

        while not parser.is_end():
            field = parser.read_field()
            if field.name == _OBJECT_END_MARKER:
                break
            json_value = parser.read_field_value(field).to_json()
            accumulator[field.name] = _enum_to_str(field.name, json_value)

        return accumulator<|MERGE_RESOLUTION|>--- conflicted
+++ resolved
@@ -113,22 +113,14 @@
 
     @classmethod
     def from_value(
-<<<<<<< HEAD
-        cls: SerializedTransaction, value: Dict[str, Any], only_signing: bool = False
-=======
         cls: SerializedTransaction, value: Dict[str, Any], signing_only: bool = False
->>>>>>> d4100ebe
     ) -> SerializedTransaction:
         """
         Create a SerializedTransaction object from a dictionary.
 
         Args:
             value: The dictionary to construct a SerializedTransaction from.
-<<<<<<< HEAD
-            only_signing: whether only the signing fields should be included.
-=======
             signing_only: whether only the signing fields should be included.
->>>>>>> d4100ebe
 
         Returns:
             The SerializedTransaction object constructed from value.
@@ -178,11 +170,7 @@
                 sorted_keys.append(field_instance)
         sorted_keys.sort(key=lambda x: x.ordinal)
 
-<<<<<<< HEAD
-        if only_signing:
-=======
         if signing_only:
->>>>>>> d4100ebe
             sorted_keys = list(filter(lambda x: x.is_signing, sorted_keys))
 
         for field in sorted_keys:
