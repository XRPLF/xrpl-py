--- conflicted
+++ resolved
@@ -15,13 +15,7 @@
         super().__init__(buffer)
 
     @classmethod
-<<<<<<< HEAD
-    def from_parser(cls, parser: BinaryParser, length_hint: int) -> Blob:
-        """Defines how to read a Blob from a BinaryParser."""
-=======
-    def from_parser(
-        cls: Blob, parser: BinaryParser, length_hint: Optional[int] = None
-    ) -> Blob:
+    def from_parser(cls: Blob, parser: BinaryParser, length_hint: int) -> Blob:
         """
         Defines how to read a Blob from a BinaryParser.
 
@@ -32,7 +26,6 @@
         Returns:
             The Blob constructed from parser.
         """
->>>>>>> cdcff0c2
         return cls(parser.read(length_hint))
 
     @classmethod
