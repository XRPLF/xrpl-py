--- conflicted
+++ resolved
@@ -58,13 +58,9 @@
         _is_native: True if the currency code is "XRP"
     """
 
-<<<<<<< HEAD
     LENGTH = 20
 
-    def __init__(self, buffer: bytes = None) -> None:
-=======
     def __init__(self: Currency, buffer: bytes = None) -> None:
->>>>>>> 377dd426
         """Construct a Currency."""
         if buffer is not None:
             super().__init__(buffer)
