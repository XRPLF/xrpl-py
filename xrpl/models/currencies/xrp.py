"""
Specifies XRP as a currency, without a value. Normally, you will not use this
model as it does not specify an amount of XRP. In cases where you need to
specify an amount of XRP, you will use a string. However, for some book order
requests where currencies are specified without amounts, you may need to
specify the use of XRP, without a value. In these cases, you will use this
object.

See https://xrpl.org/currency-formats.html#specifying-currency-amounts
"""
from __future__ import annotations

from dataclasses import dataclass, field
from typing import Any, Dict, Type, Union

from xrpl.models.base_model import BaseModel
from xrpl.models.exceptions import XRPLModelException
from xrpl.models.utils import require_kwargs_on_init


@require_kwargs_on_init
@dataclass(frozen=True)
class XRP(BaseModel):
    """
    Specifies XRP as a currency, without a value. Normally, you will not use this
    model as it does not specify an amount of XRP. In cases where you need to
    specify an amount of XRP, you will use a string. However, for some book order
    requests where currencies are specified without amounts, you may need to
    specify the use of XRP, without a value. In these cases, you will use this
    object.

    See https://xrpl.org/currency-formats.html#specifying-currency-amounts
    """

    currency: str = field(default="XRP", init=False)

    @classmethod
    def from_dict(cls: Type[XRP], value: Dict[str, Any]) -> XRP:
        """
        Construct a new XRP from a dictionary of parameters.

        Args:
            value: The value to construct the XRP from.

        Returns:
            A new XRP object, constructed using the given parameters.

        Raises:
            XRPLModelException: If the dictionary provided is invalid.
        """
        if len(value) != 1 or "currency" not in value or value["currency"] != "XRP":
            raise XRPLModelException("Not a valid XRP type")
        return XRP()

    def to_dict(self: XRP) -> Dict[str, Any]:
        """
        Returns the dictionary representation of an XRP currency object.

        Returns:
            The dictionary representation of an XRP currency object.
        """
        return {**super().to_dict(), "currency": "XRP"}

    def to_amount(self: XRP, value: Union[str, int, float]) -> str:
        """
        Converts value to XRP.

        Args:
            value: The amount of XRP.

        Returns:
            A string representation of XRP amount.
        """
<<<<<<< HEAD
        return str(value)

    def __repr__(self: XRP) -> str:
        """
        Generate string representation of XRP.

        Returns:
            A string representation of XRP currency.
        """
        return "XRP()"
=======
        # import needed here to avoid circular dependency
        from xrpl.utils.xrp_conversions import xrp_to_drops

        if isinstance(value, str):
            return xrp_to_drops(float(value))
        return xrp_to_drops(value)
>>>>>>> f45603a4
<|MERGE_RESOLUTION|>--- conflicted
+++ resolved
@@ -71,8 +71,12 @@
         Returns:
             A string representation of XRP amount.
         """
-<<<<<<< HEAD
-        return str(value)
+        # import needed here to avoid circular dependency
+        from xrpl.utils.xrp_conversions import xrp_to_drops
+
+        if isinstance(value, str):
+            return xrp_to_drops(float(value))
+        return xrp_to_drops(value)
 
     def __repr__(self: XRP) -> str:
         """
@@ -81,12 +85,4 @@
         Returns:
             A string representation of XRP currency.
         """
-        return "XRP()"
-=======
-        # import needed here to avoid circular dependency
-        from xrpl.utils.xrp_conversions import xrp_to_drops
-
-        if isinstance(value, str):
-            return xrp_to_drops(float(value))
-        return xrp_to_drops(value)
->>>>>>> f45603a4
+        return "XRP()"