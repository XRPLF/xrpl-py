"""
Specifies XRP as a currency, without a value. Normally, you will not use this
model as it does not specify an amount of XRP. In cases where you need to
specify an amount of XRP, you will use a string. However, for some book order
requests where currencies are specified without amounts, you may need to
specify the use of XRP, without a value. In these cases, you will use this
object.

See https://xrpl.org/currency-formats.html#specifying-currency-amounts
"""
from __future__ import annotations

from dataclasses import dataclass, field
from typing import Any, Dict

from xrpl.models.base_model import BaseModel
from xrpl.models.utils import require_kwargs_on_init


@require_kwargs_on_init
@dataclass(frozen=True)
class XRP(BaseModel):
    """
    Specifies XRP as a currency, without a value. Normally, you will not use this
    model as it does not specify an amount of XRP. In cases where you need to
    specify an amount of XRP, you will use a string. However, for some book order
    requests where currencies are specified without amounts, you may need to
    specify the use of XRP, without a value. In these cases, you will use this
    object.

    See https://xrpl.org/currency-formats.html#specifying-currency-amounts
    """

    currency: str = field(default="XRP", init=False)

<<<<<<< HEAD
    def _get_errors(self: XRP) -> Dict[str, str]:
        errors = super()._get_errors()
        if self.currency.upper() != "XRP":
            errors["currency"] = "Currency must be XRP for XRP currency"
        return errors
=======
    def to_dict(self: XRP) -> Dict[str, Any]:
        """
        Returns the dictionary representation of an XRP currency object.

        Returns:
            The dictionary representation of an XRP currency object.
        """
        return {**super().to_dict(), "currency": "XRP"}
>>>>>>> 02caff6a
<|MERGE_RESOLUTION|>--- conflicted
+++ resolved
@@ -33,13 +33,6 @@
 
     currency: str = field(default="XRP", init=False)
 
-<<<<<<< HEAD
-    def _get_errors(self: XRP) -> Dict[str, str]:
-        errors = super()._get_errors()
-        if self.currency.upper() != "XRP":
-            errors["currency"] = "Currency must be XRP for XRP currency"
-        return errors
-=======
     def to_dict(self: XRP) -> Dict[str, Any]:
         """
         Returns the dictionary representation of an XRP currency object.
@@ -47,5 +40,4 @@
         Returns:
             The dictionary representation of an XRP currency object.
         """
-        return {**super().to_dict(), "currency": "XRP"}
->>>>>>> 02caff6a
+        return {**super().to_dict(), "currency": "XRP"}