--- conflicted
+++ resolved
@@ -19,16 +19,13 @@
 
     AccountDelete = "AccountDelete"
     AccountSet = "AccountSet"
-<<<<<<< HEAD
-    EscrowCancel = "EscrowCancel"
-    EscrowCreate = "EscrowCreate"
-    EscrowFinish = "EscrowFinish"
-=======
     CheckCancel = "CheckCancel"
     CheckCash = "CheckCash"
     CheckCreate = "CheckCreate"
     DepositPreauth = "DepositPreauth"
->>>>>>> 044e54b7
+    EscrowCancel = "EscrowCancel"
+    EscrowCreate = "EscrowCreate"
+    EscrowFinish = "EscrowFinish"
     OfferCancel = "OfferCancel"
     OfferCreate = "OfferCreate"
     Payment = "Payment"
