"""The base model for all transactions and their nested object types."""
from __future__ import annotations

from dataclasses import dataclass
from hashlib import sha512
from typing import Any, Dict, List, Optional, Type, TypeVar, Union

from typing_extensions import Final

from xrpl.core.binarycodec import encode
from xrpl.models.amounts import IssuedCurrencyAmount
from xrpl.models.base_model import ABBREVIATIONS, BaseModel
from xrpl.models.exceptions import XRPLModelException
from xrpl.models.flags import check_false_flag_definition, interface_to_flag_list
from xrpl.models.nested_model import NestedModel
from xrpl.models.requests import PathStep
from xrpl.models.required import REQUIRED
from xrpl.models.transactions.types import PseudoTransactionType, TransactionType
from xrpl.models.types import XRPL_VALUE_TYPE
from xrpl.models.utils import require_kwargs_on_init

_TRANSACTION_HASH_PREFIX: Final[int] = 0x54584E00
<<<<<<< HEAD

# special cases that should not be snake cased and only contain primitive members
_LOWER_CASE_MODELS: List[Type[BaseModel]] = [
    IssuedCurrencyAmount,
    PathStep,
]
=======
# This is used to make exceptions when converting dictionary keys to xrpl JSON
# keys. We snake case keys, but some keys are abbreviations.
_ABBREVIATIONS: Final[Dict[str, str]] = {
    "unl": "UNL",
    "id": "ID",
    "uri": "URI",
    "nftoken": "NFToken",
    "xchain": "XChain",
}
>>>>>>> c113cfb1


# special cases that should not be snake cased and only contain primitive members
_LOWER_CASE_MODELS: List[Type[BaseModel]] = [
    IssuedCurrencyAmount,
    PathStep,
]


def transaction_json_to_binary_codec_form(
    dictionary: Dict[str, XRPL_VALUE_TYPE]
) -> Dict[str, XRPL_VALUE_TYPE]:
    """
    Returns a new dictionary in which the keys have been formatted as CamelCase and
    standardized to be serialized by the binary codec.

    Args:
        dictionary: The dictionary to be reformatted.

    Returns:
        A new dictionary object that has been reformatted.
    """
    # This method should be made private when it is removed from `xrpl.transactions`
    return {
        _key_to_tx_json(key): _value_to_tx_json(value)
        for (key, value) in dictionary.items()
    }


def _key_to_tx_json(key: str) -> str:
    """
    Transforms snake_case to PascalCase. For example:
        1. 'transaction_type' becomes 'TransactionType'
        2. 'URI' becomes 'uri'

    Known abbreviations (example 2 above) need to be enumerated in ABBREVIATIONS.
    """
    return "".join(
        [
            ABBREVIATIONS[word] if word in ABBREVIATIONS else word.capitalize()
            for word in key.split("_")
        ]
    )


def _value_to_tx_json(value: XRPL_VALUE_TYPE) -> XRPL_VALUE_TYPE:
<<<<<<< HEAD
    if isinstance(value, dict) and "auth_account" in value:
        return _auth_account_value_to_tx_json(value)
=======
>>>>>>> c113cfb1
    if any([model.is_dict_of_model(value) for model in _LOWER_CASE_MODELS]):
        return value
    if isinstance(value, dict):
        return transaction_json_to_binary_codec_form(value)
    if isinstance(value, list):
        return [_value_to_tx_json(sub_value) for sub_value in value]
    return value


def _auth_account_value_to_tx_json(value: Dict[str, Any]) -> Dict[str, Any]:
    return {
        _key_to_tx_json(key): transaction_json_to_binary_codec_form(val)
        for (key, val) in value.items()
    }


@require_kwargs_on_init
@dataclass(frozen=True)
class Memo(NestedModel):
    """
    An arbitrary piece of data attached to a transaction. A transaction can
    have multiple Memo objects as an array in the Memos field.
    Must contain one or more of ``memo_data``, ``memo_format``, and
    ``memo_type``.
    """

    memo_data: Optional[str] = None
    """The data of the memo, as a hexadecimal string."""

    memo_format: Optional[str] = None
    """
    The format of the memo, as a hexadecimal string. Conventionally, this
    should be the `MIME type
    <http://www.iana.org/assignments/media-types/media-types.xhtml>`_
    of the memo data.
    """

    memo_type: Optional[str] = None
    """
    The type of the memo, as a hexadecimal string. Conventionally, this
    should be an `RFC 5988 relation
    <http://tools.ietf.org/html/rfc5988#section-4>`_ defining the format of
    the memo data.
    """

    def _get_errors(self: Memo) -> Dict[str, str]:
        errors = super()._get_errors()
        present_memo_fields = [
            field
            for field in [
                self.memo_data,
                self.memo_format,
                self.memo_type,
            ]
            if field is not None
        ]
        if len(present_memo_fields) < 1:
            errors["Memo"] = "Memo must contain at least one field"
        return errors


@require_kwargs_on_init
@dataclass(frozen=True)
class Signer(NestedModel):
    """
    One Signer in a multi-signature. A multi-signed transaction can have an
    array of up to 8 Signers, each contributing a signature, in the Signers
    field.
    """

    account: str = REQUIRED  # type: ignore
    """
    The address of the Signer. This can be a funded account in the XRP
    Ledger or an unfunded address.
    This field is required.

    :meta hide-value:
    """

    txn_signature: str = REQUIRED  # type: ignore
    """
    The signature that this Signer provided for this transaction.
    This field is required.

    :meta hide-value:
    """

    signing_pub_key: str = REQUIRED  # type: ignore
    """
    The public key that should be used to verify this Signer's signature.
    This field is required.

    :meta hide-value:
    """


T = TypeVar("T", bound="Transaction")  # any type inherited from Transaction


@require_kwargs_on_init
@dataclass(frozen=True)
class Transaction(BaseModel):
    """
    The base class for all `transaction types
    <https://xrpl.org/transaction-types.html>`_. Represents `fields common to all
    transaction types <https://xrpl.org/transaction-common-fields.html>`_.
    """

    account: str = REQUIRED  # type: ignore
    """
    The address of the sender of the transaction. Required.

    :meta hide-value:
    """

    transaction_type: Union[
        TransactionType, PseudoTransactionType
    ] = REQUIRED  # type: ignore

    fee: Optional[str] = None  # auto-fillable
    """
    (Auto-fillable) The amount of XRP to destroy as a cost to send this
    transaction. See `Transaction Cost
    <https://xrpl.org/transaction-cost.html>`_ for details.
    """

    sequence: Optional[int] = None  # auto-fillable
    """
    (Auto-fillable) The sequence number of the transaction. Must match the
    sending account's next unused sequence number. See `Account Sequence
    <https://xrpl.org/basic-data-types.html#account-sequence>`_ for details.
    """

    account_txn_id: Optional[str] = None
    """
    A hash value identifying a previous transaction from the same sender. If
    provided, this transaction is only considered valid if the identified
    transaction is the most recent transaction sent by this address. See
    `AccountTxnID
    <https://xrpl.org/transaction-common-fields.html#accounttxnid>`_ for
    details.
    """

    flags: Union[Dict[str, bool], int, List[int]] = 0
    """
    A List of flags, or a bitwise map of flags, modifying this transaction's
    behavior. See `Flags Field
    <https://xrpl.org/transaction-common-fields.html#flags-field>`_ for more details.
    """

    last_ledger_sequence: Optional[int] = None
    """
    The highest ledger index this transaction can appear in. Specifying this
    field places a strict upper limit on how long the transaction can wait
    to be validated or rejected. See `Reliable Transaction Submission
    <https://xrpl.org/reliable-transaction-submission.html>`_ for details.
    """

    memos: Optional[List[Memo]] = None
    """Additional arbitrary information attached to this transaction."""

    signers: Optional[List[Signer]] = None
    """
    Signing data authorizing a multi-signed transaction. Added during
    multi-signing.
    """

    source_tag: Optional[int] = None
    """
    An arbitrary `source tag
    <https://xrpl.org/source-and-destination-tags.html>`_ representing a
    hosted user or specific purpose at the sending account where this
    transaction comes from.
    """

    signing_pub_key: str = ""
    """
    The public key authorizing a single-signed transaction. Automatically
    added during signing.
    """

    ticket_sequence: Optional[int] = None
    """
    The sequence number of the ticket to use in place of a Sequence number. If
    this is provided, sequence must be 0. Cannot be used with account_txn_id.
    """

    txn_signature: Optional[str] = None
    """
    The cryptographic signature from the sender that authorizes this
    transaction. Automatically added during signing.
    """

    def _get_errors(self: Transaction) -> Dict[str, str]:
        errors = super()._get_errors()
        if self.ticket_sequence is not None and (
            (self.sequence is not None and self.sequence != 0)
            or self.account_txn_id is not None
        ):
            errors[
                "Transaction"
            ] = """If ticket_sequence is provided,
            account_txn_id must be None and sequence must be None or 0"""
        return errors

    def to_dict(self: Transaction) -> Dict[str, Any]:
        """
        Returns the dictionary representation of a Transaction.

        Returns:
            The dictionary representation of a Transaction.
        """
        # we need to override this because transaction_type is using ``field``
        # which will not include the value in the objects __dict__
        return {
            **super().to_dict(),
            "transaction_type": self.transaction_type.value,
            "flags": self._flags_to_int(),
        }

    def _iter_to_int(
        self: Transaction,
        lst: List[int],
    ) -> int:
        """Calculate flag as int."""
        accumulator = 0
        for flag in lst:
            accumulator |= flag
        return accumulator

    def _flags_to_int(self: Transaction) -> int:
        if isinstance(self.flags, int):
            return self.flags
        check_false_flag_definition(tx_type=self.transaction_type, tx_flags=self.flags)
        if isinstance(self.flags, dict):
            return self._iter_to_int(
                lst=interface_to_flag_list(
                    tx_type=self.transaction_type,
                    tx_flags=self.flags,
                )
            )

        return self._iter_to_int(lst=self.flags)

    def to_xrpl(self: Transaction) -> Dict[str, Any]:
        """
        Creates a JSON-like dictionary in the JSON format used by the binary codec
        based on the Transaction object.

        Returns:
            A JSON-like dictionary in the JSON format used by the binary codec.
        """
        return transaction_json_to_binary_codec_form(self.to_dict())

    @classmethod
    def from_dict(cls: Type[T], value: Dict[str, Any]) -> T:
        """
        Construct a new Transaction from a dictionary of parameters.

        Args:
            value: The value to construct the Transaction from.

        Returns:
            A new Transaction object, constructed using the given parameters.

        Raises:
            XRPLModelException: If the dictionary provided is invalid.
        """
        if cls.__name__ == "Transaction" or cls.__name__ == "PseudoTransaction":
            # using `(Pseudo)Transaction.from_dict` and not a subclass
            if "transaction_type" not in value:
                raise XRPLModelException(
                    "Transaction does not include transaction_type."
                )
            correct_type = cls.get_transaction_type(value["transaction_type"])
            return correct_type.from_dict(value)  # type: ignore
        else:
            if "transaction_type" in value:
                if value["transaction_type"] != cls.__name__:
                    transaction_type = value["transaction_type"]
                    raise XRPLModelException(
                        f"Using wrong constructor: using {cls.__name__} constructor "
                        f"with transaction type {transaction_type}."
                    )
                value = {**value}
                del value["transaction_type"]
            return super(Transaction, cls).from_dict(value)

    def has_flag(self: Transaction, flag: int) -> bool:
        """
        Returns whether the transaction has the given flag value set.

        Args:
            flag: The given flag value for which the function will determine whether it
                is set.

        Returns:
            Whether the transaction has the given flag value set.
        """
        if isinstance(self.flags, int):
            return self.flags & flag != 0
        elif isinstance(self.flags, dict):
            return flag in interface_to_flag_list(
                tx_type=self.transaction_type,
                tx_flags=self.flags,
            )
        else:  # is List[int]
            return flag in self.flags

    def get_hash(self: Transaction) -> str:
        """
        Hashes the Transaction object as the ledger does. Only valid for signed
        Transaction objects.

        Returns:
            The hash of the Transaction object.

        Raises:
            XRPLModelException: if the Transaction is unsigned.
        """
        if self.txn_signature is None and self.signers is None:
            raise XRPLModelException(
                "Cannot get the hash from an unsigned Transaction."
            )
        prefix = hex(_TRANSACTION_HASH_PREFIX)[2:].upper()
        encoded_str = bytes.fromhex(prefix + encode(self.to_xrpl()))
        return sha512(encoded_str).digest().hex().upper()[:64]

    @classmethod
    def get_transaction_type(
        cls: Type[Transaction], transaction_type: str
    ) -> Type[Transaction]:
        """
        Returns the correct transaction type based on the string name.

        Args:
            transaction_type: The String name of the Transaction object.

        Returns:
            The transaction class with the given name.

        Raises:
            XRPLModelException: If `transaction_type` is not a valid Transaction type.
        """
        import xrpl.models.transactions as transaction_models
        import xrpl.models.transactions.pseudo_transactions as pseudo_transaction_models

        transaction_types: Dict[str, Type[Transaction]] = {
            t.value: getattr(transaction_models, t)
            for t in transaction_models.types.TransactionType
        }
        if transaction_type in transaction_types:
            return transaction_types[transaction_type]

        pseudo_transaction_types: Dict[str, Type[Transaction]] = {
            t.value: getattr(pseudo_transaction_models, t)
            for t in transaction_models.types.PseudoTransactionType
        }
        if transaction_type in pseudo_transaction_types:
            return pseudo_transaction_types[transaction_type]

        raise XRPLModelException(f"{transaction_type} is not a valid Transaction type")<|MERGE_RESOLUTION|>--- conflicted
+++ resolved
@@ -20,25 +20,6 @@
 from xrpl.models.utils import require_kwargs_on_init
 
 _TRANSACTION_HASH_PREFIX: Final[int] = 0x54584E00
-<<<<<<< HEAD
-
-# special cases that should not be snake cased and only contain primitive members
-_LOWER_CASE_MODELS: List[Type[BaseModel]] = [
-    IssuedCurrencyAmount,
-    PathStep,
-]
-=======
-# This is used to make exceptions when converting dictionary keys to xrpl JSON
-# keys. We snake case keys, but some keys are abbreviations.
-_ABBREVIATIONS: Final[Dict[str, str]] = {
-    "unl": "UNL",
-    "id": "ID",
-    "uri": "URI",
-    "nftoken": "NFToken",
-    "xchain": "XChain",
-}
->>>>>>> c113cfb1
-
 
 # special cases that should not be snake cased and only contain primitive members
 _LOWER_CASE_MODELS: List[Type[BaseModel]] = [
@@ -84,11 +65,8 @@
 
 
 def _value_to_tx_json(value: XRPL_VALUE_TYPE) -> XRPL_VALUE_TYPE:
-<<<<<<< HEAD
     if isinstance(value, dict) and "auth_account" in value:
         return _auth_account_value_to_tx_json(value)
-=======
->>>>>>> c113cfb1
     if any([model.is_dict_of_model(value) for model in _LOWER_CASE_MODELS]):
         return value
     if isinstance(value, dict):
