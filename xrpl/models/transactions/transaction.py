"""
The base class for all transaction types. Represents fields common to all transaction
types.

See https://xrpl.org/transaction-types.html.
See https://xrpl.org/transaction-common-fields.html.
"""
from __future__ import annotations

from dataclasses import dataclass
from enum import Enum
from typing import Any, Dict, List, Optional

from typing_extensions import Final

from xrpl.models.base_model import BaseModel

# A sentinel object used to determine if a given field is not set. Using this
# allows us to not worry about argument ordering and treat all arguments to
# __init__ as kwargs.
REQUIRED: Final[object] = object()


class TransactionType(str, Enum):
    """Enum containing the different Transaction types."""

    AccountDelete = "AccountDelete"
    AccountSet = "AccountSet"
    OfferCancel = "OfferCancel"
    OfferCreate = "OfferCreate"
<<<<<<< HEAD
    Payment = "Payment"
=======
    PaymentChannelClaim = "PaymentChannelClaim"
    PaymentChannelCreate = "PaymentChannelCreate"
    PaymentChannelFund = "PaymentChannelFund"
>>>>>>> 884c4569
    SetRegularKey = "SetRegularKey"
    TrustSet = "TrustSet"


@dataclass(frozen=True)
class Transaction(BaseModel):
    """
    The base class for all transaction types. Represents fields common to all
    transaction types.

    See https://xrpl.org/transaction-types.html.
    See https://xrpl.org/transaction-common-fields.html.
    """

    account: str = REQUIRED
    fee: str = REQUIRED
    sequence: int = REQUIRED
    transaction_type: TransactionType = REQUIRED
    account_txn_id: Optional[str] = None
    flags: int = 0
    last_ledger_sequence: Optional[int] = None
    # TODO make type
    memos: Optional[List[Any]] = None
    # TODO make type
    signers: Optional[List[Any]] = None
    source_tag: Optional[int] = None
    signing_pub_key: Optional[str] = None
    txn_signature: Optional[str] = None

    def to_dict(self: Transaction) -> Dict[str, Any]:
        """
        Returns the dictionary representation of a Transaction.

        Returns:
            The dictionary representation of a Transaction.
        """
        return {**super().to_dict(), "transaction_type": self.transaction_type.name}

    def _get_errors(self: Transaction) -> Dict[str, str]:
        return {
            attr: f"{attr} is not set"
            for attr, value in self.__dict__.items()
            if value is REQUIRED
        }

    def has_flag(self: Transaction, flag: int) -> bool:
        """
        Returns whether the transaction has the given flag value set.

        Args:
            flag: The given flag value for which the function will determine whether it
                is set.

        Returns:
            Whether the transaction has the given flag value set.
        """
        return self.flags & flag != 0<|MERGE_RESOLUTION|>--- conflicted
+++ resolved
@@ -28,13 +28,10 @@
     AccountSet = "AccountSet"
     OfferCancel = "OfferCancel"
     OfferCreate = "OfferCreate"
-<<<<<<< HEAD
     Payment = "Payment"
-=======
     PaymentChannelClaim = "PaymentChannelClaim"
     PaymentChannelCreate = "PaymentChannelCreate"
     PaymentChannelFund = "PaymentChannelFund"
->>>>>>> 884c4569
     SetRegularKey = "SetRegularKey"
     TrustSet = "TrustSet"
 
