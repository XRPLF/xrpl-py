"""
The base class for all transaction types. Represents fields common to all transaction
types.

See https://xrpl.org/transaction-types.html.
See https://xrpl.org/transaction-common-fields.html.
"""
from __future__ import annotations

from dataclasses import dataclass
from enum import Enum
from typing import Any, Dict, List, Optional

from typing_extensions import Final

from xrpl.models.base_model import BaseModel

# A sentinel object used to determine if a given field is not set. Using this
# allows us to not worry about argument ordering and treat all arguments to
# __init__ as kwargs.
REQUIRED: Final[object] = object()


class TransactionType(str, Enum):
    """Enum containing the different Transaction types."""

    AccountDelete = "AccountDelete"
    AccountSet = "AccountSet"
    OfferCancel = "OfferCancel"
    OfferCreate = "OfferCreate"
    Payment = "Payment"
    PaymentChannelClaim = "PaymentChannelClaim"
    PaymentChannelCreate = "PaymentChannelCreate"
    PaymentChannelFund = "PaymentChannelFund"
    SetRegularKey = "SetRegularKey"
<<<<<<< HEAD
    SignerListSet = "SignerListSet"
=======
    TrustSet = "TrustSet"
>>>>>>> 4220caa8


@dataclass(frozen=True)
class Transaction(BaseModel):
    """
    The base class for all transaction types. Represents fields common to all
    transaction types.

    See https://xrpl.org/transaction-types.html.
    See https://xrpl.org/transaction-common-fields.html.
    """

    account: str = REQUIRED
    fee: str = REQUIRED
    sequence: int = REQUIRED
    transaction_type: TransactionType = REQUIRED
    account_txn_id: Optional[str] = None
    flags: int = 0
    last_ledger_sequence: Optional[int] = None
    # TODO make type
    memos: Optional[List[Any]] = None
    # TODO make type
    signers: Optional[List[Any]] = None
    source_tag: Optional[int] = None
    signing_pub_key: Optional[str] = None
    txn_signature: Optional[str] = None

    def to_dict(self: Transaction) -> Dict[str, Any]:
        """
        Returns the dictionary representation of a Transaction.

        Returns:
            The dictionary representation of a Transaction.
        """
        return {**super().to_dict(), "transaction_type": self.transaction_type.name}

    def _get_errors(self: Transaction) -> Dict[str, str]:
        return {
            attr: f"{attr} is not set"
            for attr, value in self.__dict__.items()
            if value is REQUIRED
        }

    def has_flag(self: Transaction, flag: int) -> bool:
        """
        Returns whether the transaction has the given flag value set.

        Args:
            flag: The given flag value for which the function will determine whether it
                is set.

        Returns:
            Whether the transaction has the given flag value set.
        """
        return self.flags & flag != 0<|MERGE_RESOLUTION|>--- conflicted
+++ resolved
@@ -33,11 +33,8 @@
     PaymentChannelCreate = "PaymentChannelCreate"
     PaymentChannelFund = "PaymentChannelFund"
     SetRegularKey = "SetRegularKey"
-<<<<<<< HEAD
     SignerListSet = "SignerListSet"
-=======
     TrustSet = "TrustSet"
->>>>>>> 4220caa8
 
 
 @dataclass(frozen=True)
