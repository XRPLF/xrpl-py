--- conflicted
+++ resolved
@@ -250,14 +250,7 @@
     network_id: Optional[int] = None
     """The network id of the transaction."""
 
-<<<<<<< HEAD
-    def _get_errors(self: Transaction) -> Dict[str, str]:
-=======
     def _get_errors(self: Self) -> Dict[str, str]:
-        # import must be here to avoid circular dependencies
-        from xrpl.wallet.main import Wallet
-
->>>>>>> f36d6cc3
         errors = super()._get_errors()
         if self.ticket_sequence is not None and (
             (self.sequence is not None and self.sequence != 0)
