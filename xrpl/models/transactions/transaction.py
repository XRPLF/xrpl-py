"""
The base class for all transaction types. Represents fields common to all transaction
types.

See https://xrpl.org/transaction-types.html.
See https://xrpl.org/transaction-common-fields.html.
"""
from __future__ import annotations

from enum import Enum
from typing import Any, Dict, List, Optional

from xrpl.models.base_model import BaseModel


class TransactionType(str, Enum):
    """Enum containing the different Transaction types."""

<<<<<<< HEAD
    AccountDelete = "AccountDelete"
=======
    AccountSet = "AccountSet"
>>>>>>> 9ee03408
    OfferCancel = "OfferCancel"
    OfferCreate = "OfferCreate"
    SetRegularKey = "SetRegularKey"


class Transaction(BaseModel):
    """
    The base class for all transaction types. Represents fields common to all
    transaction types.

    See https://xrpl.org/transaction-types.html.
    See https://xrpl.org/transaction-common-fields.html.
    """

    def __init__(
        self: Transaction,
        *,
        account: str,
        transaction_type: TransactionType,
        fee: str,
        sequence: int,
        account_transaction_id: Optional[str] = None,
        flags: Optional[int] = None,
        last_ledger_sequence: Optional[int] = None,
        memos: Optional[List[Any]] = None,
        signers: Optional[List[Any]] = None,
        source_tag: Optional[int] = None,
        signing_public_key: Optional[str] = None,
        transaction_signature: Optional[str] = None,
    ) -> None:
        """Construct a Transaction from the given parameters."""
        self.account = account
        self.type = transaction_type
        self.fee = fee
        self.sequence = sequence
        self.account_transaction_id = account_transaction_id
        self.flags = flags
        self.last_ledger_sequence = last_ledger_sequence
        self.memos = memos
        self.signers = signers
        self.source_tag = source_tag
        self.signing_public_key = signing_public_key
        self.transaction_signature = transaction_signature
        # we have to call this explicitly because Transaction is not a
        # dataclass
        self.__post_init__()

    def to_json_object(self: Transaction) -> Dict[str, Any]:
        """
        Returns the JSON representation of a Transaction.

        Returns:
            The JSON representation of a Transaction.
        """
        return {**super().to_json_object(), "type": self.type.name}<|MERGE_RESOLUTION|>--- conflicted
+++ resolved
@@ -16,11 +16,8 @@
 class TransactionType(str, Enum):
     """Enum containing the different Transaction types."""
 
-<<<<<<< HEAD
     AccountDelete = "AccountDelete"
-=======
     AccountSet = "AccountSet"
->>>>>>> 9ee03408
     OfferCancel = "OfferCancel"
     OfferCreate = "OfferCreate"
     SetRegularKey = "SetRegularKey"
