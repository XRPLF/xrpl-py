--- conflicted
+++ resolved
@@ -58,7 +58,9 @@
         self.source_tag = source_tag
         self.signing_public_key = signing_public_key
         self.transaction_signature = transaction_signature
-<<<<<<< HEAD
+        # we have to call this explicitly because Transaction is not a
+        # dataclass
+        self.__post_init__()
 
     def to_json_object(self: Transaction) -> Dict[str, Any]:
         """
@@ -67,9 +69,4 @@
         Returns:
             The JSON representation of a Transaction.
         """
-        return {**super().to_json_object(), "type": self.type.name}
-=======
-        # we have to call this explicitly because Transaction is not a
-        # dataclass
-        self.__post_init__()
->>>>>>> 2be7a3ce
+        return {**super().to_json_object(), "type": self.type.name}