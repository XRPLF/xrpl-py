"""The base model for all transactions and their nested object types."""
from __future__ import annotations

from dataclasses import dataclass
from hashlib import sha512
from typing import Any, Dict, List, Optional, Type, TypeVar, Union

from typing_extensions import Final

from xrpl.core.binarycodec import encode
from xrpl.models.amounts import IssuedCurrencyAmount
from xrpl.models.base_model import ABBREVIATIONS, BaseModel
from xrpl.models.exceptions import XRPLModelException
from xrpl.models.flags import check_false_flag_definition, interface_to_flag_list
from xrpl.models.nested_model import NestedModel
from xrpl.models.requests import PathStep
from xrpl.models.required import REQUIRED
from xrpl.models.transactions.types import PseudoTransactionType, TransactionType
from xrpl.models.types import XRPL_VALUE_TYPE
from xrpl.models.utils import require_kwargs_on_init

_TRANSACTION_HASH_PREFIX: Final[int] = 0x54584E00
<<<<<<< HEAD

_LOWER_CASE_MODELS: List[Type[BaseModel]] = [
    IssuedCurrencyAmount,
    PathStep,
]
=======
# This is used to make exceptions when converting dictionary keys to xrpl JSON
# keys. We snake case keys, but some keys are abbreviations.
_ABBREVIATIONS: Final[Dict[str, str]] = {
    "unl": "UNL",
    "id": "ID",
    "uri": "URI",
    "nftoken": "NFToken",
    "xchain": "XChain",
}
>>>>>>> 463b7d95


# special cases that should not be snake cased and only contain primitive members
_LOWER_CASE_MODELS: List[Type[BaseModel]] = [
    IssuedCurrencyAmount,
    PathStep,
]


def transaction_json_to_binary_codec_form(
    dictionary: Dict[str, XRPL_VALUE_TYPE]
) -> Dict[str, XRPL_VALUE_TYPE]:
    """
    Returns a new dictionary in which the keys have been formatted as CamelCase and
    standardized to be serialized by the binary codec.

    Args:
        dictionary: The dictionary to be reformatted.

    Returns:
        A new dictionary object that has been reformatted.
    """
    # This method should be made private when it is removed from `xrpl.transactions`
    return {
        _key_to_tx_json(key): _value_to_tx_json(value)
        for (key, value) in dictionary.items()
    }


def _key_to_tx_json(key: str) -> str:
    """
    Transforms snake_case to PascalCase. For example:
        1. 'transaction_type' becomes 'TransactionType'
        2. 'URI' becomes 'uri'

    Known abbreviations (example 2 above) need to be enumerated in ABBREVIATIONS.
    """
    return "".join(
        [
            ABBREVIATIONS[word] if word in ABBREVIATIONS else word.capitalize()
            for word in key.split("_")
        ]
    )


def _value_to_tx_json(value: XRPL_VALUE_TYPE) -> XRPL_VALUE_TYPE:
<<<<<<< HEAD
    # IssuedCurrencyAmount and PathStep are special cases and should not be snake cased
    # and only contain primitive members
    if isinstance(value, dict) and "auth_account" in value:
        return _auth_account_value_to_tx_json(value)
    if IssuedCurrencyAmount.is_dict_of_model(value) or PathStep.is_dict_of_model(value):
=======
    if any([model.is_dict_of_model(value) for model in _LOWER_CASE_MODELS]):
>>>>>>> 463b7d95
        return value
    if isinstance(value, dict):
        return transaction_json_to_binary_codec_form(value)
    if isinstance(value, list):
        return [_value_to_tx_json(sub_value) for sub_value in value]
    return value


def _auth_account_value_to_tx_json(value: Dict[str, Any]) -> Dict[str, Any]:
    return {
        _key_to_tx_json(key): transaction_json_to_binary_codec_form(val)
        for (key, val) in value.items()
    }


@require_kwargs_on_init
@dataclass(frozen=True)
class Memo(NestedModel):
    """
    An arbitrary piece of data attached to a transaction. A transaction can
    have multiple Memo objects as an array in the Memos field.
    Must contain one or more of ``memo_data``, ``memo_format``, and
    ``memo_type``.
    """

    memo_data: Optional[str] = None
    """The data of the memo, as a hexadecimal string."""

    memo_format: Optional[str] = None
    """
    The format of the memo, as a hexadecimal string. Conventionally, this
    should be the `MIME type
    <http://www.iana.org/assignments/media-types/media-types.xhtml>`_
    of the memo data.
    """

    memo_type: Optional[str] = None
    """
    The type of the memo, as a hexadecimal string. Conventionally, this
    should be an `RFC 5988 relation
    <http://tools.ietf.org/html/rfc5988#section-4>`_ defining the format of
    the memo data.
    """

    def _get_errors(self: Memo) -> Dict[str, str]:
        errors = super()._get_errors()
        present_memo_fields = [
            field
            for field in [
                self.memo_data,
                self.memo_format,
                self.memo_type,
            ]
            if field is not None
        ]
        if len(present_memo_fields) < 1:
            errors["Memo"] = "Memo must contain at least one field"
        return errors


@require_kwargs_on_init
@dataclass(frozen=True)
class Signer(NestedModel):
    """
    One Signer in a multi-signature. A multi-signed transaction can have an
    array of up to 8 Signers, each contributing a signature, in the Signers
    field.
    """

    account: str = REQUIRED  # type: ignore
    """
    The address of the Signer. This can be a funded account in the XRP
    Ledger or an unfunded address.
    This field is required.

    :meta hide-value:
    """

    txn_signature: str = REQUIRED  # type: ignore
    """
    The signature that this Signer provided for this transaction.
    This field is required.

    :meta hide-value:
    """

    signing_pub_key: str = REQUIRED  # type: ignore
    """
    The public key that should be used to verify this Signer's signature.
    This field is required.

    :meta hide-value:
    """


T = TypeVar("T", bound="Transaction")  # any type inherited from Transaction


@require_kwargs_on_init
@dataclass(frozen=True)
class Transaction(BaseModel):
    """
    The base class for all `transaction types
    <https://xrpl.org/transaction-types.html>`_. Represents `fields common to all
    transaction types <https://xrpl.org/transaction-common-fields.html>`_.
    """

    account: str = REQUIRED  # type: ignore
    """
    The address of the sender of the transaction. Required.

    :meta hide-value:
    """

    transaction_type: Union[
        TransactionType, PseudoTransactionType
    ] = REQUIRED  # type: ignore

    fee: Optional[str] = None  # auto-fillable
    """
    (Auto-fillable) The amount of XRP to destroy as a cost to send this
    transaction. See `Transaction Cost
    <https://xrpl.org/transaction-cost.html>`_ for details.
    """

    sequence: Optional[int] = None  # auto-fillable
    """
    (Auto-fillable) The sequence number of the transaction. Must match the
    sending account's next unused sequence number. See `Account Sequence
    <https://xrpl.org/basic-data-types.html#account-sequence>`_ for details.
    """

    account_txn_id: Optional[str] = None
    """
    A hash value identifying a previous transaction from the same sender. If
    provided, this transaction is only considered valid if the identified
    transaction is the most recent transaction sent by this address. See
    `AccountTxnID
    <https://xrpl.org/transaction-common-fields.html#accounttxnid>`_ for
    details.
    """

    flags: Union[Dict[str, bool], int, List[int]] = 0
    """
    A List of flags, or a bitwise map of flags, modifying this transaction's
    behavior. See `Flags Field
    <https://xrpl.org/transaction-common-fields.html#flags-field>`_ for more details.
    """

    last_ledger_sequence: Optional[int] = None
    """
    The highest ledger index this transaction can appear in. Specifying this
    field places a strict upper limit on how long the transaction can wait
    to be validated or rejected. See `Reliable Transaction Submission
    <https://xrpl.org/reliable-transaction-submission.html>`_ for details.
    """

    memos: Optional[List[Memo]] = None
    """Additional arbitrary information attached to this transaction."""

    signers: Optional[List[Signer]] = None
    """
    Signing data authorizing a multi-signed transaction. Added during
    multi-signing.
    """

    source_tag: Optional[int] = None
    """
    An arbitrary `source tag
    <https://xrpl.org/source-and-destination-tags.html>`_ representing a
    hosted user or specific purpose at the sending account where this
    transaction comes from.
    """

    signing_pub_key: str = ""
    """
    The public key authorizing a single-signed transaction. Automatically
    added during signing.
    """

    ticket_sequence: Optional[int] = None
    """
    The sequence number of the ticket to use in place of a Sequence number. If
    this is provided, sequence must be 0. Cannot be used with account_txn_id.
    """

    txn_signature: Optional[str] = None
    """
    The cryptographic signature from the sender that authorizes this
    transaction. Automatically added during signing.
    """

    def _get_errors(self: Transaction) -> Dict[str, str]:
        errors = super()._get_errors()
        if self.ticket_sequence is not None and (
            (self.sequence is not None and self.sequence != 0)
            or self.account_txn_id is not None
        ):
            errors[
                "Transaction"
            ] = """If ticket_sequence is provided,
            account_txn_id must be None and sequence must be None or 0"""
        return errors

    def to_dict(self: Transaction) -> Dict[str, Any]:
        """
        Returns the dictionary representation of a Transaction.

        Returns:
            The dictionary representation of a Transaction.
        """
        # we need to override this because transaction_type is using ``field``
        # which will not include the value in the objects __dict__
        return {
            **super().to_dict(),
            "transaction_type": self.transaction_type.value,
            "flags": self._flags_to_int(),
        }

    def _iter_to_int(
        self: Transaction,
        lst: List[int],
    ) -> int:
        """Calculate flag as int."""
        accumulator = 0
        for flag in lst:
            accumulator |= flag
        return accumulator

    def _flags_to_int(self: Transaction) -> int:
        if isinstance(self.flags, int):
            return self.flags
        check_false_flag_definition(tx_type=self.transaction_type, tx_flags=self.flags)
        if isinstance(self.flags, dict):
            return self._iter_to_int(
                lst=interface_to_flag_list(
                    tx_type=self.transaction_type,
                    tx_flags=self.flags,
                )
            )

        return self._iter_to_int(lst=self.flags)

    def to_xrpl(self: Transaction) -> Dict[str, Any]:
        """
        Creates a JSON-like dictionary in the JSON format used by the binary codec
        based on the Transaction object.

        Returns:
            A JSON-like dictionary in the JSON format used by the binary codec.
        """
        return transaction_json_to_binary_codec_form(self.to_dict())

    @classmethod
    def from_dict(cls: Type[T], value: Dict[str, Any]) -> T:
        """
        Construct a new Transaction from a dictionary of parameters.

        Args:
            value: The value to construct the Transaction from.

        Returns:
            A new Transaction object, constructed using the given parameters.

        Raises:
            XRPLModelException: If the dictionary provided is invalid.
        """
        if cls.__name__ == "Transaction" or cls.__name__ == "PseudoTransaction":
            # using `(Pseudo)Transaction.from_dict` and not a subclass
            if "transaction_type" not in value:
                raise XRPLModelException(
                    "Transaction does not include transaction_type."
                )
            correct_type = cls.get_transaction_type(value["transaction_type"])
            return correct_type.from_dict(value)  # type: ignore
        else:
            if "transaction_type" in value:
                if value["transaction_type"] != cls.__name__:
                    transaction_type = value["transaction_type"]
                    raise XRPLModelException(
                        f"Using wrong constructor: using {cls.__name__} constructor "
                        f"with transaction type {transaction_type}."
                    )
                value = {**value}
                del value["transaction_type"]
            return super(Transaction, cls).from_dict(value)

    def has_flag(self: Transaction, flag: int) -> bool:
        """
        Returns whether the transaction has the given flag value set.

        Args:
            flag: The given flag value for which the function will determine whether it
                is set.

        Returns:
            Whether the transaction has the given flag value set.
        """
        if isinstance(self.flags, int):
            return self.flags & flag != 0
        elif isinstance(self.flags, dict):
            return flag in interface_to_flag_list(
                tx_type=self.transaction_type,
                tx_flags=self.flags,
            )
        else:  # is List[int]
            return flag in self.flags

    def get_hash(self: Transaction) -> str:
        """
        Hashes the Transaction object as the ledger does. Only valid for signed
        Transaction objects.

        Returns:
            The hash of the Transaction object.

        Raises:
            XRPLModelException: if the Transaction is unsigned.
        """
        if self.txn_signature is None:
            raise XRPLModelException(
                "Cannot get the hash from an unsigned Transaction."
            )
        prefix = hex(_TRANSACTION_HASH_PREFIX)[2:].upper()
        encoded_str = bytes.fromhex(prefix + encode(self.to_xrpl()))
        return sha512(encoded_str).digest().hex().upper()[:64]

    @classmethod
    def get_transaction_type(
        cls: Type[Transaction], transaction_type: str
    ) -> Type[Transaction]:
        """
        Returns the correct transaction type based on the string name.

        Args:
            transaction_type: The String name of the Transaction object.

        Returns:
            The transaction class with the given name.

        Raises:
            XRPLModelException: If `transaction_type` is not a valid Transaction type.
        """
        import xrpl.models.transactions as transaction_models
        import xrpl.models.transactions.pseudo_transactions as pseudo_transaction_models

        transaction_types: Dict[str, Type[Transaction]] = {
            t.value: getattr(transaction_models, t)
            for t in transaction_models.types.TransactionType
        }
        if transaction_type in transaction_types:
            return transaction_types[transaction_type]

        pseudo_transaction_types: Dict[str, Type[Transaction]] = {
            t.value: getattr(pseudo_transaction_models, t)
            for t in transaction_models.types.PseudoTransactionType
        }
        if transaction_type in pseudo_transaction_types:
            return pseudo_transaction_types[transaction_type]

        raise XRPLModelException(f"{transaction_type} is not a valid Transaction type")<|MERGE_RESOLUTION|>--- conflicted
+++ resolved
@@ -20,24 +20,6 @@
 from xrpl.models.utils import require_kwargs_on_init
 
 _TRANSACTION_HASH_PREFIX: Final[int] = 0x54584E00
-<<<<<<< HEAD
-
-_LOWER_CASE_MODELS: List[Type[BaseModel]] = [
-    IssuedCurrencyAmount,
-    PathStep,
-]
-=======
-# This is used to make exceptions when converting dictionary keys to xrpl JSON
-# keys. We snake case keys, but some keys are abbreviations.
-_ABBREVIATIONS: Final[Dict[str, str]] = {
-    "unl": "UNL",
-    "id": "ID",
-    "uri": "URI",
-    "nftoken": "NFToken",
-    "xchain": "XChain",
-}
->>>>>>> 463b7d95
-
 
 # special cases that should not be snake cased and only contain primitive members
 _LOWER_CASE_MODELS: List[Type[BaseModel]] = [
@@ -83,15 +65,9 @@
 
 
 def _value_to_tx_json(value: XRPL_VALUE_TYPE) -> XRPL_VALUE_TYPE:
-<<<<<<< HEAD
-    # IssuedCurrencyAmount and PathStep are special cases and should not be snake cased
-    # and only contain primitive members
     if isinstance(value, dict) and "auth_account" in value:
         return _auth_account_value_to_tx_json(value)
-    if IssuedCurrencyAmount.is_dict_of_model(value) or PathStep.is_dict_of_model(value):
-=======
     if any([model.is_dict_of_model(value) for model in _LOWER_CASE_MODELS]):
->>>>>>> 463b7d95
         return value
     if isinstance(value, dict):
         return transaction_json_to_binary_codec_form(value)
