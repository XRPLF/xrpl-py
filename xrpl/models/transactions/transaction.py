"""The base model for all transactions and their nested object types."""
from __future__ import annotations

import re
from dataclasses import dataclass
from enum import Enum
<<<<<<< HEAD
from hashlib import sha512
from typing import Any, Dict, List, Optional, Type, cast
=======
from typing import Any, Dict, List, Optional, Type, Union, cast
>>>>>>> f6f4f569

from xrpl.core.binarycodec import encode
from xrpl.models.amounts import IssuedCurrencyAmount
from xrpl.models.base_model import BaseModel
from xrpl.models.exceptions import XRPLModelException
from xrpl.models.required import REQUIRED
from xrpl.models.utils import require_kwargs_on_init

_TRANSACTION_HASH_PREFIX = 0x54584E00


def transaction_json_to_binary_codec_form(dictionary: Dict[str, Any]) -> Dict[str, Any]:
    """
    Returns a new dictionary in which the keys have been formatted as CamelCase and
    standardized to be serialized by the binary codec.

    Args:
        dictionary: The dictionary to be reformatted.

    Returns:
        A new dictionary object that has been reformatted.
    """
    return {
        _key_to_tx_json(key): _value_to_tx_json(value)
        for (key, value) in dictionary.items()
    }


def _key_to_tx_json(key: str) -> str:
    snaked = "".join([word.capitalize() for word in key.split("_")])
    return re.sub(r"Id", r"ID", snaked)


def _value_to_tx_json(value: Any) -> Any:
    # IssuedCurrencyAmount is a special case and should not be snake cased
    if IssuedCurrencyAmount.is_dict_of_model(value):
        return {key: _value_to_tx_json(sub_value) for (key, sub_value) in value.items()}
    if isinstance(value, dict):
        return transaction_json_to_binary_codec_form(value)
    if isinstance(value, list):
        return [_value_to_tx_json(sub_value) for sub_value in value]
    return value


class TransactionType(str, Enum):
    """Enum containing the different Transaction types."""

    ACCOUNT_DELETE = "AccountDelete"
    ACCOUNT_SET = "AccountSet"
    CHECK_CANCEL = "CheckCancel"
    CHECK_CASH = "CheckCash"
    CHECK_CREATE = "CheckCreate"
    DEPOSIT_PREAUTH = "DepositPreauth"
    ESCROW_CANCEL = "EscrowCancel"
    ESCROW_CREATE = "EscrowCreate"
    ESCROW_FINISH = "EscrowFinish"
    OFFER_CANCEL = "OfferCancel"
    OFFER_CREATE = "OfferCreate"
    PAYMENT = "Payment"
    PAYMENT_CHANNEL_CLAIM = "PaymentChannelClaim"
    PAYMENT_CHANNEL_CREATE = "PaymentChannelCreate"
    PAYMENT_CHANNEL_FUND = "PaymentChannelFund"
    SET_REGULAR_KEY = "SetRegularKey"
    SIGNER_LIST_SET = "SignerListSet"
    TRUST_SET = "TrustSet"


@require_kwargs_on_init
@dataclass(frozen=True)
class Memo(BaseModel):
    """
    An arbitrary piece of data attached to a transaction. A transaction can
    have multiple Memo objects as an array in the Memos field.
    Must contain one or more of ``memo_data``, ``memo_format``, and
    ``memo_type``.
    """

    #: The data of the memo, as a hexadecimal string.
    memo_data: Optional[str] = None

    #: The format of the memo, as a hexadecimal string. Conventionally, this
    #: should be the `MIME type
    #: <http://www.iana.org/assignments/media-types/media-types.xhtml>`_
    #: of the memo data.
    memo_format: Optional[str] = None

    #: The type of the memo, as a hexadecimal string. Conventionally, this
    #: should be an `RFC 5988 relation
    #: <http://tools.ietf.org/html/rfc5988#section-4>`_ defining the format of
    #: the memo data.
    memo_type: Optional[str] = None

    def _get_errors(self: Memo) -> Dict[str, str]:
        errors = super()._get_errors()
        present_memo_fields = [
            field
            for field in [
                self.memo_data,
                self.memo_format,
                self.memo_type,
            ]
            if field is not None
        ]
        if len(present_memo_fields) < 1:
            errors["Memo"] = "Memo must contain at least one field"
        return errors


@require_kwargs_on_init
@dataclass(frozen=True)
class Signer(BaseModel):
    """
    One Signer in a multi-signature. A multi-signed transaction can have an
    array of up to 8 Signers, each contributing a signature, in the Signers
    field.
    """

    #: The address of the Signer. This can be a funded account in the XRP
    #: Ledger or an unfunded address.
    #: This field is required.
    account: str = REQUIRED  # type: ignore

    #: The signature that this Signer provided for this transaction.
    #: This field is required.
    txn_signature: str = REQUIRED  # type: ignore

    #: The public key that should be used to verify this Signer's signature.
    #: This field is required.
    signing_pub_key: str = REQUIRED  # type: ignore

    @classmethod
    def is_dict_of_model(cls: Type[Signer], dictionary: Dict[str, Any]) -> bool:
        """
        Returns True if the input dictionary was derived by the `to_dict`
        method of an instance of this class. In other words, True if this is
        a dictionary representation of an instance of this class.

        NOTE: does not account for model inheritance, IE will only return True
        if dictionary represents an instance of this class, but not if
        dictionary represents an instance of a subclass of this class.

        Args:
            dictionary: The dictionary to check.

        Returns:
            True if dictionary is a dict representation of an instance of this
            class.
        """
        return (
            isinstance(dictionary, dict)
            and "signer" in dictionary
            and super().is_dict_of_model(dictionary["signer"])
        )

    def to_dict(self: Signer) -> Dict[str, Any]:
        """
        Returns the dictionary representation of a Signer.

        Returns:
            The dictionary representation of a Signer.
        """
        return {"signer": super().to_dict()}


@require_kwargs_on_init
@dataclass(frozen=True)
class Transaction(BaseModel):
    """
    The base class for all `transaction types
    <https://xrpl.org/transaction-types.html>`_. Represents `fields common to all
    transaction types <https://xrpl.org/transaction-common-fields.html>`_.
    """

    # TODO: figure out how to get documentation to ignore the default value
    # in theory this should be doable with `#: :meta hide-value:` but it's not quite
    # working

    #: The address of the sender of the transaction.
    #: This field is required.
    account: str = REQUIRED  # type: ignore

    transaction_type: TransactionType = REQUIRED  # type: ignore

    #: (Auto-fillable) The amount of XRP to destroy as a cost to send this
    #: transaction. See `Transaction Cost
    #: <https://xrpl.org/transaction-cost.html>`_ for details.
    fee: Optional[str] = None  # auto-fillable

    #: (Auto-fillable) The sequence number of the transaction. Must match the
    #: sending account's next unused sequence number. See `Account Sequence
    #: <https://xrpl.org/basic-data-types.html#account-sequence>`_ for details.
    sequence: Optional[int] = None  # auto-fillable

    #: A hash value identifying a previous transaction from the same sender. If
    #: provided, this transaction is only considered valid if the identified
    #: transaction is the most recent transaction sent by this address. See
    #: `AccountTxnID
    #: <https://xrpl.org/transaction-common-fields.html#accounttxnid>`_ for
    #: details.
    account_txn_id: Optional[str] = None

    #: A List of flags, or a bitwise map of flags, modifying this transaction's
    #: behavior. See `Flags Field
    #: <https://xrpl.org/transaction-common-fields.html#flags-field>`_ for more details.
    flags: Union[int, List[int]] = 0

    #: The highest ledger index this transaction can appear in. Specifying this
    #: field places a strict upper limit on how long the transaction can wait
    #: to be validated or rejected. See `Reliable Transaction Submission
    #: <https://xrpl.org/reliable-transaction-submission.html>`_ for details.
    last_ledger_sequence: Optional[int] = None

    #: Additional arbitrary information attached to this transaction.
    memos: Optional[List[Memo]] = None

    #: Signing data authorizing a multi-signed transaction. Added during
    #: multi-signing.
    signers: Optional[List[Signer]] = None

    #: An arbitrary `source tag
    #: <https://xrpl.org/source-and-destination-tags.html>`_ representing a
    #: hosted user or specific purpose at the sending account where this
    #: transaction comes from.
    source_tag: Optional[int] = None

    #: The public key authorizing a single-signed transaction. Automatically
    #: added during signing.
    signing_pub_key: str = ""

    #: The cryptographic signature from the sender that authorizes this
    #: transaction. Automatically added during signing.
    txn_signature: Optional[str] = None

    def to_dict(self: Transaction) -> Dict[str, Any]:
        """
        Returns the dictionary representation of a Transaction.

        Returns:
            The dictionary representation of a Transaction.
        """
        # we need to override this because transaction_type is using ``field``
        # which will not include the value in the objects __dict__
        return {
            **super().to_dict(),
            "transaction_type": self.transaction_type.value,
            "flags": self._flags_to_int(),
        }

    def _flags_to_int(self: Transaction) -> int:
        if isinstance(self.flags, int):
            return self.flags
        accumulator = 0
        for flag in self.flags:
            accumulator |= flag
        return accumulator

    def to_xrpl(self: Transaction) -> Dict[str, Any]:
        """
        Creates a JSON-like dictionary in the JSON format used by the binary codec
        based on the Transaction object.

        Returns:
            A JSON-like dictionary in the JSON format used by the binary codec.
        """
        return transaction_json_to_binary_codec_form(self.to_dict())

    @classmethod
    def from_dict(cls: Type[Transaction], value: Dict[str, Any]) -> Transaction:
        """
        Construct a new Transaction from a dictionary of parameters.

        Args:
            value: The value to construct the Transaction from.

        Returns:
            A new Transaction object, constructed using the given parameters.

        Raises:
            XRPLModelException: If the dictionary provided is invalid.
        """
        if cls.__name__ == "Transaction":
            # using `Transaction.from_dict` and not a subclass
            if "transaction_type" not in value:
                raise XRPLModelException(
                    "Transaction does not include transaction_type."
                )
            correct_type = cls.get_transaction_type(value["transaction_type"])
            return correct_type.from_dict(value)
        else:
            if "transaction_type" in value:
                if value["transaction_type"] != cls.__name__:
                    transaction_type = value["transaction_type"]
                    raise XRPLModelException(
                        f"Using wrong constructor: using f{cls.__name__} constructor "
                        f"with transaction type f{transaction_type}."
                    )
                value = {**value}
                del value["transaction_type"]
            return cast(Transaction, super(Transaction, cls).from_dict(value))

    def has_flag(self: Transaction, flag: int) -> bool:
        """
        Returns whether the transaction has the given flag value set.

        Args:
            flag: The given flag value for which the function will determine whether it
                is set.

        Returns:
            Whether the transaction has the given flag value set.
        """
        if isinstance(self.flags, int):
            return self.flags & flag != 0
        else:  # is List[int]
            return flag in self.flags

    def get_hash(self: Transaction) -> str:
        """
        Hashes the Transaction object as the ledger does. Only valid for signed
        Transaction objects.

        Returns:
            The hash of the Transaction object.

        Raises:
            XRPLModelException: if the Transaction is unsigned.
        """
        if self.txn_signature is None:
            raise XRPLModelException(
                "Cannot get the hash from an unsigned Transaction."
            )
        prefix = hex(_TRANSACTION_HASH_PREFIX)[2:].upper()
        encoded_str = bytes.fromhex(prefix + encode(self.to_xrpl()))
        return sha512(encoded_str).digest().hex().upper()[:64]

    @classmethod
    def get_transaction_type(
        cls: Type[Transaction], transaction_type: str
    ) -> Type[Transaction]:
        """
        Returns the correct transaction type based on the string name.

        Args:
            transaction_type: The String name of the Transaction object.

        Returns:
            The transaction class with the given name.

        Raises:
            XRPLModelException: If `transaction_type` is not a valid Transaction type.
        """
        import xrpl.models.transactions as transaction_models

        transaction_types: Dict[str, Type[Transaction]] = {
            t.value: getattr(transaction_models, t)
            for t in transaction_models.transaction.TransactionType
        }
        if transaction_type in transaction_types:
            return transaction_types[transaction_type]

        raise XRPLModelException(f"{transaction_type} is not a valid Transaction type")<|MERGE_RESOLUTION|>--- conflicted
+++ resolved
@@ -4,12 +4,8 @@
 import re
 from dataclasses import dataclass
 from enum import Enum
-<<<<<<< HEAD
 from hashlib import sha512
-from typing import Any, Dict, List, Optional, Type, cast
-=======
 from typing import Any, Dict, List, Optional, Type, Union, cast
->>>>>>> f6f4f569
 
 from xrpl.core.binarycodec import encode
 from xrpl.models.amounts import IssuedCurrencyAmount
