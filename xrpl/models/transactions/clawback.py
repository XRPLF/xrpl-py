--- conflicted
+++ resolved
@@ -25,11 +25,7 @@
 class Clawback(Transaction):
     """The clawback transaction claws back issued funds from token holders."""
 
-<<<<<<< HEAD
-    amount: IssuedCurrencyAmount = REQUIRED
-=======
-    amount: Union[IssuedCurrencyAmount, MPTAmount] = REQUIRED  # type: ignore
->>>>>>> 8c6b4895
+    amount: Union[IssuedCurrencyAmount, MPTAmount] = REQUIRED
     """
     The amount of currency to claw back. The issuer field is used for the token holder's
     address, from whom the tokens will be clawed back.
