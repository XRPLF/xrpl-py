"""Model for SignerListSet transaction type."""
from __future__ import annotations

import re
from dataclasses import dataclass, field
<<<<<<< HEAD
from typing import Any, Dict, List, Optional, Pattern, Type, cast

from typing_extensions import Final
=======
from typing import Dict, List, Optional
>>>>>>> 5058b422

from xrpl.models.nested_model import NestedModel
from xrpl.models.required import REQUIRED
from xrpl.models.transactions.transaction import Transaction
from xrpl.models.transactions.types import TransactionType
from xrpl.models.utils import require_kwargs_on_init

MAX_SIGNER_ENTRIES: Final[int] = 32
"""
Maximum number of signer entries allowed.

:meta private:
"""

HEX_WALLET_LOCATOR_REGEX: Final[Pattern[str]] = re.compile("[A-Fa-f0-9]{64}")
"""
Matches hex-encoded WalletLocator in the format allowed by XRPL.

:meta private:
"""


@require_kwargs_on_init
@dataclass(frozen=True)
class SignerEntry(NestedModel):
    """Represents one entry in a list of multi-signers authorized to an account."""

    account: str = REQUIRED  # type: ignore
    """
    This field is required.

    :meta hide-value:
    """

    signer_weight: int = REQUIRED  # type: ignore
    """
    This field is required.

    :meta hide-value:
    """

<<<<<<< HEAD
    wallet_locator: Optional[str] = None
    """
    An arbitrary 256-bit (32-byte) field that can be used to identify the signer, which
    may be useful for smart contracts, or for identifying who controls a key in a large
    organization.
    """

    @classmethod
    def is_dict_of_model(cls: Type[SignerEntry], dictionary: Dict[str, Any]) -> bool:
        """
        Returns True if the input dictionary was derived by the `to_dict`
        method of an instance of this class. In other words, True if this is
        a dictionary representation of an instance of this class.

        NOTE: does not account for model inheritance, IE will only return True
        if dictionary represents an instance of this class, but not if
        dictionary represents an instance of a subclass of this class.

        Args:
            dictionary: The dictionary to check.

        Returns:
            True if dictionary is a dict representation of an instance of this
            class.
        """
        return (
            isinstance(dictionary, dict)
            and "signer_entry" in dictionary
            and super().is_dict_of_model(dictionary["signer_entry"])
        )

    @classmethod
    def from_dict(cls: Type[SignerEntry], value: Dict[str, Any]) -> SignerEntry:
        """
        Construct a new SignerEntry from a dictionary of parameters.

        Args:
            value: The value to construct the SignerEntry from.

        Returns:
            A new SignerEntry object, constructed using the given parameters.
        """
        if len(value) == 1 and "signer_entry" in value:
            return cast(
                SignerEntry, super(SignerEntry, cls).from_dict(value["signer_entry"])
            )
        return cast(SignerEntry, super(SignerEntry, cls).from_dict(value))

    def to_dict(self: SignerEntry) -> Dict[str, Any]:
        """
        Returns the dictionary representation of a SignerEntry.

        Returns:
            The dictionary representation of a SignerEntry.
        """
        return {"signer_entry": super().to_dict()}

=======
>>>>>>> 5058b422

@require_kwargs_on_init
@dataclass(frozen=True)
class SignerListSet(Transaction):
    """
    Represents a `SignerListSet <https://xrpl.org/signerlistset.html>`_
    transaction, which creates, replaces, or removes a list of signers that
    can be used to `multi-sign a transaction
    <https://xrpl.org/multi-signing.html>`_.
    """

    signer_quorum: int = REQUIRED  # type: ignore
    """
    This field is required.

    :meta hide-value:
    """

    signer_entries: Optional[List[SignerEntry]] = None
    transaction_type: TransactionType = field(
        default=TransactionType.SIGNER_LIST_SET,
        init=False,
    )

    def _get_errors(self: SignerListSet) -> Dict[str, str]:
        errors = super()._get_errors()

        # deleting a signer list requires self.signer_quorum == 0 and
        # self.signer_entries is None
        if self.signer_quorum == 0 and self.signer_entries is not None:
            errors["signer_list_set"] = (
                "Must not include a `signer_entries` value if the signer list is being "
                "deleted."
            )
        if self.signer_quorum != 0 and self.signer_entries is None:
            errors["signer_list_set"] = (
                "Must have a value of zero for `signer_quorum` if the signer list is "
                "being deleted."
            )

        if self.signer_entries is None:  # deletion of the SignerList object
            return errors

        if self.signer_quorum <= 0:
            errors[
                "signer_quorum"
            ] = "`signer_quorum` must be greater than or equal to 0."

        if (
            len(self.signer_entries) < 1
            or len(self.signer_entries) > MAX_SIGNER_ENTRIES
        ):
            errors["signer_entries"] = (
                "`signer_entries` must have at least 1 member and no more than {} "
                "members. If this transaction is deleting the SignerList, then "
                "this parameter must be omitted.".format(MAX_SIGNER_ENTRIES)
            )
            return errors

        account_set = set()
        signer_weight_sum = 0

        for signer_entry in self.signer_entries:
            if signer_entry.account == self.account:
                errors["signer_entries"] = (
                    "The account submitting the transaction cannot appear in a "
                    "signer entry."
                )
            if signer_entry.wallet_locator is not None and not bool(
                HEX_WALLET_LOCATOR_REGEX.fullmatch(signer_entry.wallet_locator)
            ):
                errors["signer_entries"] = (
                    "A SignerEntry's wallet_locator must be a 256-bit (32-byte)"
                    "hexadecimal value."
                )
            account_set.add(signer_entry.account)
            signer_weight_sum += signer_entry.signer_weight

        if self.signer_quorum > signer_weight_sum:
            errors["signer_quorum"] = (
                "`signer_quorum` must be less than or equal to the sum of the "
                "SignerWeight values in the `signer_entries` list."
            )

        if len(account_set) != len(self.signer_entries):
            errors["signer_entries"] = (
                "An account cannot appear multiple times in the list of signer "
                "entries."
            )
        return errors<|MERGE_RESOLUTION|>--- conflicted
+++ resolved
@@ -3,13 +3,9 @@
 
 import re
 from dataclasses import dataclass, field
-<<<<<<< HEAD
 from typing import Any, Dict, List, Optional, Pattern, Type, cast
 
 from typing_extensions import Final
-=======
-from typing import Dict, List, Optional
->>>>>>> 5058b422
 
 from xrpl.models.nested_model import NestedModel
 from xrpl.models.required import REQUIRED
@@ -51,7 +47,6 @@
     :meta hide-value:
     """
 
-<<<<<<< HEAD
     wallet_locator: Optional[str] = None
     """
     An arbitrary 256-bit (32-byte) field that can be used to identify the signer, which
@@ -109,8 +104,6 @@
         """
         return {"signer_entry": super().to_dict()}
 
-=======
->>>>>>> 5058b422
 
 @require_kwargs_on_init
 @dataclass(frozen=True)
