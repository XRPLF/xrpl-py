--- conflicted
+++ resolved
@@ -5,17 +5,13 @@
 from xrpl.models.transactions.deposit_preauth import DepositPreauth
 from xrpl.models.transactions.offer_cancel import OfferCancel
 from xrpl.models.transactions.offer_create import OfferCreate
-<<<<<<< HEAD
+from xrpl.models.transactions.payment import Payment, PaymentFlag
 from xrpl.models.transactions.payment_channel_claim import PaymentChannelClaim
 from xrpl.models.transactions.payment_channel_create import PaymentChannelCreate
 from xrpl.models.transactions.payment_channel_fund import PaymentChannelFund
 from xrpl.models.transactions.set_regular_key import SetRegularKey
 from xrpl.models.transactions.signer_list_set import SignerListSet
-=======
-from xrpl.models.transactions.payment import Payment, PaymentFlag
-from xrpl.models.transactions.set_regular_key import SetRegularKey
 from xrpl.models.transactions.trustset import TrustSet
->>>>>>> 4220caa8
 
 __all__ = [
     "AccountDelete",
@@ -23,16 +19,12 @@
     "DepositPreauth",
     "OfferCancel",
     "OfferCreate",
-<<<<<<< HEAD
+    "Payment",
+    "PaymentFlag",
     "PaymentChannelClaim",
     "PaymentChannelCreate",
     "PaymentChannelFund",
     "SetRegularKey",
     "SignerListSet",
-=======
-    "Payment",
-    "PaymentFlag",
-    "SetRegularKey",
     "TrustSet",
->>>>>>> 4220caa8
 ]