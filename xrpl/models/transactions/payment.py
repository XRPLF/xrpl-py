--- conflicted
+++ resolved
@@ -53,20 +53,16 @@
     #: Arbitrary 256-bit hash representing a specific reason or identifier for
     #: this Check.
     invoice_id: Optional[str] = None  # TODO: should be a 256 bit hash
-<<<<<<< HEAD
-    paths: Optional[List[Any]] = None  # TODO: should be better typed
-=======
 
     #: Array of payment paths to be used (for a cross-currency payment). Must be
     #: omitted for XRP-to-XRP transactions.
-    paths: Optional[List[Any]] = None
+    paths: Optional[List[Any]] = None  # TODO: should be better typed
 
     #: Maximum amount of source currency this transaction is allowed to cost,
     #: including `transfer fees <http://xrpl.local/transfer-fees.html>`_,
     #: exchange rates, and slippage. Does not include the XRP destroyed as a
     #: cost for submitting the transaction. Must be supplied for cross-currency
     #: or cross-issue payments. Must be omitted for XRP-to-XRP payments.
->>>>>>> 88c1cc20
     send_max: Optional[Amount] = None
 
     #: Minimum amount of destination currency this transaction should deliver.
