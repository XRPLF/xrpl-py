"""Model for EscrowCreate transaction type."""

from __future__ import annotations  # Requires Python 3.7+

from dataclasses import dataclass, field
from typing import Dict, Optional

<<<<<<< HEAD
# CK: TODO Find a py.typed or library stub for cryptoconditions
from cryptoconditions import PreimageSha256  # type: ignore
from typing_extensions import TypedDict
=======
from typing_extensions import Self
>>>>>>> 8c6b4895

from xrpl.models.amounts import Amount
from xrpl.models.required import REQUIRED
from xrpl.models.transactions.transaction import Transaction
from xrpl.models.transactions.types import TransactionType
from xrpl.models.utils import KW_ONLY_DATACLASS, require_kwargs_on_init


@require_kwargs_on_init
@dataclass(frozen=True, **KW_ONLY_DATACLASS)
class EscrowCreate(Transaction):
    """
    Represents an `EscrowCreate <https://xrpl.org/escrowcreate.html>`_
    transaction, which locks up XRP until a specific time or condition is met.
    """

    amount: Amount = REQUIRED  # type: ignore
    """
    Amount of XRP, in drops, to deduct from the sender's balance and set
    aside in escrow. This field is required.

    :meta hide-value:
    """

    destination: str = REQUIRED  # type: ignore
    """
    The address that should receive the escrowed XRP when the time or
    condition is met. This field is required.

    :meta hide-value:
    """

    destination_tag: Optional[int] = None
    """
    An arbitrary `destination tag
    <https://xrpl.org/source-and-destination-tags.html>`_ that
    identifies the reason for the Escrow, or a hosted recipient to pay.
    """

    cancel_after: Optional[int] = None
    """
    The time, in seconds since the Ripple Epoch, when this escrow expires.
    This value is immutable; the funds can only be returned the sender after
    this time.
    """

    finish_after: Optional[int] = None
    """
    The time, in seconds since the Ripple Epoch, when the escrowed XRP can
    be released to the recipient. This value is immutable; the funds cannot
    move until this time is reached.
    """

    condition: Optional[str] = None
    """
    Hex value representing a `PREIMAGE-SHA-256 crypto-condition
    <https://tools.ietf.org/html/draft-thomas-crypto-conditions-04#section-8.1.>`_
    The funds can only be delivered to the recipient if this condition is
    fulfilled.
    """

    transaction_type: TransactionType = field(
        default=TransactionType.ESCROW_CREATE,
        init=False,
    )

    def _get_errors(self: Self) -> Dict[str, str]:
        errors = super()._get_errors()
        if (
            self.cancel_after is not None
            and self.finish_after is not None
            and self.finish_after >= self.cancel_after
        ):
            errors["EscrowCreate"] = (
                "The finish_after time must be before the cancel_after time."
            )

        return errors


class CryptoConditions(TypedDict):
    """
    A typed-dictionary containing the condition and the fulfillment for
    conditional Escrows
    """

    condition: str
    fulfillment: str


def generate_escrow_cryptoconditions(secret: bytes) -> CryptoConditions:
    """Generate a condition and fulfillment for escrows

    Args:
        secret: Cryptographic source of randomness used to generate the condition and
            fulfillment

    Returns:
        A pair of condition and fulfillment is returned

    """
    fufill = PreimageSha256(preimage=secret)
    cond_fulfillment: CryptoConditions = {
        "condition": str.upper(fufill.condition_binary.hex()),
        "fulfillment": str.upper(fufill.serialize_binary().hex()),
    }
    return cond_fulfillment
    # return {
    #     "condition": str.upper(fufill.condition_binary.hex()),
    #     "fulfillment": str.upper(fufill.serialize_binary().hex()),
    # }<|MERGE_RESOLUTION|>--- conflicted
+++ resolved
@@ -5,13 +5,8 @@
 from dataclasses import dataclass, field
 from typing import Dict, Optional
 
-<<<<<<< HEAD
-# CK: TODO Find a py.typed or library stub for cryptoconditions
 from cryptoconditions import PreimageSha256  # type: ignore
-from typing_extensions import TypedDict
-=======
-from typing_extensions import Self
->>>>>>> 8c6b4895
+from typing_extensions import Self, TypedDict
 
 from xrpl.models.amounts import Amount
 from xrpl.models.required import REQUIRED
