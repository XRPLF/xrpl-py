"""
Represents an OfferCreate transaction on the XRP Ledger. An OfferCreate transaction is
effectively a limit order. It defines an intent to exchange currencies, and creates an
Offer object if not completely fulfilled when placed. Offers can be partially fulfilled.

See https://xrpl.org/offercreate.html.
"""
from __future__ import annotations  # Requires Python 3.7+

from typing import Any, List, Optional

from xrpl.models.amount import Amount
from xrpl.models.transactions.transaction import Transaction, TransactionType
<<<<<<< HEAD
from xrpl.models.utils import currency_amount_to_dict, dict_to_currency_amount
=======
>>>>>>> 349dc11e


class OfferCreateTransaction(Transaction):
    """
    Represents an OfferCreate transaction on the XRP Ledger. An OfferCreate transaction
    is effectively a limit order. It defines an intent to exchange currencies, and
    creates an Offer object if not completely fulfilled when placed. Offers can be
    partially fulfilled.

    See https://xrpl.org/offercreate.html.
    """

    def __init__(
        self: OfferCreateTransaction,
        *,  # forces remaining params to be named, not just listed
        account: str,
        fee: str,
        sequence: int,
        taker_gets: Amount,
        taker_pays: Amount,
        expiration: Optional[int] = None,
        offer_sequence: Optional[int] = None,
        account_transaction_id: Optional[str] = None,
        flags: Optional[int] = None,
        last_ledger_sequence: Optional[int] = None,
        memos: Optional[List[Any]] = None,
        signers: Optional[List[Any]] = None,
        source_tag: Optional[int] = None,
        signing_public_key: Optional[str] = None,
        transaction_signature: Optional[str] = None,
    ) -> None:
        """Construct an OfferCreateTransaction from the given parameters."""
<<<<<<< HEAD
        self.taker_gets = dict_to_currency_amount(taker_gets)
        self.taker_pays = dict_to_currency_amount(taker_pays)
=======
        self.taker_gets = taker_gets
        self.taker_pays = taker_pays
>>>>>>> 349dc11e
        self.expiration = expiration
        self.offer_sequence = offer_sequence

        super().__init__(
            account=account,
            transaction_type=TransactionType.OfferCreate,
            fee=fee,
            sequence=sequence,
            account_transaction_id=account_transaction_id,
            flags=flags,
            last_ledger_sequence=last_ledger_sequence,
            memos=memos,
            signers=signers,
            source_tag=source_tag,
            signing_public_key=signing_public_key,
            transaction_signature=transaction_signature,
<<<<<<< HEAD
        )

    def to_dict(self: OfferCreateTransaction) -> Dict[str, Any]:
        """
        Return the value of this OfferCreateTransaction encoded as a dictionary.

        Returns:
            The dictionary representation of the OfferCreateTransaction.
        """
        return {
            **super().to_dict(),
            "taker_gets": currency_amount_to_dict(self.taker_gets),
            "taker_pays": currency_amount_to_dict(self.taker_pays),
        }
=======
        )
>>>>>>> 349dc11e
<|MERGE_RESOLUTION|>--- conflicted
+++ resolved
@@ -11,10 +11,6 @@
 
 from xrpl.models.amount import Amount
 from xrpl.models.transactions.transaction import Transaction, TransactionType
-<<<<<<< HEAD
-from xrpl.models.utils import currency_amount_to_dict, dict_to_currency_amount
-=======
->>>>>>> 349dc11e
 
 
 class OfferCreateTransaction(Transaction):
@@ -47,13 +43,8 @@
         transaction_signature: Optional[str] = None,
     ) -> None:
         """Construct an OfferCreateTransaction from the given parameters."""
-<<<<<<< HEAD
-        self.taker_gets = dict_to_currency_amount(taker_gets)
-        self.taker_pays = dict_to_currency_amount(taker_pays)
-=======
         self.taker_gets = taker_gets
         self.taker_pays = taker_pays
->>>>>>> 349dc11e
         self.expiration = expiration
         self.offer_sequence = offer_sequence
 
@@ -70,21 +61,4 @@
             source_tag=source_tag,
             signing_public_key=signing_public_key,
             transaction_signature=transaction_signature,
-<<<<<<< HEAD
-        )
-
-    def to_dict(self: OfferCreateTransaction) -> Dict[str, Any]:
-        """
-        Return the value of this OfferCreateTransaction encoded as a dictionary.
-
-        Returns:
-            The dictionary representation of the OfferCreateTransaction.
-        """
-        return {
-            **super().to_dict(),
-            "taker_gets": currency_amount_to_dict(self.taker_gets),
-            "taker_pays": currency_amount_to_dict(self.taker_pays),
-        }
-=======
-        )
->>>>>>> 349dc11e
+        )