"""Model for DepositPreauth transaction type."""

from __future__ import annotations

from dataclasses import dataclass, field
from typing import Dict, List, Optional

from typing_extensions import Self

from xrpl.models.nested_model import NestedModel
from xrpl.models.required import REQUIRED
from xrpl.models.transactions.transaction import Transaction
from xrpl.models.transactions.types import TransactionType
from xrpl.models.utils import (
    KW_ONLY_DATACLASS,
    MAX_CREDENTIAL_ARRAY_LENGTH,
    require_kwargs_on_init,
)


@require_kwargs_on_init
@dataclass(frozen=True, **KW_ONLY_DATACLASS)
class DepositPreauth(Transaction):
    """
    Represents a `DepositPreauth <https://xrpl.org/depositpreauth.html>`_
    transaction, which gives another account pre-approval to deliver payments to
    the sender of this transaction, if this account is using
    `Deposit Authorization <https://xrpl.org/depositauth.html>`_.
    """

    authorize: Optional[str] = None
    """
    Grant preauthorization to this address. You must provide this OR
    ``unauthorize`` but not both.
    """

    unauthorize: Optional[str] = None
    """
    Revoke preauthorization from this address. You must provide this OR
    ``authorize`` but not both.
    """

    transaction_type: TransactionType = field(
        default=TransactionType.DEPOSIT_PREAUTH,
        init=False,
    )

    authorize_credentials: Optional[List[Credential]] = None
    """The credential(s) that received the preauthorization. (Any account with these
    credentials can send preauthorized payments)."""

    unauthorize_credentials: Optional[List[Credential]] = None
    """The credential(s) whose preauthorization should be revoked."""

    def _get_errors(self: Self) -> Dict[str, str]:
        errors = super()._get_errors()
        if self.authorize and self.unauthorize:
            errors["DepositPreauth"] = (
                "One of authorize and unauthorize must be set, not both."
            )

        if (
            self.authorize is None
            and self.unauthorize is None
            and self.authorize_credentials is None
            and self.unauthorize_credentials is None
        ):
            errors["DepositPreauth"] = (
<<<<<<< HEAD
                "Exactly one input parameter amongst authorize, unauthorize, "
                + "authorize_credentials or unauthorize_credentials must be set. It is "
=======
                "Exactly one field must be set for either authorize, unauthorize, "
                + "authorize_credentials or unauthorize_credentials. It is "
>>>>>>> 8c6b4895
                + "invalid if none of the params are specified."
            )

        # Filter for input parameters which are provided in the transaction
        # Optional fields in the transaction model are set to None
        params = [
            self.authorize,
            self.unauthorize,
            self.authorize_credentials,
            self.unauthorize_credentials,
        ]
        if sum(param is not None for param in params) > 1:
            errors["DepositPreauth"] = (
<<<<<<< HEAD
                "DepositPreauth txn accepts exactly one input amongst authorize, "
                + "unauthorize, authorize_credentials and unauthorize_credentials."
=======
                "DepositPreauth txn accepts exactly one input amongst `authorize`, "
                + "`unauthorize`, `authorize_credentials` and `unauthorize_credentials`"
                + "."
>>>>>>> 8c6b4895
            )

        def _validate_credentials_length(
            credentials: List[Credential], field_name: str
        ) -> None:
<<<<<<< HEAD
            if len(credentials) == 0:
                errors["DepositPreauth"] = f"{field_name} list cannot be empty. "
            elif len(credentials) > 8:
                errors["DepositPreauth"] = (
                    f"{field_name} list cannot have more than 8 elements. "
=======

            if credentials is None:
                return

            if len(credentials) == 0:
                errors["DepositPreauth"] = f"{field_name} list cannot be empty. "
            elif len(credentials) > MAX_CREDENTIAL_ARRAY_LENGTH:
                errors["DepositPreauth"] = (
                    f"{field_name} list cannot exceed "
                    + str(MAX_CREDENTIAL_ARRAY_LENGTH)
                    + " elements. "
>>>>>>> 8c6b4895
                )

            if len(credentials) != len(set(credentials)):
                errors["DepositPreauth"] = (
                    f"{field_name} list cannot contain duplicate credentials."
                )

<<<<<<< HEAD
        # Then replace the checks with:
=======
>>>>>>> 8c6b4895
        if self.authorize_credentials is not None:
            _validate_credentials_length(
                self.authorize_credentials, "AuthorizeCredentials"
            )

        if self.unauthorize_credentials is not None:
            _validate_credentials_length(
                self.unauthorize_credentials, "UnauthorizeCredentials"
            )

<<<<<<< HEAD
        # Note: Other validity checks like sufficient account-reserve balance,
        # existence of the issuer, etc on the list of credentials need access to the
        # blockchain state.

=======
>>>>>>> 8c6b4895
        return errors


@require_kwargs_on_init
@dataclass(frozen=True, **KW_ONLY_DATACLASS)
class Credential(NestedModel):
    """
    An inner object representing individual element inside AuthorizeCredentials and
    UnauthorizeCredentials array.
    """

    issuer: str = REQUIRED  # type: ignore
    """The issuer of the credential."""

    credential_type: str = REQUIRED  # type: ignore
<<<<<<< HEAD
    """A (hex-encoded) value to identify the type of credential from the issuer."""
=======
    """A hex-encoded value to identify the type of credential from the issuer."""
>>>>>>> 8c6b4895
<|MERGE_RESOLUTION|>--- conflicted
+++ resolved
@@ -66,13 +66,8 @@
             and self.unauthorize_credentials is None
         ):
             errors["DepositPreauth"] = (
-<<<<<<< HEAD
-                "Exactly one input parameter amongst authorize, unauthorize, "
-                + "authorize_credentials or unauthorize_credentials must be set. It is "
-=======
                 "Exactly one field must be set for either authorize, unauthorize, "
                 + "authorize_credentials or unauthorize_credentials. It is "
->>>>>>> 8c6b4895
                 + "invalid if none of the params are specified."
             )
 
@@ -86,27 +81,14 @@
         ]
         if sum(param is not None for param in params) > 1:
             errors["DepositPreauth"] = (
-<<<<<<< HEAD
-                "DepositPreauth txn accepts exactly one input amongst authorize, "
-                + "unauthorize, authorize_credentials and unauthorize_credentials."
-=======
                 "DepositPreauth txn accepts exactly one input amongst `authorize`, "
                 + "`unauthorize`, `authorize_credentials` and `unauthorize_credentials`"
                 + "."
->>>>>>> 8c6b4895
             )
 
         def _validate_credentials_length(
             credentials: List[Credential], field_name: str
         ) -> None:
-<<<<<<< HEAD
-            if len(credentials) == 0:
-                errors["DepositPreauth"] = f"{field_name} list cannot be empty. "
-            elif len(credentials) > 8:
-                errors["DepositPreauth"] = (
-                    f"{field_name} list cannot have more than 8 elements. "
-=======
-
             if credentials is None:
                 return
 
@@ -117,7 +99,6 @@
                     f"{field_name} list cannot exceed "
                     + str(MAX_CREDENTIAL_ARRAY_LENGTH)
                     + " elements. "
->>>>>>> 8c6b4895
                 )
 
             if len(credentials) != len(set(credentials)):
@@ -125,10 +106,6 @@
                     f"{field_name} list cannot contain duplicate credentials."
                 )
 
-<<<<<<< HEAD
-        # Then replace the checks with:
-=======
->>>>>>> 8c6b4895
         if self.authorize_credentials is not None:
             _validate_credentials_length(
                 self.authorize_credentials, "AuthorizeCredentials"
@@ -139,13 +116,6 @@
                 self.unauthorize_credentials, "UnauthorizeCredentials"
             )
 
-<<<<<<< HEAD
-        # Note: Other validity checks like sufficient account-reserve balance,
-        # existence of the issuer, etc on the list of credentials need access to the
-        # blockchain state.
-
-=======
->>>>>>> 8c6b4895
         return errors
 
 
@@ -161,8 +131,4 @@
     """The issuer of the credential."""
 
     credential_type: str = REQUIRED  # type: ignore
-<<<<<<< HEAD
-    """A (hex-encoded) value to identify the type of credential from the issuer."""
-=======
-    """A hex-encoded value to identify the type of credential from the issuer."""
->>>>>>> 8c6b4895
+    """A hex-encoded value to identify the type of credential from the issuer."""