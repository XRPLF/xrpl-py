--- conflicted
+++ resolved
@@ -50,13 +50,10 @@
 
     def _get_errors(self: Self) -> Dict[str, str]:
         errors = super()._get_errors()
-<<<<<<< HEAD
-=======
         if self.authorize and self.unauthorize:
             errors["DepositPreauth"] = (
                 "One of authorize and unauthorize must be set, not both."
             )
->>>>>>> f9bae8c3
 
         if (
             self.authorize is None
