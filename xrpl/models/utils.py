--- conflicted
+++ resolved
@@ -6,8 +6,6 @@
 from xrpl.models.exceptions import XRPLModelException
 
 # Python 3.10 and higer versions of Python enable a new KW_ONLY parameter in dataclass
-<<<<<<< HEAD
-=======
 # This dictionary is used to ensure that Ledger Objects constructors reject 
 # positional arguments. It obviates the need to maintain decorators for the same 
 # functionality and enbles IDEs to auto-complete the constructor arguments.
@@ -15,7 +13,6 @@
 
 # Unit tests that validate this behavior can be found at test_channel_authorize.py
 # and test_sign.py files.
->>>>>>> d55dff78
 KW_ONLY_DATACLASS = dict(kw_only=True) if "kw_only" in dataclass.__kwdefaults__ else {}
 
 # Code source for requiring kwargs:
