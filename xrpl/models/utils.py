--- conflicted
+++ resolved
@@ -10,11 +10,6 @@
 
 HEX_REGEX: Final[Pattern[str]] = re.compile("[a-fA-F0-9]*")
 
-<<<<<<< HEAD
-# Credentials are represented in hex. Whilst they are allowed a maximum length of 64
-# bytes, every byte requires 2 hex characters for representation
-_MAX_CREDENTIAL_LENGTH: Final[int] = 64 * 2
-=======
 MAX_CREDENTIAL_ARRAY_LENGTH = 8
 
 # Credentials are represented in hex. Whilst they are allowed a maximum length of 64
@@ -43,7 +38,6 @@
     if not HEX_REGEX.fullmatch(credential_type):
         errors.append("credential_type field must be encoded in hex.")
     return " ".join(errors) if len(errors) > 0 else None
->>>>>>> 8c6b4895
 
 
 def validate_credential_ids(credential_list: Optional[List[str]]) -> Dict[str, str]:
@@ -60,16 +54,10 @@
 
     if len(credential_list) == 0:
         errors["credential_ids"] = "CredentialIDs list cannot be empty."
-<<<<<<< HEAD
-    elif len(credential_list) > 8:
-        errors["credential_ids"] = (
-            "CredentialIDs list cannot have more than 8 elements."
-=======
     elif len(credential_list) > MAX_CREDENTIAL_ARRAY_LENGTH:
         errors["credential_ids"] = (
             f"CredentialIDs list cannot exceed {MAX_CREDENTIAL_ARRAY_LENGTH}"
             + " elements."
->>>>>>> 8c6b4895
         )
 
     if len(credential_list) != len(set(credential_list)):
