--- conflicted
+++ resolved
@@ -82,14 +82,5 @@
 
     def __repr__(self: BaseModel) -> str:
         """Returns a string representation of a BaseModel object"""
-<<<<<<< HEAD
-        repr_items = []
-        for key, value in self.to_dict().items():
-            repr_items.append(f"{key}={repr(value)}")
-        return "{}({})".format(type(self).__name__, ", ".join(repr_items))
-=======
-        repr_items = [
-            f"{key}={repr(value)}" for key, value in self.to_json_object().items()
-        ]
-        return f"{type(self).__name__}({repr_items})"
->>>>>>> 349dc11e
+        repr_items = [f"{key}={repr(value)}" for key, value in self.to_dict().items()]
+        return f"{type(self).__name__}({repr_items})"