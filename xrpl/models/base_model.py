"""The base class for all model types."""

from __future__ import annotations

import json
import re
from abc import ABC
from dataclasses import fields
from enum import Enum
from typing import Any, Dict, List, Pattern, Type, TypeVar, Union, cast, get_type_hints

from typing_extensions import Final, Literal, get_args, get_origin

from xrpl.models.exceptions import XRPLModelException
from xrpl.models.required import REQUIRED
from xrpl.models.types import XRPL_VALUE_TYPE

# this regex splits words based on one of three cases:
#
# 1. 1-or-more non-capital chars at the beginning of the string. Handles cases
# like "value" where the entire string is not capitalized. Would also handle
# true camelCase instead of PascalCase
_CAMEL_CASE_LEADING_LOWER: Final[str] = "^[^A-Z]+"
# 2. 1-or-more capital chars NOT followed by a non-capital char. Handles
# abbreviated PascalCase values like "URI".
_CAMEL_CASE_ABBREVIATION: Final[str] = "[A-Z]+(?![^A-Z])"
# 3. 1 capital char followed by N non-capital-chars. Handles the typical
# PascalCase like "Amount"
_CAMEL_CASE_TYPICAL: Final[str] = "[A-Z][^A-Z]*"
#
# combining the above together into one regex:
_CAMEL_TO_SNAKE_CASE_REGEX: Final[Pattern[str]] = re.compile(
    f"(?:{_CAMEL_CASE_LEADING_LOWER}|{_CAMEL_CASE_ABBREVIATION}|{_CAMEL_CASE_TYPICAL})"
)
<<<<<<< HEAD
# This is used to make exceptions when converting dictionary keys to xrpl JSON
# keys. We snake case keys, but some keys are abbreviations.
ABBREVIATIONS: Final[Dict[str, str]] = {
    "amm": "AMM",
    "id": "ID",
    "lp": "LP",
    "nftoken": "NFToken",
    "unl": "UNL",
    "uri": "URI",
    "xchain": "XChain",
}
=======
# used for converting special substrings inside CamelCase fields
SPECIAL_CAMELCASE_STRINGS = ["NFToken", "XChain"]
>>>>>>> 7390e4a9

BM = TypeVar("BM", bound="BaseModel")  # any type inherited from BaseModel


def _key_to_json(field: str) -> str:
    """
    Transforms camelCase or PascalCase to snake_case. For example:
        1. 'TransactionType' becomes 'transaction_type'
        2. 'value' remains 'value'
        3. 'URI' becomes 'uri'
    """
    # convert all special CamelCase substrings to capitalized strings
    for spec_str in ABBREVIATIONS.values():
        if spec_str in field:
            field = field.replace(spec_str, spec_str.capitalize())

    return "_".join(
        [word.lower() for word in _CAMEL_TO_SNAKE_CASE_REGEX.findall(field)]
    )


def _value_to_json(value: XRPL_VALUE_TYPE) -> XRPL_VALUE_TYPE:
    if isinstance(value, dict):
        return {_key_to_json(k): _value_to_json(v) for (k, v) in value.items()}
    if isinstance(value, list):
        return [_value_to_json(sub_value) for sub_value in value]
    return value


class BaseModel(ABC):
    """The base class for all model types."""

    @classmethod
    def is_dict_of_model(cls: Type[BM], dictionary: Any) -> bool:
        """
        Checks whether the provided ``dictionary`` is a dictionary representation
        of this class.

        **Note:** This only checks the exact model, and does not count model
        inheritance. This method returns ``False`` if the dictionary represents
        a subclass of this class.

        Args:
            dictionary: The dictionary to check.

        Returns:
            True if dictionary is a ``dict`` representation of an instance of this
            class; False if not.
        """
        return (
            isinstance(dictionary, dict)
            and set(get_type_hints(cls).keys()).issuperset(set(dictionary.keys()))
            and all(
                [
                    attr in dictionary
                    for attr, value in get_type_hints(cls).items()
                    if value is REQUIRED
                ]
            )
        )

    @classmethod
    def from_dict(cls: Type[BM], value: Dict[str, XRPL_VALUE_TYPE]) -> BM:
        """
        Construct a new BaseModel from a dictionary of parameters.

        Args:
            value: The value to construct the BaseModel from.

        Returns:
            A new BaseModel object, constructed using the given parameters.

        Raises:
            XRPLModelException: If the dictionary provided is invalid.
        """
        # returns a dictionary mapping class params to their types
        class_types = get_type_hints(cls)

        args = {}
        for param in value:
            if param not in class_types:
                raise XRPLModelException(
                    f"{param} not a valid parameter for {cls.__name__}"
                )

            args[param] = cls._from_dict_single_param(
                param, class_types[param], value[param]
            )

        init = cls._get_only_init_args(args)
        return cls(**init)

    @classmethod
    def _from_dict_single_param(
        cls: Type[BM],
        param: str,
        param_type: Type[Any],
        param_value: Union[int, str, bool, BaseModel, Enum, List[Any], Dict[str, Any]],
    ) -> Any:
        """Recursively handles each individual param in `from_dict`."""
        param_type_origin = get_origin(param_type)
        # returns `list` if a List, `Union` if a Union, None otherwise

        if param_type_origin is list and isinstance(param_value, list):
            # expected a List, received a List
            list_type = get_args(param_type)[0]
            return [
                cls._from_dict_single_param(param, list_type, item)
                for item in param_value
            ]

        if param_type_origin is Union:
            for param_type_option in get_args(param_type):
                # iterate through the types Union-ed together
                try:
                    # try to use this Union-ed type to process param_value
                    return cls._from_dict_single_param(
                        param, param_type_option, param_value
                    )
                except XRPLModelException:
                    # this Union-ed type did not work, move onto the next one
                    pass

        # no more collections (no params expect a Dict)

        if param_type is Any:
            # param_type is Any (e.g. will accept anything)
            return param_value

        if isinstance(param_type, type) and isinstance(param_value, param_type):
            # expected an object, received the correct object
            return param_value

        if get_origin(param_type) == Literal:
            if param_value in get_args(param_type):
                return param_value

        if (
            isinstance(param_type, type)
            and issubclass(param_type, Enum)
            and param_value in list(param_type)
        ):
            # expected an Enum and received a valid value for it.
            # for some reason required for string enums.
            return param_value

        if (
            isinstance(param_type, type)
            and issubclass(param_type, BaseModel)
            and isinstance(param_value, dict)
        ):
            # expected an XRPL Model, received a Dict
            return cast(BaseModel, param_type).from_dict(param_value)

        # received something we didn't expect, raise an error
        if isinstance(param_type, type) and issubclass(param_type, BaseModel):
            error_message = (
                f"{param} expected a {param_type} or a Dict representing {param_type}, "
                f"received a {type(param_value)}"
            )
        else:
            error_message = (
                f"{param} expected a {param_type}, received a {type(param_value)}"
            )
        raise XRPLModelException(error_message)

    @classmethod
    def _get_only_init_args(cls: Type[BM], args: Dict[str, Any]) -> Dict[str, Any]:
        init_keys = {field.name for field in fields(cls) if field.init is True}
        valid_args = {key: value for key, value in args.items() if key in init_keys}
        return valid_args

    @classmethod
    def from_xrpl(cls: Type[BM], value: Union[str, Dict[str, Any]]) -> BM:
        """
        Creates a BaseModel object based on a JSON-like dictionary of keys in the JSON
        format used by the binary codec, or an actual JSON string representing the same
        data.

        Args:
            value: The dictionary or JSON string to be instantiated.

        Returns:
            A BaseModel object instantiated from the input.
        """
        if isinstance(value, str):
            value = json.loads(value)

        formatted_dict = {
            _key_to_json(k): _value_to_json(v)
            for (k, v) in cast(Dict[str, XRPL_VALUE_TYPE], value).items()
        }

        return cls.from_dict(formatted_dict)

    def __post_init__(self: BaseModel) -> None:
        """Called by dataclasses immediately after __init__."""
        self.validate()

    def validate(self: BaseModel) -> None:
        """
        Raises if this object is invalid.

        Raises:
            XRPLModelException: if this object is invalid.
        """
        errors = self._get_errors()
        if len(errors) > 0:
            raise XRPLModelException(str(errors))

    def is_valid(self: BaseModel) -> bool:
        """
        Returns whether this BaseModel is valid.

        Returns:
            Whether this BaseModel is valid.
        """
        return len(self._get_errors()) == 0

    def _get_errors(self: BaseModel) -> Dict[str, str]:
        """
        Extended in subclasses to define custom validation logic.

        Returns:
            Dictionary of any errors found on self.
        """
        return {
            attr: f"{attr} is not set"
            for attr, value in self.__dict__.items()
            if value is REQUIRED
        }

    def to_dict(self: BaseModel) -> Dict[str, Any]:
        """
        Returns the dictionary representation of a BaseModel.

        If not overridden, returns the object dict with all non-None values.

        Returns:
            The dictionary representation of a BaseModel.
        """
        # mypy doesn't realize that BaseModel has a field called __dataclass_fields__
        dataclass_fields = self.__dataclass_fields__.keys()  # type: ignore
        return {
            key: self._to_dict_elem(getattr(self, key))
            for key in dataclass_fields
            if getattr(self, key) is not None
        }

    def _to_dict_elem(self: BaseModel, elem: Any) -> Any:
        if isinstance(elem, BaseModel):
            return elem.to_dict()
        if isinstance(elem, Enum):
            return elem.value
        if isinstance(elem, list):
            return [
                self._to_dict_elem(sub_elem)
                for sub_elem in elem
                if sub_elem is not None
            ]
        return elem

    def __eq__(self: BaseModel, other: object) -> bool:
        """Compares a BaseModel to another object to determine if they are equal."""
        return isinstance(other, BaseModel) and self.to_dict() == other.to_dict()

    def __repr__(self: BaseModel) -> str:
        """Returns a string representation of a BaseModel object"""
        repr_items = [f"{key}={repr(value)}" for key, value in self.to_dict().items()]
        return f"{type(self).__name__}({repr_items})"<|MERGE_RESOLUTION|>--- conflicted
+++ resolved
@@ -32,7 +32,7 @@
 _CAMEL_TO_SNAKE_CASE_REGEX: Final[Pattern[str]] = re.compile(
     f"(?:{_CAMEL_CASE_LEADING_LOWER}|{_CAMEL_CASE_ABBREVIATION}|{_CAMEL_CASE_TYPICAL})"
 )
-<<<<<<< HEAD
+
 # This is used to make exceptions when converting dictionary keys to xrpl JSON
 # keys. We snake case keys, but some keys are abbreviations.
 ABBREVIATIONS: Final[Dict[str, str]] = {
@@ -44,10 +44,6 @@
     "uri": "URI",
     "xchain": "XChain",
 }
-=======
-# used for converting special substrings inside CamelCase fields
-SPECIAL_CAMELCASE_STRINGS = ["NFToken", "XChain"]
->>>>>>> 7390e4a9
 
 BM = TypeVar("BM", bound="BaseModel")  # any type inherited from BaseModel
 
