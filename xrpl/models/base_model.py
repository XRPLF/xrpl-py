"""The base class for all model types."""

from __future__ import annotations

import json
import re
from abc import ABC
from dataclasses import fields
from enum import Enum
from typing import Any, Dict, List, Pattern, Type, TypeVar, Union, cast, get_type_hints

from typing_extensions import Final, Literal, get_args, get_origin

from xrpl.models.exceptions import XRPLModelException
from xrpl.models.required import REQUIRED
from xrpl.models.types import XRPL_VALUE_TYPE

# this regex splits words based on one of three cases:
#
# 1. 1-or-more non-capital chars at the beginning of the string. Handles cases
# like "value" where the entire string is not capitalized. Would also handle
# true camelCase instead of PascalCase
_CAMEL_CASE_LEADING_LOWER: Final[str] = "^[^A-Z]+"
# 2. 1-or-more capital chars NOT followed by a non-capital char. Handles
# abbreviated PascalCase values like "URI".
_CAMEL_CASE_ABBREVIATION: Final[str] = "[A-Z]+(?![^A-Z])"
# 3. 1 capital char followed by N non-capital-chars. Handles the typical
# PascalCase like "Amount"
_CAMEL_CASE_TYPICAL: Final[str] = "[A-Z][^A-Z]*"
#
# combining the above together into one regex:
_CAMEL_TO_SNAKE_CASE_REGEX: Final[Pattern[str]] = re.compile(
    f"(?:{_CAMEL_CASE_LEADING_LOWER}|{_CAMEL_CASE_ABBREVIATION}|{_CAMEL_CASE_TYPICAL})"
)
<<<<<<< HEAD
# used for converting special substrings inside CamelCase fields
SPECIAL_CAMELCASE_STRINGS = ["NFToken", "XChain"]
=======
# This is used to make exceptions when converting dictionary keys to xrpl JSON
# keys. We snake case keys, but some keys are abbreviations.
ABBREVIATIONS: Final[Dict[str, str]] = {
    "amm": "AMM",
    "id": "ID",
    "lp": "LP",
    "nftoken": "NFToken",
    "unl": "UNL",
    "uri": "URI",
}
>>>>>>> e66a4108

BM = TypeVar("BM", bound="BaseModel")  # any type inherited from BaseModel


def _key_to_json(field: str) -> str:
    """
    Transforms camelCase or PascalCase to snake_case. For example:
        1. 'TransactionType' becomes 'transaction_type'
        2. 'value' remains 'value'
        3. 'URI' becomes 'uri'
    """
    # convert all special CamelCase substrings to capitalized strings
    for spec_str in ABBREVIATIONS.values():
        if spec_str in field:
            field = field.replace(spec_str, spec_str.capitalize())

    return "_".join(
        [word.lower() for word in _CAMEL_TO_SNAKE_CASE_REGEX.findall(field)]
    )


def _value_to_json(value: XRPL_VALUE_TYPE) -> XRPL_VALUE_TYPE:
    if isinstance(value, dict):
        return {_key_to_json(k): _value_to_json(v) for (k, v) in value.items()}
    if isinstance(value, list):
        return [_value_to_json(sub_value) for sub_value in value]
    return value


class BaseModel(ABC):
    """The base class for all model types."""

    @classmethod
    def is_dict_of_model(cls: Type[BM], dictionary: Any) -> bool:
        """
        Checks whether the provided ``dictionary`` is a dictionary representation
        of this class.

        **Note:** This only checks the exact model, and does not count model
        inheritance. This method returns ``False`` if the dictionary represents
        a subclass of this class.

        Args:
            dictionary: The dictionary to check.

        Returns:
            True if dictionary is a ``dict`` representation of an instance of this
            class; False if not.
        """
        return (
            isinstance(dictionary, dict)
            and set(get_type_hints(cls).keys()).issuperset(set(dictionary.keys()))
            and all(
                [
                    attr in dictionary
                    for attr, value in get_type_hints(cls).items()
                    if value is REQUIRED
                ]
            )
        )

    @classmethod
    def from_dict(cls: Type[BM], value: Dict[str, XRPL_VALUE_TYPE]) -> BM:
        """
        Construct a new BaseModel from a dictionary of parameters.

        Args:
            value: The value to construct the BaseModel from.

        Returns:
            A new BaseModel object, constructed using the given parameters.

        Raises:
            XRPLModelException: If the dictionary provided is invalid.
        """
        # returns a dictionary mapping class params to their types
        class_types = get_type_hints(cls)

        args = {}
        for param in value:
            if param not in class_types:
                raise XRPLModelException(
                    f"{param} not a valid parameter for {cls.__name__}"
                )

            args[param] = cls._from_dict_single_param(
                param, class_types[param], value[param]
            )

        init = cls._get_only_init_args(args)
        return cls(**init)

    @classmethod
    def _from_dict_single_param(
        cls: Type[BM],
        param: str,
        param_type: Type[Any],
        param_value: Union[int, str, bool, BaseModel, Enum, List[Any], Dict[str, Any]],
    ) -> Any:
        """Recursively handles each individual param in `from_dict`."""
        param_type_origin = get_origin(param_type)
        # returns `list` if a List, `Union` if a Union, None otherwise

        if param_type_origin is list and isinstance(param_value, list):
            # expected a List, received a List
            list_type = get_args(param_type)[0]
            return [
                cls._from_dict_single_param(param, list_type, item)
                for item in param_value
            ]

        if param_type_origin is Union:
            for param_type_option in get_args(param_type):
                # iterate through the types Union-ed together
                try:
                    # try to use this Union-ed type to process param_value
                    return cls._from_dict_single_param(
                        param, param_type_option, param_value
                    )
                except XRPLModelException:
                    # this Union-ed type did not work, move onto the next one
                    pass

        # no more collections (no params expect a Dict)

        if param_type is Any:
            # param_type is Any (e.g. will accept anything)
            return param_value

        if isinstance(param_type, type) and isinstance(param_value, param_type):
            # expected an object, received the correct object
            return param_value

        if get_origin(param_type) == Literal:
            if param_value in get_args(param_type):
                return param_value

        if (
            isinstance(param_type, type)
            and issubclass(param_type, Enum)
            and param_value in list(param_type)
        ):
            # expected an Enum and received a valid value for it.
            # for some reason required for string enums.
            return param_value

        if (
            isinstance(param_type, type)
            and issubclass(param_type, BaseModel)
            and isinstance(param_value, dict)
        ):
            # expected an XRPL Model, received a Dict
            return cast(BaseModel, param_type).from_dict(param_value)

        # received something we didn't expect, raise an error
        if isinstance(param_type, type) and issubclass(param_type, BaseModel):
            error_message = (
                f"{param} expected a {param_type} or a Dict representing {param_type}, "
                f"received a {type(param_value)}"
            )
        else:
            error_message = (
                f"{param} expected a {param_type}, received a {type(param_value)}"
            )
        raise XRPLModelException(error_message)

    @classmethod
    def _get_only_init_args(cls: Type[BM], args: Dict[str, Any]) -> Dict[str, Any]:
        init_keys = {field.name for field in fields(cls) if field.init is True}
        valid_args = {key: value for key, value in args.items() if key in init_keys}
        return valid_args

    @classmethod
    def from_xrpl(cls: Type[BM], value: Union[str, Dict[str, Any]]) -> BM:
        """
        Creates a BaseModel object based on a JSON-like dictionary of keys in the JSON
        format used by the binary codec, or an actual JSON string representing the same
        data.

        Args:
            value: The dictionary or JSON string to be instantiated.

        Returns:
            A BaseModel object instantiated from the input.
        """
        if isinstance(value, str):
            value = json.loads(value)

        formatted_dict = {
            _key_to_json(k): _value_to_json(v)
            for (k, v) in cast(Dict[str, XRPL_VALUE_TYPE], value).items()
        }

        return cls.from_dict(formatted_dict)

    def __post_init__(self: BaseModel) -> None:
        """Called by dataclasses immediately after __init__."""
        self.validate()

    def validate(self: BaseModel) -> None:
        """
        Raises if this object is invalid.

        Raises:
            XRPLModelException: if this object is invalid.
        """
        errors = self._get_errors()
        if len(errors) > 0:
            raise XRPLModelException(str(errors))

    def is_valid(self: BaseModel) -> bool:
        """
        Returns whether this BaseModel is valid.

        Returns:
            Whether this BaseModel is valid.
        """
        return len(self._get_errors()) == 0

    def _get_errors(self: BaseModel) -> Dict[str, str]:
        """
        Extended in subclasses to define custom validation logic.

        Returns:
            Dictionary of any errors found on self.
        """
        return {
            attr: f"{attr} is not set"
            for attr, value in self.__dict__.items()
            if value is REQUIRED
        }

    def to_dict(self: BaseModel) -> Dict[str, Any]:
        """
        Returns the dictionary representation of a BaseModel.

        If not overridden, returns the object dict with all non-None values.

        Returns:
            The dictionary representation of a BaseModel.
        """
        # mypy doesn't realize that BaseModel has a field called __dataclass_fields__
        dataclass_fields = self.__dataclass_fields__.keys()  # type: ignore
        return {
            key: self._to_dict_elem(getattr(self, key))
            for key in dataclass_fields
            if getattr(self, key) is not None
        }

    def _to_dict_elem(self: BaseModel, elem: Any) -> Any:
        if isinstance(elem, BaseModel):
            return elem.to_dict()
        if isinstance(elem, Enum):
            return elem.value
        if isinstance(elem, list):
            return [
                self._to_dict_elem(sub_elem)
                for sub_elem in elem
                if sub_elem is not None
            ]
        return elem

    def __eq__(self: BaseModel, other: object) -> bool:
        """Compares a BaseModel to another object to determine if they are equal."""
        return isinstance(other, BaseModel) and self.to_dict() == other.to_dict()

    def __repr__(self: BaseModel) -> str:
        """Returns a string representation of a BaseModel object"""
        repr_items = [f"{key}={repr(value)}" for key, value in self.to_dict().items()]
        return f"{type(self).__name__}({repr_items})"<|MERGE_RESOLUTION|>--- conflicted
+++ resolved
@@ -32,10 +32,6 @@
 _CAMEL_TO_SNAKE_CASE_REGEX: Final[Pattern[str]] = re.compile(
     f"(?:{_CAMEL_CASE_LEADING_LOWER}|{_CAMEL_CASE_ABBREVIATION}|{_CAMEL_CASE_TYPICAL})"
 )
-<<<<<<< HEAD
-# used for converting special substrings inside CamelCase fields
-SPECIAL_CAMELCASE_STRINGS = ["NFToken", "XChain"]
-=======
 # This is used to make exceptions when converting dictionary keys to xrpl JSON
 # keys. We snake case keys, but some keys are abbreviations.
 ABBREVIATIONS: Final[Dict[str, str]] = {
@@ -45,8 +41,8 @@
     "nftoken": "NFToken",
     "unl": "UNL",
     "uri": "URI",
+    "xchain": "XChain",
 }
->>>>>>> e66a4108
 
 BM = TypeVar("BM", bound="BaseModel")  # any type inherited from BaseModel
 
