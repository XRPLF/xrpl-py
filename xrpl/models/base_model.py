--- conflicted
+++ resolved
@@ -212,11 +212,8 @@
         raise XRPLModelException(error_message)
 
     @classmethod
-<<<<<<< HEAD
-    def _get_only_init_args(cls: Type[Self], args: Dict[str, Any]) -> Dict[str, Any]:
-=======
     def _process_xrpl_json(
-        cls: Type[BM], value: Union[str, Dict[str, Any]]
+        cls: Type[Self], value: Union[str, Dict[str, Any]]
     ) -> Dict[str, Any]:
         """
         Creates a dictionary object based on a JSON or dictionary in the standard XRPL
@@ -239,8 +236,7 @@
         return formatted_dict
 
     @classmethod
-    def _get_only_init_args(cls: Type[BM], args: Dict[str, Any]) -> Dict[str, Any]:
->>>>>>> 8f7472ae
+    def _get_only_init_args(cls: Type[Self], args: Dict[str, Any]) -> Dict[str, Any]:
         init_keys = {field.name for field in fields(cls) if field.init is True}
         valid_args = {key: value for key, value in args.items() if key in init_keys}
         return valid_args
