"""The base class for all model types."""

from __future__ import annotations

from abc import ABC
from typing import Any, Dict

from xrpl.models.exceptions import XRPLModelValidationException


class BaseModel(ABC):
    """The base class for all model types."""

    @classmethod
    def from_dict(cls: BaseModel, value: Dict[str, Any]) -> BaseModel:
        """
        Construct a new BaseModel from a dictionary of parameters.

        If not overridden, passes the dictionary as args to the constructor.

        Args:
            value: The value to construct the BaseModel from.

        Returns:
            A new BaseModel object, constructed using the given parameters.
        """
        return cls(**value)

    def __post_init__(self: BaseModel) -> None:
        """Called by dataclasses immediately after __init__."""
        self.validate()

    def validate(self: BaseModel) -> None:
        """
        Raises if this object is invalid.

        Raises:
            XRPLModelValidationException: if this object is invalid.
        """
        errors = self._get_errors()
        if len(errors) > 0:
            raise XRPLModelValidationException(str(errors))

    def is_valid(self: BaseModel) -> bool:
        """
        Returns whether this BaseModel is valid.

        Returns:
            Whether this BaseModel is valid.
        """
<<<<<<< HEAD
        return len(cls._get_validation_errors(value)) == 0
=======
        return len(self._get_errors()) == 0
>>>>>>> bdece31c

    def _get_errors(self: BaseModel) -> Dict[str, str]:
        """
        Overridden in subclasses to define custom validation logic.

        Returns:
            Dictionary of any errors found on self.
        """
        return {}

    def to_json_object(self: BaseModel) -> Dict[str, Any]:
        """
        Returns the JSON representation of a BaseModel.

        If not overridden, returns the object dict with all non-None values.

        Returns:
            The JSON representation of a BaseModel.
        """
        return {
            key: value for (key, value) in self.__dict__.items() if value is not None
        }

    def __eq__(self: BaseModel, other: object) -> bool:
        """Compares a BaseModel to another object to determine if they are equal."""
        if not isinstance(other, BaseModel):
            return False
        return self.to_json_object() == other.to_json_object()

    def __repr__(self: BaseModel) -> str:
        """Returns a string representation of a BaseModel object"""
        repr_items = []
        for key, value in self.to_json_object().items():
            repr_items.append(f"{key}={repr(value)}")
        return "{}({})".format(type(self).__name__, ", ".join(repr_items))<|MERGE_RESOLUTION|>--- conflicted
+++ resolved
@@ -48,11 +48,7 @@
         Returns:
             Whether this BaseModel is valid.
         """
-<<<<<<< HEAD
-        return len(cls._get_validation_errors(value)) == 0
-=======
         return len(self._get_errors()) == 0
->>>>>>> bdece31c
 
     def _get_errors(self: BaseModel) -> Dict[str, str]:
         """
