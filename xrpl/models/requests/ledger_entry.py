--- conflicted
+++ resolved
@@ -312,10 +312,7 @@
     nft_page: Optional[str] = None
     """Must be the object ID of the NFToken page, as hexadecimal"""
     include_deleted: Optional[bool] = None
-<<<<<<< HEAD
-=======
     """This parameter is supported only by Clio servers"""
->>>>>>> 8c6b4895
 
     def _get_errors(self: Self) -> Dict[str, str]:
         errors = super()._get_errors()
