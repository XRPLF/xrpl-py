--- conflicted
+++ resolved
@@ -10,14 +10,8 @@
 from dataclasses import dataclass, field
 from typing import Dict, List, Optional, Union
 
-from typing_extensions import Literal
-
 from xrpl.models.base_model import BaseModel
-<<<<<<< HEAD
-from xrpl.models.currencies import IssuedCurrency
-=======
 from xrpl.models.currencies import Currency
->>>>>>> c113cfb1
 from xrpl.models.requests.request import Request, RequestMethod
 from xrpl.models.required import REQUIRED
 from xrpl.models.utils import require_kwargs_on_init
@@ -163,15 +157,9 @@
     """Required fields for requesting an XChainClaimID if not querying by object ID."""
 
     locking_chain_door: str
-<<<<<<< HEAD
-    locking_chain_issue: Union[Literal["XRP"], IssuedCurrency]
-    issuing_chain_door: str
-    issuing_chain_issue: Union[Literal["XRP"], IssuedCurrency]
-=======
     locking_chain_issue: Currency
     issuing_chain_door: str
     issuing_chain_issue: Currency
->>>>>>> c113cfb1
     xchain_claim_id: Union[int, str]
 
 
@@ -184,15 +172,9 @@
     """
 
     locking_chain_door: str
-<<<<<<< HEAD
-    locking_chain_issue: Union[Literal["XRP"], IssuedCurrency]
-    issuing_chain_door: str
-    issuing_chain_issue: Union[Literal["XRP"], IssuedCurrency]
-=======
     locking_chain_issue: Currency
     issuing_chain_door: str
     issuing_chain_issue: Currency
->>>>>>> c113cfb1
     xchain_create_account_claim_id: Union[int, str]
 
 
