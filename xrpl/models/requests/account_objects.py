--- conflicted
+++ resolved
@@ -21,17 +21,14 @@
     CHECK = "check"
     DEPOSIT_PREAUTH = "deposit_preauth"
     ESCROW = "escrow"
+    NFT_OFFER = "nft_offer"
     OFFER = "offer"
     PAYMENT_CHANNEL = "payment_channel"
     SIGNER_LIST = "signer_list"
     STATE = "state"
     TICKET = "ticket"
-<<<<<<< HEAD
     XCHAIN_CREATE_ACCOUNT_CLAIM_ID = "xchain_create_account_claim_id"
     XCHAIN_CLAIM_ID = "xchain_claim_id"
-=======
-    NFT_OFFER = "nft_offer"
->>>>>>> be13c1b3
 
 
 @require_kwargs_on_init
