--- conflicted
+++ resolved
@@ -18,11 +18,8 @@
 class AccountObjectType(str, Enum):
     """Represents the object types that an AccountObjectsRequest can ask for."""
 
-<<<<<<< HEAD
+    AMM = "amm"
     BRIDGE = "bridge"
-=======
-    AMM = "amm"
->>>>>>> c5e9a712
     CHECK = "check"
     DEPOSIT_PREAUTH = "deposit_preauth"
     ESCROW = "escrow"
