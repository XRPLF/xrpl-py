"""
The manifest method reports the current
"manifest" information for a given validator
public key. The "manifest" is the public portion
of that validator's configured token.
"""
from dataclasses import dataclass, field

from xrpl.models.base_model import REQUIRED
from xrpl.models.requests.request import Request, RequestMethod
from xrpl.models.utils import require_kwargs_on_init


@require_kwargs_on_init
@dataclass(frozen=True)
class Manifest(Request):
    """
    The manifest method reports the current
    "manifest" information for a given validator
    public key. The "manifest" is the public portion
    of that validator's configured token.
    """

<<<<<<< HEAD
    method: RequestMethod = RequestMethod.MANIFEST
=======
    method: RequestMethod = field(default=RequestMethod.MANIFEST, init=False)
>>>>>>> d8f7ad2d
    public_key: str = REQUIRED  # type: ignore<|MERGE_RESOLUTION|>--- conflicted
+++ resolved
@@ -21,9 +21,5 @@
     of that validator's configured token.
     """
 
-<<<<<<< HEAD
-    method: RequestMethod = RequestMethod.MANIFEST
-=======
     method: RequestMethod = field(default=RequestMethod.MANIFEST, init=False)
->>>>>>> d8f7ad2d
     public_key: str = REQUIRED  # type: ignore