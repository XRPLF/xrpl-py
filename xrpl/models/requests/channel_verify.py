--- conflicted
+++ resolved
@@ -19,11 +19,7 @@
     XRP from a payment channel.
     """
 
-<<<<<<< HEAD
-    method: RequestMethod = RequestMethod.CHANNEL_VERIFY
-=======
     method: RequestMethod = field(default=RequestMethod.CHANNEL_VERIFY, init=False)
->>>>>>> d8f7ad2d
     channel_id: str = REQUIRED  # type: ignore
     amount: str = REQUIRED  # type: ignore
     public_key: str = REQUIRED  # type: ignore
