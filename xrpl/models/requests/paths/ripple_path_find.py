"""
The ripple_path_find method is a simplified version of the
path_find method that provides a single response with a payment
path you can use right away. It is available in both the WebSocket
and JSON-RPC APIs. However, the results tend to become outdated as
time passes. Instead of making multiple calls to stay updated, you
should instead use the path_find method to subscribe to continued
updates where possible.

Although the rippled server tries to find the cheapest path or
combination of paths for making a payment, it is not guaranteed that
the paths returned by this method are, in fact, the best paths.
"""
from dataclasses import dataclass, field
from typing import List, Optional, Union

from xrpl.models.amounts import Amount
from xrpl.models.base_model import REQUIRED
from xrpl.models.currencies import Currency
from xrpl.models.requests.request import Request, RequestMethod
from xrpl.models.utils import require_kwargs_on_init


@require_kwargs_on_init
@dataclass(frozen=True)
class RipplePathFind(Request):
    """
    The ripple_path_find method is a simplified version of the
    path_find method that provides a single response with a payment
    path you can use right away. It is available in both the WebSocket
    and JSON-RPC APIs. However, the results tend to become outdated as
    time passes. Instead of making multiple calls to stay updated, you
    should instead use the path_find method to subscribe to continued
    updates where possible.

    Although the rippled server tries to find the cheapest path or
    combination of paths for making a payment, it is not guaranteed that
    the paths returned by this method are, in fact, the best paths.
    """

<<<<<<< HEAD
    source_account: str = REQUIRED  # type: ignore
    destination_account: str = REQUIRED  # type: ignore
    destination_amount: Amount = REQUIRED  # type: ignore
    method: RequestMethod = RequestMethod.RIPPLE_PATH_FIND
=======
    source_account: str = REQUIRED
    destination_account: str = REQUIRED
    destination_amount: Amount = REQUIRED
    method: RequestMethod = field(default=RequestMethod.RIPPLE_PATH_FIND, init=False)
>>>>>>> 503a49a0
    send_max: Optional[Amount] = None
    source_currencies: Optional[List[Currency]] = None
    ledger_hash: Optional[str] = None
    ledger_index: Optional[Union[str, int]] = None<|MERGE_RESOLUTION|>--- conflicted
+++ resolved
@@ -38,17 +38,10 @@
     the paths returned by this method are, in fact, the best paths.
     """
 
-<<<<<<< HEAD
     source_account: str = REQUIRED  # type: ignore
     destination_account: str = REQUIRED  # type: ignore
     destination_amount: Amount = REQUIRED  # type: ignore
-    method: RequestMethod = RequestMethod.RIPPLE_PATH_FIND
-=======
-    source_account: str = REQUIRED
-    destination_account: str = REQUIRED
-    destination_amount: Amount = REQUIRED
     method: RequestMethod = field(default=RequestMethod.RIPPLE_PATH_FIND, init=False)
->>>>>>> 503a49a0
     send_max: Optional[Amount] = None
     source_currencies: Optional[List[Currency]] = None
     ledger_hash: Optional[str] = None
