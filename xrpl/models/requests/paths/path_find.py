"""
WebSocket API only! The path_find method searches for a
path along which a transaction can possibly be made, and
periodically sends updates when the path changes over time.
For a simpler version that is supported by JSON-RPC, see the
ripple_path_find method. For payments occurring strictly in XRP,
it is not necessary to find a path, because XRP can be sent
directly to any account.

There are three different modes, or sub-commands, of the path_find
command. Specify which one you want with the subcommand parameter:

create - Start sending pathfinding information
close - Stop sending pathfinding information
status - Get the information of the currently-open pathfinding request
Although the rippled server tries to find the cheapest path or combination
of paths for making a payment, it is not guaranteed that the paths returned
by this method are, in fact, the best paths. Due to server load,
pathfinding may not find the best results. Additionally, you should be
careful with the pathfinding results from untrusted servers. A server
could be modified to return less-than-optimal paths to earn money for its
operators. If you do not have your own server that you can trust with
pathfinding, you should compare the results of pathfinding from multiple
servers run by different parties, to minimize the risk of a single server
returning poor results. (Note: A server returning less-than-optimal
results is not necessarily proof of malicious behavior; it could also be
a symptom of heavy server load.)
"""
from __future__ import annotations

from dataclasses import dataclass, field
from enum import Enum
from typing import Dict, List, Optional

from xrpl.models.amounts import Amount
from xrpl.models.base_model import REQUIRED, BaseModel
from xrpl.models.requests.request import Request, RequestMethod
from xrpl.models.utils import require_kwargs_on_init


class PathFindSubcommand(str, Enum):
    """
    There are three different modes, or sub-commands, of the path_find
    command. Specify which one you want with the subcommand parameter:

    create - Start sending pathfinding information
    close - Stop sending pathfinding information
    status - Get the information of the currently-open pathfinding request
    """

    CREATE = "create"
    CLOSE = "close"
    STATUS = "status"


@require_kwargs_on_init
@dataclass(frozen=True)
class PathStep(BaseModel):
    """
    A path set is an array. Each member of the path set is another array that
    represents an individual path. Each member of a path is an object that
    specifies the step. A step has the following fields.
    """

    account: Optional[str] = None
    currency: Optional[str] = None
    issuer: Optional[str] = None
    type: Optional[int] = None
    type_hex: Optional[str] = None

    def _get_errors(self: PathStep) -> Dict[str, str]:
        return {
            key: value
            for key, value in {
                **super()._get_errors(),
                "account": self._get_account_error(),
                "currency": self._get_currency_error(),
                "issuer": self._get_issuer_error(),
            }.items()
            if value is not None
        }

    def _get_account_error(self: PathStep) -> Optional[str]:
        if self.account is None:
            return None
        if self.currency is not None or self.issuer is not None:
            return "Cannot set account if currency or issuer are set"
        return None

    def _get_currency_error(self: PathStep) -> Optional[str]:
        if self.currency is None:
            return None
        if self.account is not None:
            return "Cannot set currency if account is set"
        if self.issuer is not None and self.currency.upper() == "XRP":
            return "Cannot set issuer if currency is XRP"
        return None

    def _get_issuer_error(self: PathStep) -> Optional[str]:
        if self.issuer is None:
            return None
        if self.account is not None:
            return "Cannot set issuer if account is set"
        if self.currency is not None and self.currency.upper() == "XRP":
            return "Cannot set issuer if currency is XRP"
        return None


@require_kwargs_on_init
@dataclass(frozen=True)
class PathFind(Request):
    """
    WebSocket API only! The path_find method searches for a
    path along which a transaction can possibly be made, and
    periodically sends updates when the path changes over time.
    For a simpler version that is supported by JSON-RPC, see the
    ripple_path_find method. For payments occurring strictly in XRP,
    it is not necessary to find a path, because XRP can be sent
    directly to any account.

    Although the rippled server tries to find the cheapest path or combination
    of paths for making a payment, it is not guaranteed that the paths returned
    by this method are, in fact, the best paths. Due to server load,
    pathfinding may not find the best results. Additionally, you should be
    careful with the pathfinding results from untrusted servers. A server
    could be modified to return less-than-optimal paths to earn money for its
    operators. If you do not have your own server that you can trust with
    pathfinding, you should compare the results of pathfinding from multiple
    servers run by different parties, to minimize the risk of a single server
    returning poor results. (Note: A server returning less-than-optimal
    results is not necessarily proof of malicious behavior; it could also be
    a symptom of heavy server load.)
    """

    subcommand: PathFindSubcommand = REQUIRED  # type: ignore
    source_account: str = REQUIRED  # type: ignore
    destination_account: str = REQUIRED  # type: ignore
    destination_amount: Amount = REQUIRED  # type: ignore
<<<<<<< HEAD
    method: RequestMethod = RequestMethod.PATH_FIND
=======
    method: RequestMethod = field(default=RequestMethod.PATH_FIND, init=False)
>>>>>>> d8f7ad2d
    send_max: Optional[Amount] = None
    paths: Optional[List[List[PathStep]]] = None<|MERGE_RESOLUTION|>--- conflicted
+++ resolved
@@ -136,10 +136,6 @@
     source_account: str = REQUIRED  # type: ignore
     destination_account: str = REQUIRED  # type: ignore
     destination_amount: Amount = REQUIRED  # type: ignore
-<<<<<<< HEAD
-    method: RequestMethod = RequestMethod.PATH_FIND
-=======
     method: RequestMethod = field(default=RequestMethod.PATH_FIND, init=False)
->>>>>>> d8f7ad2d
     send_max: Optional[Amount] = None
     paths: Optional[List[List[PathStep]]] = None