--- conflicted
+++ resolved
@@ -33,10 +33,7 @@
 from typing import Dict, List, Optional
 
 from xrpl.models.amounts import Amount
-<<<<<<< HEAD
-=======
-from xrpl.models.base_model import REQUIRED, BaseModel
->>>>>>> ee6f69c1
+from xrpl.models.base_model import BaseModel
 from xrpl.models.requests.request import Request, RequestMethod
 from xrpl.models.required import REQUIRED
 
