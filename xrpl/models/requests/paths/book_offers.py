"""
The book_offers method retrieves a list of offers, also known
as the order book, between two currencies.
"""
from dataclasses import dataclass, field
from typing import Optional, Union

from xrpl.models.base_model import REQUIRED
from xrpl.models.currencies import Currency
from xrpl.models.requests.request import Request, RequestMethod
from xrpl.models.utils import require_kwargs_on_init


@require_kwargs_on_init
@dataclass(frozen=True)
class BookOffers(Request):
    """
    The book_offers method retrieves a list of offers, also known
    as the order book, between two currencies.
    """

<<<<<<< HEAD
    taker_gets: Currency = REQUIRED  # type: ignore
    taker_pays: Currency = REQUIRED  # type: ignore
    method: RequestMethod = RequestMethod.BOOK_OFFERS
=======
    taker_gets: Currency = REQUIRED
    taker_pays: Currency = REQUIRED
    method: RequestMethod = field(default=RequestMethod.BOOK_OFFERS, init=False)
>>>>>>> 503a49a0
    ledger_hash: Optional[str] = None
    ledger_index: Optional[Union[str, int]] = None
    limit: Optional[int] = None
    taker: Optional[str] = None<|MERGE_RESOLUTION|>--- conflicted
+++ resolved
@@ -19,15 +19,9 @@
     as the order book, between two currencies.
     """
 
-<<<<<<< HEAD
     taker_gets: Currency = REQUIRED  # type: ignore
     taker_pays: Currency = REQUIRED  # type: ignore
-    method: RequestMethod = RequestMethod.BOOK_OFFERS
-=======
-    taker_gets: Currency = REQUIRED
-    taker_pays: Currency = REQUIRED
     method: RequestMethod = field(default=RequestMethod.BOOK_OFFERS, init=False)
->>>>>>> 503a49a0
     ledger_hash: Optional[str] = None
     ledger_index: Optional[Union[str, int]] = None
     limit: Optional[int] = None
