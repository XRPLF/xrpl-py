--- conflicted
+++ resolved
@@ -21,11 +21,7 @@
 
     taker_gets: Currency = REQUIRED  # type: ignore
     taker_pays: Currency = REQUIRED  # type: ignore
-<<<<<<< HEAD
-    method: RequestMethod = RequestMethod.BOOK_OFFERS
-=======
     method: RequestMethod = field(default=RequestMethod.BOOK_OFFERS, init=False)
->>>>>>> d8f7ad2d
     ledger_hash: Optional[str] = None
     ledger_index: Optional[Union[str, int]] = None
     limit: Optional[int] = None
