"""
The ledger_closed method returns the unique
identifiers of the most recently closed ledger.
(This ledger is not necessarily validated and
immutable yet.)
"""
from dataclasses import dataclass, field

from xrpl.models.base_model import REQUIRED
from xrpl.models.requests.request import Request, RequestMethod
from xrpl.models.utils import require_kwargs_on_init


@require_kwargs_on_init
@dataclass(frozen=True)
class LedgerClosed(Request):
    """
    The ledger_closed method returns the unique
    identifiers of the most recently closed ledger.
    (This ledger is not necessarily validated and
    immutable yet.)
    """

<<<<<<< HEAD
    method: RequestMethod = RequestMethod.LEDGER_CLOSED
    ledger_hash: str = REQUIRED  # type: ignore
    ledger_index: int = REQUIRED  # type: ignore
=======
    method: RequestMethod = field(default=RequestMethod.LEDGER_CLOSED, init=False)
    ledger_hash: str = REQUIRED
    ledger_index: int = REQUIRED
>>>>>>> 503a49a0
<|MERGE_RESOLUTION|>--- conflicted
+++ resolved
@@ -21,12 +21,6 @@
     immutable yet.)
     """
 
-<<<<<<< HEAD
-    method: RequestMethod = RequestMethod.LEDGER_CLOSED
+    method: RequestMethod = field(default=RequestMethod.LEDGER_CLOSED, init=False)
     ledger_hash: str = REQUIRED  # type: ignore
-    ledger_index: int = REQUIRED  # type: ignore
-=======
-    method: RequestMethod = field(default=RequestMethod.LEDGER_CLOSED, init=False)
-    ledger_hash: str = REQUIRED
-    ledger_index: int = REQUIRED
->>>>>>> 503a49a0
+    ledger_index: int = REQUIRED  # type: ignore