--- conflicted
+++ resolved
@@ -21,10 +21,6 @@
     immutable yet.)
     """
 
-<<<<<<< HEAD
-    method: RequestMethod = RequestMethod.LEDGER_CLOSED
-=======
     method: RequestMethod = field(default=RequestMethod.LEDGER_CLOSED, init=False)
->>>>>>> d8f7ad2d
     ledger_hash: str = REQUIRED  # type: ignore
     ledger_index: int = REQUIRED  # type: ignore