--- conflicted
+++ resolved
@@ -28,11 +28,7 @@
     `See account_channels <https://xrpl.org/account_channels.html>`_
     """
 
-<<<<<<< HEAD
-    method: RequestMethod = RequestMethod.ACCOUNT_CHANNELS
-=======
     method: RequestMethod = field(default=RequestMethod.ACCOUNT_CHANNELS, init=False)
->>>>>>> d8f7ad2d
     account: str = REQUIRED  # type: ignore
     destination_account: Optional[str] = None
     limit: int = 200
