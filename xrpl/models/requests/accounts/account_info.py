--- conflicted
+++ resolved
@@ -10,11 +10,8 @@
 from typing import Optional, Union
 
 from xrpl.models.requests.request import Request, RequestMethod
-<<<<<<< HEAD
 from xrpl.models.required import REQUIRED
-=======
 from xrpl.models.utils import require_kwargs_on_init
->>>>>>> afcfce6e
 
 
 @require_kwargs_on_init
