"""
The base class for all network request types.
Represents fields common to all request types.
"""
from __future__ import annotations

from dataclasses import dataclass
from enum import Enum
from typing import Any, Dict, Optional, Type, TypeVar, Union, cast

import xrpl.models.requests  # bare import to get around circular dependency
from xrpl.models.base_model import BaseModel
from xrpl.models.exceptions import XRPLModelException
from xrpl.models.required import REQUIRED
from xrpl.models.utils import require_kwargs_on_init


class RequestMethod(str, Enum):
    """Represents the different options for the ``method`` field in a request."""

    # account methods
    ACCOUNT_CHANNELS = "account_channels"
    ACCOUNT_CURRENCIES = "account_currencies"
    ACCOUNT_INFO = "account_info"
    ACCOUNT_LINES = "account_lines"
    ACCOUNT_NFTS = "account_nfts"
    ACCOUNT_OBJECTS = "account_objects"
    ACCOUNT_OFFERS = "account_offers"
    ACCOUNT_TX = "account_tx"
    GATEWAY_BALANCES = "gateway_balances"
    NO_RIPPLE_CHECK = "noripple_check"

    # transaction methods
    SIGN = "sign"
    SIGN_FOR = "sign_for"
    SUBMIT = "submit"
    SUBMIT_MULTISIGNED = "submit_multisigned"
    TRANSACTION_ENTRY = "transaction_entry"
    TX = "tx"

    # channel methods
    CHANNEL_AUTHORIZE = "channel_authorize"
    CHANNEL_VERIFY = "channel_verify"

    # path methods
    BOOK_OFFERS = "book_offers"
    DEPOSIT_AUTHORIZED = "deposit_authorized"
    PATH_FIND = "path_find"
    RIPPLE_PATH_FIND = "ripple_path_find"

    # ledger methods
    LEDGER = "ledger"
    LEDGER_CLOSED = "ledger_closed"
    LEDGER_CURRENT = "ledger_current"
    LEDGER_DATA = "ledger_data"
    LEDGER_ENTRY = "ledger_entry"

    # NFT methods
    NFT_BUY_OFFERS = "nft_buy_offers"
    NFT_SELL_OFFERS = "nft_sell_offers"

    # subscription methods
    SUBSCRIBE = "subscribe"
    UNSUBSCRIBE = "unsubscribe"

    # server info methods
    FEE = "fee"
    MANIFEST = "manifest"
    SERVER_INFO = "server_info"
    SERVER_STATE = "server_state"

    # utility methods
    PING = "ping"
    RANDOM = "random"

<<<<<<< HEAD
    # sidechain methods
    FEDERATOR_INFO = "federator_info"

    # amm methods
    AMM_INFO = "amm_info"

=======
>>>>>>> c61cb5c7
    # generic unknown/unsupported request
    # (there is no XRPL analog, this model is specific to xrpl-py)
    GENERIC_REQUEST = "zzgeneric_request"


R = TypeVar("R", bound="Request")


@require_kwargs_on_init
@dataclass(frozen=True)
class Request(BaseModel):
    """
    The base class for all network request types.
    Represents fields common to all request types.
    """

    method: RequestMethod = REQUIRED  # type: ignore
    """
    This field is required.

    :meta hide-value:
    """

    id: Optional[Union[str, int]] = None

    @classmethod
    def from_dict(cls: Type[R], value: Dict[str, Any]) -> R:
        """
        Construct a new Request from a dictionary of parameters.

        Args:
            value: The value to construct the Request from.

        Returns:
            A new Request object, constructed using the given parameters.

        Raises:
            XRPLModelException: If the dictionary provided is invalid.
        """
        if cls.__name__ == "Request":
            if "method" not in value:
                raise XRPLModelException("Request does not include method.")
            correct_type = cls.get_method(value["method"])
            return correct_type.from_dict(value)  # type: ignore

        if "method" in value:
            method = value["method"]
            if (
                cls.get_method(method).__name__ != cls.__name__
                and not (
                    method == "submit"
                    and cls.__name__ in ("SignAndSubmit", "SubmitOnly")
                )
                and not cls.__name__ == "GenericRequest"
            ):
                raise XRPLModelException(
                    f"Using wrong constructor: using {cls.__name__} constructor "
                    f"with Request method {method}."
                )
            value = {**value}
            del value["method"]

        return super(Request, cls).from_dict(value)

    @classmethod
    def get_method(cls: Type[Request], method: str) -> Type[Request]:
        """
        Returns the correct request method based on the string name.

        Args:
            method: The String name of the Request object.

        Returns:
            The request class with the given name. If the request doesn't exist, then
            it will return a `GenericRequest`.
        """
        # special case for NoRippleCheck and NFT methods
        if method == RequestMethod.NO_RIPPLE_CHECK:
            return xrpl.models.requests.NoRippleCheck
        if method == RequestMethod.ACCOUNT_NFTS:
            return xrpl.models.requests.AccountNFTs
        if method == RequestMethod.NFT_BUY_OFFERS:
            return xrpl.models.requests.NFTBuyOffers
        if method == RequestMethod.NFT_SELL_OFFERS:
            return xrpl.models.requests.NFTSellOffers

        parsed_name = "".join([word.capitalize() for word in method.split("_")])
        if parsed_name in xrpl.models.requests.__all__:
            return cast(Type[Request], getattr(xrpl.models.requests, parsed_name))
        return xrpl.models.requests.GenericRequest

    def to_dict(self: Request) -> Dict[str, Any]:
        """
        Returns the dictionary representation of a Request.

        Returns:
            The dictionary representation of a Request.
        """
        # we need to override this because method is using ``field``
        # which will not include the value in the object's __dict__
        return {**super().to_dict(), "method": self.method.value}<|MERGE_RESOLUTION|>--- conflicted
+++ resolved
@@ -73,15 +73,9 @@
     PING = "ping"
     RANDOM = "random"
 
-<<<<<<< HEAD
-    # sidechain methods
-    FEDERATOR_INFO = "federator_info"
-
     # amm methods
     AMM_INFO = "amm_info"
 
-=======
->>>>>>> c61cb5c7
     # generic unknown/unsupported request
     # (there is no XRPL analog, this model is specific to xrpl-py)
     GENERIC_REQUEST = "zzgeneric_request"
