--- conflicted
+++ resolved
@@ -8,13 +8,9 @@
 from enum import Enum
 from typing import Any, Dict, Optional
 
-<<<<<<< HEAD
 from xrpl.models.base_model import BaseModel
 from xrpl.models.required import REQUIRED
-=======
-from xrpl.models.base_model import REQUIRED, BaseModel
 from xrpl.models.utils import require_kwargs_on_init
->>>>>>> afcfce6e
 
 
 class RequestMethod(str, Enum):
