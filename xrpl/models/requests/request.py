"""
The base class for all network request types.
Represents fields common to all request types.
"""
from __future__ import annotations

from dataclasses import dataclass
from enum import Enum
from typing import Any, Dict, Optional, Type, TypeVar, Union, cast

import xrpl.models.requests  # bare import to get around circular dependency
from xrpl.models.base_model import BaseModel
from xrpl.models.exceptions import XRPLModelException
from xrpl.models.required import REQUIRED
from xrpl.models.utils import require_kwargs_on_init


class RequestMethod(str, Enum):
    """Represents the different options for the ``method`` field in a request."""

    # account methods
    ACCOUNT_CHANNELS = "account_channels"
    ACCOUNT_CURRENCIES = "account_currencies"
    ACCOUNT_INFO = "account_info"
    ACCOUNT_LINES = "account_lines"
    ACCOUNT_NFTS = "account_nfts"
    ACCOUNT_OBJECTS = "account_objects"
    ACCOUNT_OFFERS = "account_offers"
    ACCOUNT_TX = "account_tx"
    GATEWAY_BALANCES = "gateway_balances"
    NO_RIPPLE_CHECK = "noripple_check"

    # transaction methods
    SIGN = "sign"
    SIGN_FOR = "sign_for"
    SUBMIT = "submit"
    SUBMIT_MULTISIGNED = "submit_multisigned"
    TRANSACTION_ENTRY = "transaction_entry"
    TX = "tx"

    # channel methods
    CHANNEL_AUTHORIZE = "channel_authorize"
    CHANNEL_VERIFY = "channel_verify"

    # path methods
    BOOK_OFFERS = "book_offers"
    DEPOSIT_AUTHORIZED = "deposit_authorized"
    PATH_FIND = "path_find"
    RIPPLE_PATH_FIND = "ripple_path_find"

    # ledger methods
    LEDGER = "ledger"
    LEDGER_CLOSED = "ledger_closed"
    LEDGER_CURRENT = "ledger_current"
    LEDGER_DATA = "ledger_data"
    LEDGER_ENTRY = "ledger_entry"

    # NFT methods
    NFT_BUY_OFFERS = "nft_buy_offers"
    NFT_SELL_OFFERS = "nft_sell_offers"
    NFT_INFO = "nft_info"  # clio only
    NFT_HISTORY = "nft_history"  # clio only

    # subscription methods
    SUBSCRIBE = "subscribe"
    UNSUBSCRIBE = "unsubscribe"

    # server info methods
    FEE = "fee"
    MANIFEST = "manifest"
    SERVER_INFO = "server_info"
    SERVER_STATE = "server_state"

    # utility methods
    PING = "ping"
    RANDOM = "random"

<<<<<<< HEAD
    # sidechain methods
    FEDERATOR_INFO = "federator_info"

    # amm methods
    AMM_INFO = "amm_info"

=======
>>>>>>> f769bcf3
    # generic unknown/unsupported request
    # (there is no XRPL analog, this model is specific to xrpl-py)
    GENERIC_REQUEST = "zzgeneric_request"


R = TypeVar("R", bound="Request")


@require_kwargs_on_init
@dataclass(frozen=True)
class Request(BaseModel):
    """
    The base class for all network request types.
    Represents fields common to all request types.
    """

    method: RequestMethod = REQUIRED  # type: ignore
    """
    This field is required.

    :meta hide-value:
    """

    id: Optional[Union[str, int]] = None

    @classmethod
    def from_dict(cls: Type[R], value: Dict[str, Any]) -> R:
        """
        Construct a new Request from a dictionary of parameters.

        Args:
            value: The value to construct the Request from.

        Returns:
            A new Request object, constructed using the given parameters.

        Raises:
            XRPLModelException: If the dictionary provided is invalid.
        """
        if cls.__name__ == "Request":
            if "method" not in value:
                raise XRPLModelException("Request does not include method.")
            correct_type = cls.get_method(value["method"])
            return correct_type.from_dict(value)  # type: ignore

        if "method" in value:
            method = value["method"]
            if (
                cls.get_method(method).__name__ != cls.__name__
                and not (
                    method == "submit"
                    and cls.__name__ in ("SignAndSubmit", "SubmitOnly")
                )
                and not cls.__name__ == "GenericRequest"
            ):
                raise XRPLModelException(
                    f"Using wrong constructor: using {cls.__name__} constructor "
                    f"with Request method {method}."
                )
            value = {**value}
            del value["method"]

        return super(Request, cls).from_dict(value)

    @classmethod
    def get_method(cls: Type[Request], method: str) -> Type[Request]:
        """
        Returns the correct request method based on the string name.

        Args:
            method: The String name of the Request object.

        Returns:
            The request class with the given name. If the request doesn't exist, then
            it will return a `GenericRequest`.
        """
        # special case for NoRippleCheck and NFT methods
        if method == RequestMethod.NO_RIPPLE_CHECK:
            return xrpl.models.requests.NoRippleCheck
        if method == RequestMethod.ACCOUNT_NFTS:
            return xrpl.models.requests.AccountNFTs
        if method == RequestMethod.NFT_BUY_OFFERS:
            return xrpl.models.requests.NFTBuyOffers
        if method == RequestMethod.NFT_SELL_OFFERS:
            return xrpl.models.requests.NFTSellOffers
        if method == RequestMethod.NFT_INFO:
            return xrpl.models.requests.NFTInfo
        if method == RequestMethod.NFT_HISTORY:
            return xrpl.models.requests.NFTHistory

        parsed_name = "".join([word.capitalize() for word in method.split("_")])
        if parsed_name in xrpl.models.requests.__all__:
            return cast(Type[Request], getattr(xrpl.models.requests, parsed_name))
        return xrpl.models.requests.GenericRequest

    def to_dict(self: Request) -> Dict[str, Any]:
        """
        Returns the dictionary representation of a Request.

        Returns:
            The dictionary representation of a Request.
        """
        # we need to override this because method is using ``field``
        # which will not include the value in the object's __dict__
        return {**super().to_dict(), "method": self.method.value}<|MERGE_RESOLUTION|>--- conflicted
+++ resolved
@@ -75,15 +75,12 @@
     PING = "ping"
     RANDOM = "random"
 
-<<<<<<< HEAD
     # sidechain methods
     FEDERATOR_INFO = "federator_info"
 
     # amm methods
     AMM_INFO = "amm_info"
 
-=======
->>>>>>> f769bcf3
     # generic unknown/unsupported request
     # (there is no XRPL analog, this model is specific to xrpl-py)
     GENERIC_REQUEST = "zzgeneric_request"
