--- conflicted
+++ resolved
@@ -10,26 +10,12 @@
 
 TX_FLAGS: Dict[str, Dict[str, int]] = {
     "AccountSet": {
-<<<<<<< HEAD
-        "asf_account_tx_id": 0x00000005,
-        "asf_authorized_nftoken_minter": 0x0000000A,
-        "asf_default_ripple": 0x00000008,
-        "asf_deposit_auth": 0x00000009,
-        "asf_disable_master": 0x00000004,
-        "asf_disallow_xrp": 0x00000003,
-        "asf_global_freeze": 0x00000007,
-        "asf_no_freeze": 0x00000006,
-        "asf_require_auth": 0x00000002,
-        "asf_require_dest": 0x00000001,
-        "asf_allow_clawback": 0x00000010,
-=======
         "tf_require_dest_tag": 0x00010000,
         "tf_optional_dest_tag": 0x00020000,
         "tf_require_auth": 0x00040000,
         "tf_optional_auth": 0x00080000,
         "tf_disallow_xrp": 0x00100000,
         "tf_allow_xrp": 0x00200000,
->>>>>>> 4fc8c36e
     },
     "NFTokenCreateOffer": {
         "tf_sell_token": 0x00000001,
