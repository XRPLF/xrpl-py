--- conflicted
+++ resolved
@@ -39,11 +39,7 @@
 ) -> Tuple[Dict[str, List[str]], Dict[str, List[Tuple[str, ...]]]]:
     func = _read_file_from_github if "github.com" in sys.argv[1] else _read_file
     # Get SFields
-<<<<<<< HEAD
-    sfield_cpp = _read_file(os.path.join(folder, "src/libxrpl/protocol/SField.cpp"))
-=======
     sfield_cpp = func(folder, "include/xrpl/protocol/detail/sfields.macro")
->>>>>>> 62776244
     sfield_hits = re.findall(
         (
             r"^ *[A-Z]*TYPED_SFIELD *\( *sf([^,\n]*),[ \n]*([^, \n]+)[ \n]*,[ \n]*"
@@ -55,13 +51,7 @@
     sfields = {hit[0]: hit[1:] for hit in sfield_hits}
 
     # Get TxFormats
-<<<<<<< HEAD
-    tx_formats_cpp = _read_file(
-        os.path.join(folder, "src/libxrpl/protocol/TxFormats.cpp")
-    )
-=======
     tx_formats_cpp = func(folder, "include/xrpl/protocol/detail/transactions.macro")
->>>>>>> 62776244
     tx_formats_hits = re.findall(
         r"^ *TRANSACTION\(tt[A-Z_]+ *,* [0-9]+ *, *([A-Za-z]+)[ \n]*,[ \n]*\({[ \n]*"
         + r"(({sf[A-Za-z0-9]+, soe(OPTIONAL|REQUIRED|DEFAULT)"
